#!/usr/bin/python

##############################################################
# SpineML to GENN platform independent wrapper               #
# Alex Cope 2017                                             #
#                                                            #
# convert_script_s2g is used to manage passing a SpineML     #
# model to GENN                                              #
##############################################################

# mkdir -p from stack overflow (https://stackoverflow.com/questions/600268/mkdir-p-functionality-in-python)
import errno
import os
def mkdir_p(path):
    try:
        os.makedirs(path)
    except OSError as exc:  # Python >2.5
        if exc.errno == errno.EEXIST and os.path.isdir(path):
            pass
        else:
            raise

import shutil
import filecmp

# xml parser
import xml.etree.ElementTree as ET

# Parse command line arguments
import argparse
parser = argparse.ArgumentParser()
parser.add_argument("-w", help="Set the Working Directory")
parser.add_argument("-m", help="Set the Model Directory")
parser.add_argument("-o", help="Set the Output Directory")
parser.add_argument("-e", type=int, default=None, help="Set the Experiment index to run")
parser.add_argument("-p", help="Property change options")
parser.add_argument("-d", help="Delay change options")
parser.add_argument("-c", help="Constant current options")
parser.add_argument("-t", help="Time varying current options")
args = parser.parse_args()

if args.w:
    print "Passed working directory: " + args.w
else:
    print "Working directory not used"
    #exit(0)

if args.m:
    print "Using model directory: " + args.m
else:
    print "Model directory required"
    exit(0)

if args.o:
    print "Using output directory: " + args.o
else:
    print "Output directory required"
    exit(0)

if args.e is not None:
    print "Using experiment index: " + str(args.e)
else:
    print "Experiment index required"
    exit(0)

# check we have a GENN_PATH
genn_path = os.environ.get("GENN_PATH")
if genn_path is None:
    print "GENN_PATH not set"
    exit(0)
print "GENN_PATH is " + genn_path

# we need to check that the directories exists and if not create them
#mkdir_p(args.w)
mkdir_p(os.path.join(args.o,"model"))

in_dir = args.m
out_dir = os.path.join(args.o,"model")

# we need to process the model, we have a reference to the experiment, so we can load that and extract the model file, then load that and get the component files:

ns_el = {'sml_el': 'http://www.shef.ac.uk/SpineMLExperimentLayer'}
ns_hnl = {'sml_hnl': 'http://www.shef.ac.uk/SpineMLNetworkLayer'}
ns_lnl = {'sml_lnl': 'http://www.shef.ac.uk/SpineMLLowLevelNetworkLayer'}

# extract model file name from the experiment file
el_tree = ET.parse(os.path.join(in_dir, "experiment" + str(args.e) + ".xml"))
el_root = el_tree.getroot()
model_file_name = el_root.find("sml_el:Experiment",ns_el).find("sml_el:Model",ns_el).get("network_layer_url")
print "Using model file: " + model_file_name

# extract component file names from model files
nl_tree = ET.parse(os.path.join(in_dir, model_file_name))
nl_root = nl_tree.getroot()
components = []
for pop in nl_root.iterfind("sml_lnl:Population",ns_lnl):
    component_file_name = pop.find("sml_lnl:Neuron",ns_lnl).get("url")
    if not component_file_name == "SpikeSource":
        components.append(component_file_name)
    for proj in pop.iterfind("sml_lnl:Projection",ns_lnl):
        component_file_name = proj.find("sml_lnl:Synapse",ns_lnl).find("sml_lnl:WeightUpdate",ns_lnl).get("url")
        components.append(component_file_name)
        component_file_name = proj.find("sml_lnl:Synapse",ns_lnl).find("sml_lnl:PostSynapse",ns_lnl).get("url")
        components.append(component_file_name)

# remove duplicates by converting to a set and back to a list
components = list(set(components))
for component in components:
    print "Using component file:" + component

if os.path.isdir(args.m) and os.path.isdir(out_dir):
    for component in components:
        shutil.copy(os.path.join(in_dir,component), out_dir)
    shutil.copy(os.path.join(in_dir,model_file_name), out_dir)
    shutil.copy(os.path.join(in_dir,"experiment" + str(args.e) + ".xml"), out_dir)
    exts = ['bin']
    file_names = [fn for fn in os.listdir(in_dir) if any(fn.endswith(ext) for ext in exts)]
    for file_name in file_names:
        shutil.copy(os.path.join(in_dir,file_name), out_dir)
else:
    print "Model directory does not exist!"
    exit(0)

# check for experiment, model and component changes
recompile = False
if os.path.isdir(os.path.join(out_dir, "prev")):
    # do differences
    if not filecmp.cmp(os.path.join(out_dir, model_file_name),os.path.join(out_dir, "prev", model_file_name)):
        recompile = True
    # if model does not match we may have a different model entirely so stop here
    if recompile == False:
        if not filecmp.cmp(os.path.join(out_dir, "experiment" + str(args.e) + ".xml"),os.path.join(out_dir, "prev", "experiment" + str(args.e) + ".xml")):
            recompile = True
        for component in components:
            if not filecmp.cmp(os.path.join(out_dir, component),os.path.join(out_dir, "prev", component)):
                recompile = True
else:
    recompile = True

if recompile:
    print "Recompiling model..."
else:
    print "Model has not changed - no recompile required"

# copy the new version over
if not os.path.isdir(os.path.join(out_dir, "prev")):
    mkdir_p(os.path.join(out_dir, "prev"))

for component in components:
    shutil.copy(os.path.join(out_dir,component), os.path.join(out_dir,"prev"))
shutil.copy(os.path.join(out_dir,model_file_name), os.path.join(out_dir,"prev"))
shutil.copy(os.path.join(out_dir,"experiment" + str(args.e) + ".xml"), os.path.join(out_dir,"prev"))

prog = ""
if os.name == "nt":
    #vcvarsall.bat or vcbuildtools.bat
    # Windows only
    if os.path.isfile("C:\\Program Files (x86)\\Microsoft Visual Studio\\2017\\Community\VC\\Auxiliary\Build\\vcvarsall.bat"):
        prog = '"C:\\Program Files (x86)\\Microsoft Visual Studio\\2017\\Community\VC\\Auxiliary\Build\\vcvarsall.bat" amd64'
    if os.path.isfile("C:\\Program Files (x86)\\Microsoft Visual C++ Build Tools\\vcvarsall.bat"):
        prog = '"C:\\Program Files (x86)\\Microsoft Visual C++ Build Tools\\vcvarsall.bat" amd64'
    if os.path.isfile("C:\\Program Files (x86)\\Microsoft Visual C++ Build Tools\\vcbuildtools.bat"):
        prog = '"C:\\Program Files (x86)\\Microsoft Visual C++ Build Tools\\vcbuildtools.bat" amd64'
    if prog == "":
        print "Windows build config script not found"
        exit(0)
    print "Windows build batch = " + prog
else:
    prog = "echo NIX"
    print "On Linux / OSX"

# Determine whether we should run GeNN in CPU_ONLY mode
cpu_only = (os.environ["GENN_SPINEML_CPU_ONLY"] is not None)

# Determine names of executables
generate_executable = "generateSpineML"
simulate_executable = "simulateSpineML"
if cpu_only:
    generate_executable += "_CPU_ONLY"
    simulate_executable += "_CPU_ONLY"

# check if GeNN initial compile complete
if os.name == "nt":
    config = "Release_CPU_ONLY" if cpu_only else "Release"
    if not os.path.isfile(os.path.join(genn_path,"spineml","generator",generate_executable + ".exe")):
        print "Compiling Generate tool"
        os.system(prog + "&& cd " + os.path.join(genn_path,"spineml","generator") + "&&" + "msbuild /p:Configuration=" + config)
    if not os.path.isfile(os.path.join(genn_path,"spineml","simulator",simulate_executable + ".exe")):
        print "Compiling Simulate tool"
        os.system(prog + "&& cd " + os.path.join(genn_path,"spineml","simulator") + "&&" + "msbuild /p:Configuration=" + config)
else:
    if not os.path.isfile(os.path.join(genn_path,"spineml","generator",generate_executable)):
        print "Compiling Generate tool"
        os.system("cd " + os.path.join(genn_path,"spineml","generator") + " && make")
    if not os.path.isfile(os.path.join(genn_path,"spineml","simulator",simulate_executable)):
        print "Compiling Simulate tool"
        os.system("cd " + os.path.join(genn_path,"spineml","simulator") + " && make")

# Recompile if needed
<<<<<<< HEAD
if recompile:
    os.system(prog + "&&" + os.path.join(genn_path,"spineml","generator","generateSpineML") + " " + os.path.join(out_dir,"experiment" + str(args.e) + ".xml"))
=======
if recompile or not recompile:
    #os.system(prog + "&&" + os.path.join(genn_path,"spineml","generator","generateSpineML") + " " + os.path.join(out_dir,"experiment" + str(args.e) + ".xml"))
    os.system(prog + "&&" + os.path.join(genn_path,"spineml","generator",generate_executable) + " " + os.path.join(out_dir,"experiment" + str(args.e) + ".xml"))
>>>>>>> 9db38d1f

os.system(prog + "&&" + os.path.join(genn_path,"spineml","simulator",simulate_executable) + " " + os.path.join(out_dir,"experiment" + str(args.e) + ".xml"))<|MERGE_RESOLUTION|>--- conflicted
+++ resolved
@@ -197,13 +197,8 @@
         os.system("cd " + os.path.join(genn_path,"spineml","simulator") + " && make")
 
 # Recompile if needed
-<<<<<<< HEAD
 if recompile:
-    os.system(prog + "&&" + os.path.join(genn_path,"spineml","generator","generateSpineML") + " " + os.path.join(out_dir,"experiment" + str(args.e) + ".xml"))
-=======
-if recompile or not recompile:
     #os.system(prog + "&&" + os.path.join(genn_path,"spineml","generator","generateSpineML") + " " + os.path.join(out_dir,"experiment" + str(args.e) + ".xml"))
     os.system(prog + "&&" + os.path.join(genn_path,"spineml","generator",generate_executable) + " " + os.path.join(out_dir,"experiment" + str(args.e) + ".xml"))
->>>>>>> 9db38d1f
 
 os.system(prog + "&&" + os.path.join(genn_path,"spineml","simulator",simulate_executable) + " " + os.path.join(out_dir,"experiment" + str(args.e) + ".xml"))