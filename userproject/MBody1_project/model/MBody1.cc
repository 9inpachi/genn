/*--------------------------------------------------------------------------
   Author: Thomas Nowotny
  
   Institute: Center for Computational Neuroscience and Robotics
              University of Sussex
	      Falmer, Brighton BN1 9QJ, UK 
  
   email to:  T.Nowotny@sussex.ac.uk
  
   initial version: 2010-02-07
  
--------------------------------------------------------------------------*/

//--------------------------------------------------------------------------
/*! \file MBody1.cc

\brief This file contains the model definition of the mushroom body "MBody1" model. It is used in both the GeNN code generation and the user side simulation code (class classol, file classol_sim).
*/
//--------------------------------------------------------------------------

#define DT 0.1  //!< This defines the global time step at which the simulation will run
#include "modelSpec.h"
#include "modelSpec.cc"
#include "sizes.h"

//uncomment the following line to turn on timing measures
//#define TIMING   

int nGPU= 0;

double myPOI_p[4]= {
  0.1,        // 0 - firing rate
  2.5,        // 1 - refratory period
  20.0,       // 2 - Vspike
  -60.0       // 3 - Vrest
};

double myPOI_ini[3]= {
 -60.0,        // 0 - V
  0,           // 1 - seed
  -10.0        // 2 - SpikeTime
};

double stdTM_p[7]= {
  7.15,          // 0 - gNa: Na conductance in 1/(mOhms * cm^2)
  50.0,          // 1 - ENa: Na equi potential in mV
  1.43,          // 2 - gK: K conductance in 1/(mOhms * cm^2)
  -95.0,         // 3 - EK: K equi potential in mV
  0.02672,       // 4 - gl: leak conductance in 1/(mOhms * cm^2)
  -63.563,       // 5 - El: leak equi potential in mV
  0.143          // 6 - Cmem: membr. capacity density in muF/cm^2
};


double stdTM_ini[4]= {
  -60.0,                       // 0 - membrane potential E
  0.0529324,                   // 1 - prob. for Na channel activation m
  0.3176767,                   // 2 - prob. for not Na channel blocking h
  0.5961207                    // 3 - prob. for K channel activation n
};

double *myPNKC_p= NULL;

double myPNKC_ini[1]= {
  0.01            // 0 - g: initial synaptic conductance
};

double postExpPNKC[2]={
  1.0,            // 0 - tau_S: decay time constant for S [ms]
  0.0		  // 1 - Erev: Reversal potential
};

double *myPNLHI_p= NULL;

double myPNLHI_ini[1]= {
    0.0          // 0 - g: initial synaptic conductance
};

double postExpPNLHI[2]={
  1.0,            // 0 - tau_S: decay time constant for S [ms]
  0.0		  // 1 - Erev: Reversal potential
};

double myLHIKC_p[2]= {
  -40.0,          // 0 - Epre: Presynaptic threshold potential
  50.0            // 1 - Vslope: Activation slope of graded release 
};

//double gLHIKC= 0.6;
double myLHIKC_ini[1] = {
    1.0/_NLHI   // 0 - g: initial synaptic conductance
};

double postExpLHIKC[2]={
    1.5, //3.0,            // 0 - tau_S: decay time constant for S [ms]
  -92.0		  // 1 - Erev: Reversal potential
};

double myKCDN_p[11]= {
  -20.0,         // 0 - Epre: Presynaptic threshold potential
  50.0, //25.0,          // 1 - TLRN: time scale of learning changes
  50.0, //100.0        // 2 - TCHNG: width of learning window
  50000.0,       // 3 - TDECAY: time scale of synaptic strength decay
  100000.0,      // 4 - TPUNISH10: Time window of suppression in response to 1/0
  200.0, //100.0,  // 5 - TPUNISH01: Time window of suppression in response to 0/1
  0.015, // 0.06,          // 6 - GMAX: Maximal conductance achievable
  0.0075, // 0.03,          // 7 - GMID: Midpoint of sigmoid g filter curve
  33.33,         // 8 - GSLOPE: slope of sigmoid g filter curve
  10.0,          // 9 - TAUSHIFT: shift of learning curve
  0.00006 // 0.006   // 10 - GSYN0: value of syn conductance g decays to
};

double myKCDN_ini[2]={
  0.01,            // 0 - g: synaptic conductance
  0.01,		  // 1 - graw: raw synaptic conductance
};

//#define KCDNGSYN0 0.006
double postExpKCDN[2]={
  5.0,            // 0 - tau_S: decay time constant for S [ms]
  0.0		  // 1 - Erev: Reversal potential
};

double myDNDN_p[2]= {
  -30.0,        // 0 - Epre: Presynaptic threshold potential 
  50.0          // 1 - Vslope: Activation slope of graded release 
};
//double gDNDN= 0.04;

double myDNDN_ini[1]={
    5.0/_NLB            // 0 - g: synaptic conductance
};

double postExpDNDN[2]={
  2.5,            // 0 - tau_S: decay time constant for S [ms]
  -92.0		  // 1 - Erev: Reversal potential
};

double *postSynV = NULL;


//--------------------------------------------------------------------------
/*! \brief This function defines the MBody1 model, and it is a good example of how networks should be defined.
 */
//--------------------------------------------------------------------------

void modelDefinition(NNmodel &model) 
{
    initGeNN();
    model.setName("MBody1");
    model.addNeuronPopulation("PN", _NAL, POISSONNEURON, myPOI_p, myPOI_ini);
    model.addNeuronPopulation("KC", _NMB, TRAUBMILES, stdTM_p, stdTM_ini);
    model.addNeuronPopulation("LHI", _NLHI, TRAUBMILES, stdTM_p, stdTM_ini);
    model.addNeuronPopulation("DN", _NLB, TRAUBMILES, stdTM_p, stdTM_ini);
    
    model.addSynapsePopulation("PNKC", NSYNAPSE, DENSE, INDIVIDUALG, NO_DELAY, EXPDECAY, "PN", "KC", myPNKC_ini, myPNKC_p, postSynV,postExpPNKC);
    model.addSynapsePopulation("PNLHI", NSYNAPSE, ALLTOALL, INDIVIDUALG, NO_DELAY, EXPDECAY, "PN", "LHI",  myPNLHI_ini, myPNLHI_p, postSynV, postExpPNLHI);
    model.addSynapsePopulation("LHIKC", NGRADSYNAPSE, ALLTOALL, GLOBALG, NO_DELAY, EXPDECAY, "LHI", "KC",  myLHIKC_ini, myLHIKC_p, postSynV, postExpLHIKC);
    model.addSynapsePopulation("KCDN", LEARN1SYNAPSE, ALLTOALL, INDIVIDUALG, NO_DELAY, EXPDECAY, "KC", "DN",  myKCDN_ini,  myKCDN_p, postSynV, postExpKCDN);
    model.addSynapsePopulation("DNDN", NGRADSYNAPSE, ALLTOALL, GLOBALG, NO_DELAY, EXPDECAY, "DN", "DN", myDNDN_ini, myDNDN_p, postSynV, postExpDNDN);     
    model.setGPUDevice(nGPU);
    model.setSeed(1234);
    model.setPrecision(_FTYPE);
<<<<<<< HEAD
    model.setTiming(FALSE);
=======
#ifdef TIMING
    model.setTiming(TRUE);
#endif // TIMING
>>>>>>> 031cc04a
}<|MERGE_RESOLUTION|>--- conflicted
+++ resolved
@@ -161,11 +161,7 @@
     model.setGPUDevice(nGPU);
     model.setSeed(1234);
     model.setPrecision(_FTYPE);
-<<<<<<< HEAD
-    model.setTiming(FALSE);
-=======
 #ifdef TIMING
     model.setTiming(TRUE);
 #endif // TIMING
->>>>>>> 031cc04a
 }