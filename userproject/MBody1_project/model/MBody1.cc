--- conflicted
+++ resolved
@@ -145,18 +145,11 @@
 void modelDefinition(NNmodel &model) 
 {
     initGeNN();
-    model.setGPUDevice(0); //force using device 0 for benchmarking  
     model.setName("MBody1");
     model.addNeuronPopulation("PN", _NAL, POISSONNEURON, myPOI_p, myPOI_ini);
-<<<<<<< HEAD
-    model.addNeuronPopulation("KC", _NMB, TRAUBMILES_PSTEP, stdTM_p, stdTM_ini);
-    model.addNeuronPopulation("LHI", _NLHI, TRAUBMILES_PSTEP, stdTM_p, stdTM_ini);
-    model.addNeuronPopulation("DN", _NLB, TRAUBMILES_PSTEP, stdTM_p, stdTM_ini);
-=======
     model.addNeuronPopulation("KC", _NMB, TRAUBMILES, stdTM_p, stdTM_ini);
     model.addNeuronPopulation("LHI", _NLHI, TRAUBMILES, stdTM_p, stdTM_ini);
     model.addNeuronPopulation("DN", _NLB, TRAUBMILES, stdTM_p, stdTM_ini);
->>>>>>> 0df9f98a
     
     model.addSynapsePopulation("PNKC", NSYNAPSE, DENSE, INDIVIDUALG, NO_DELAY, EXPDECAY, "PN", "KC", myPNKC_ini, myPNKC_p, postSynV,postExpPNKC);
     model.addSynapsePopulation("PNLHI", NSYNAPSE, ALLTOALL, INDIVIDUALG, NO_DELAY, EXPDECAY, "PN", "LHI",  myPNLHI_ini, myPNLHI_p, postSynV, postExpPNLHI);
