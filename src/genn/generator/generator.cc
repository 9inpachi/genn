// Standard C++ includes
#include <fstream>

#ifdef _WIN32
#include <Objbase.h>
#endif

// PLOG includes
#include <plog/Appenders/ConsoleAppender.h>

// Filesystem includes
#include "path.h"

// GeNN includes
#include "logging.h"
#include "modelSpecInternal.h"

// GeNN code generator includes
#include "code_generator/generateAll.h"
#include "code_generator/generateMakefile.h"
#include "code_generator/generateMSBuild.h"

// Include backend
#include "optimiser.h"

// Declare global GeNN preferences
using namespace CodeGenerator::BACKEND_NAMESPACE;
Preferences GENN_PREFERENCES;

// Include model
#include MODEL

int main(int argc,     //!< number of arguments; expected to be 2
         char *argv[]) //!< Arguments; expected to contain the target directory for code generation.
{
    try
    {
        if (argc != 2) {
            std::cerr << "usage: generator <target dir>";
            return EXIT_FAILURE;
        }
        
        const filesystem::path targetPath(argv[1]);

        // Create model
        // **NOTE** casting to external-facing model to hide model's internals
        ModelSpecInternal model;
        modelDefinition(static_cast<ModelSpec&>(std::ref(model)));
        
        // Initialise logging, appending all to console
        plog::ConsoleAppender<plog::TxtFormatter> consoleAppender;
        Logging::init(GENN_PREFERENCES.logLevel, GENN_PREFERENCES.logLevel, &consoleAppender, &consoleAppender);

        // Finalize model
        model.finalize();

        // Create code generation path
        const filesystem::path outputPath = targetPath / (model.getName() + "_CODE");

        // Create output path
        filesystem::create_directory(outputPath);

        // Create backend
<<<<<<< HEAD
        auto backend = Optimiser::createBackend(model, outputPath,
                                                GENN_PREFERENCES.logLevel, &consoleAppender,
                                                localHostID, GENN_PREFERENCES);
=======
        auto backend = Optimiser::createBackend(model, outputPath, GENN_PREFERENCES);
>>>>>>> 417e19e7
        
        // Generate code
        const auto moduleNames = CodeGenerator::generateAll(model, backend, outputPath);

#ifdef _WIN32
        // If runner GUID file doesn't exist
        const filesystem::path projectGUIDFilename = targetPath / "runner_guid.txt";
        std::string projectGUIDString;
        if(!projectGUIDFilename.exists()) {
            // Create a new GUID for project
            GUID guid;
            if(::CoCreateGuid(&guid) != S_OK) {
                LOGE_CODE_GENERATOR << "Unable to generate project GUID";
                return EXIT_FAILURE;
            }
            
            // Write GUID to string stream
            std::stringstream projectGUIDStream;
            projectGUIDStream << std::uppercase << std::hex << std::setfill('0');
            projectGUIDStream << std::setw(8)<< guid.Data1 << '-';
            projectGUIDStream << std::setw(4) << guid.Data2 << '-';
            projectGUIDStream << std::setw(4) << guid.Data3 << '-';
            projectGUIDStream << std::setw(2) << static_cast<short>(guid.Data4[0]) << std::setw(2) << static_cast<short>(guid.Data4[1]) << '-';
            projectGUIDStream << static_cast<short>(guid.Data4[2]) << static_cast<short>(guid.Data4[3]) << static_cast<short>(guid.Data4[4]) << static_cast<short>(guid.Data4[5]) << static_cast<short>(guid.Data4[6]) << static_cast<short>(guid.Data4[7]);
            
            // Use result as project GUID string
            projectGUIDString = projectGUIDStream.str();
            LOGI_CODE_GENERATOR << "Generated new project GUID:" << projectGUIDString;
            
            // Write GUID to project GUID file
            std::ofstream projectGUIDFile(projectGUIDFilename.str());
            projectGUIDFile << projectGUIDString << std::endl;
        }
        // Otherwise
        else {
            // Read GUID from project GUID file
            std::ifstream projectGUIDFile(projectGUIDFilename.str());
            std::getline(projectGUIDFile, projectGUIDString);
            LOGI_CODE_GENERATOR << "Using previously generated project GUID:" << projectGUIDString;
        }
        // Create MSBuild project to compile and link all generated modules
        std::ofstream makefile((outputPath / "runner.vcxproj").str());
        CodeGenerator::generateMSBuild(makefile, backend, projectGUIDString, moduleNames);
#else
        // Create makefile to compile and link all generated modules
        std::ofstream makefile((outputPath / "Makefile").str());
        CodeGenerator::generateMakefile(makefile, backend, moduleNames);
#endif

    }
    catch(const std::exception &exception)
    {
        std::cerr << exception.what() << std::endl;
        return EXIT_FAILURE;
    }
    return EXIT_SUCCESS;
}<|MERGE_RESOLUTION|>--- conflicted
+++ resolved
@@ -39,14 +39,14 @@
             std::cerr << "usage: generator <target dir>";
             return EXIT_FAILURE;
         }
-        
+
         const filesystem::path targetPath(argv[1]);
 
         // Create model
         // **NOTE** casting to external-facing model to hide model's internals
         ModelSpecInternal model;
         modelDefinition(static_cast<ModelSpec&>(std::ref(model)));
-        
+
         // Initialise logging, appending all to console
         plog::ConsoleAppender<plog::TxtFormatter> consoleAppender;
         Logging::init(GENN_PREFERENCES.logLevel, GENN_PREFERENCES.logLevel, &consoleAppender, &consoleAppender);
@@ -61,14 +61,10 @@
         filesystem::create_directory(outputPath);
 
         // Create backend
-<<<<<<< HEAD
         auto backend = Optimiser::createBackend(model, outputPath,
                                                 GENN_PREFERENCES.logLevel, &consoleAppender,
-                                                localHostID, GENN_PREFERENCES);
-=======
-        auto backend = Optimiser::createBackend(model, outputPath, GENN_PREFERENCES);
->>>>>>> 417e19e7
-        
+                                                GENN_PREFERENCES);
+
         // Generate code
         const auto moduleNames = CodeGenerator::generateAll(model, backend, outputPath);
 
@@ -83,7 +79,7 @@
                 LOGE_CODE_GENERATOR << "Unable to generate project GUID";
                 return EXIT_FAILURE;
             }
-            
+
             // Write GUID to string stream
             std::stringstream projectGUIDStream;
             projectGUIDStream << std::uppercase << std::hex << std::setfill('0');
@@ -92,11 +88,11 @@
             projectGUIDStream << std::setw(4) << guid.Data3 << '-';
             projectGUIDStream << std::setw(2) << static_cast<short>(guid.Data4[0]) << std::setw(2) << static_cast<short>(guid.Data4[1]) << '-';
             projectGUIDStream << static_cast<short>(guid.Data4[2]) << static_cast<short>(guid.Data4[3]) << static_cast<short>(guid.Data4[4]) << static_cast<short>(guid.Data4[5]) << static_cast<short>(guid.Data4[6]) << static_cast<short>(guid.Data4[7]);
-            
+
             // Use result as project GUID string
             projectGUIDString = projectGUIDStream.str();
             LOGI_CODE_GENERATOR << "Generated new project GUID:" << projectGUIDString;
-            
+
             // Write GUID to project GUID file
             std::ofstream projectGUIDFile(projectGUIDFilename.str());
             projectGUIDFile << projectGUIDString << std::endl;
