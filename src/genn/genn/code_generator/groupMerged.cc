--- conflicted
+++ resolved
@@ -270,27 +270,16 @@
         addEGPs(nm->getExtraGlobalParams(), backend.getVarPrefix());
 
         // Add heterogeneous neuron model parameters
-<<<<<<< HEAD
         addHeterogeneousParams<NeuronGroupMergedBase>(
-            getArchetype().getNeuronModel()->getParamNames(),
+            getArchetype().getNeuronModel()->getParamNames(), "",
             [](const NeuronGroupInternal &ng) { return ng.getParams(); },
             &NeuronGroupMergedBase::isParamHeterogeneous);
 
         // Add heterogeneous neuron model derived parameters
         addHeterogeneousDerivedParams<NeuronGroupMergedBase>(
-            getArchetype().getNeuronModel()->getDerivedParams(),
+            getArchetype().getNeuronModel()->getDerivedParams(), "",
             [](const NeuronGroupInternal &ng) { return ng.getDerivedParams(); },
             &NeuronGroupMergedBase::isDerivedParamHeterogeneous);
-=======
-        gen.addHeterogeneousParams(getArchetype().getNeuronModel()->getParamNames(), "",
-                                   [](const NeuronGroupInternal &ng) { return ng.getParams(); },
-                                   &NeuronGroupMergedBase::isParamHeterogeneous);
-
-        // Add heterogeneous neuron model derived parameters
-        gen.addHeterogeneousDerivedParams(getArchetype().getNeuronModel()->getDerivedParams(), "",
-                                          [](const NeuronGroupInternal &ng) { return ng.getDerivedParams(); },
-                                          &NeuronGroupMergedBase::isDerivedParamHeterogeneous);
->>>>>>> 0d1deb47
     }
 
     // Loop through merged synaptic inputs in archetypical neuron group
@@ -765,29 +754,17 @@
              [&backend](const SynapseGroupInternal &sg, size_t) { return std::to_string(backend.getSynapticMatrixRowStride(sg)); });
 
     // Add heterogeneous connectivity initialiser model parameters
-<<<<<<< HEAD
     addHeterogeneousParams<SynapseConnectivityHostInitGroupMerged>(
-        getArchetype().getConnectivityInitialiser().getSnippet()->getParamNames(),
+        getArchetype().getConnectivityInitialiser().getSnippet()->getParamNames(), "",
         [](const SynapseGroupInternal &sg) { return sg.getConnectivityInitialiser().getParams(); },
         &SynapseConnectivityHostInitGroupMerged::isConnectivityInitParamHeterogeneous);
 
 
     // Add heterogeneous connectivity initialiser derived parameters
     addHeterogeneousDerivedParams<SynapseConnectivityHostInitGroupMerged>(
-        getArchetype().getConnectivityInitialiser().getSnippet()->getDerivedParams(),
+        getArchetype().getConnectivityInitialiser().getSnippet()->getDerivedParams(), "",
         [](const SynapseGroupInternal &sg) { return sg.getConnectivityInitialiser().getDerivedParams(); },
         &SynapseConnectivityHostInitGroupMerged::isConnectivityInitDerivedParamHeterogeneous);
-=======
-    gen.addHeterogeneousParams(getArchetype().getConnectivityInitialiser().getSnippet()->getParamNames(), "",
-                               [](const SynapseGroupInternal &sg) { return sg.getConnectivityInitialiser().getParams(); },
-                               &SynapseConnectivityHostInitGroupMerged::isConnectivityInitParamHeterogeneous);
-
-
-    // Add heterogeneous connectivity initialiser derived parameters
-    gen.addHeterogeneousDerivedParams(getArchetype().getConnectivityInitialiser().getSnippet()->getDerivedParams(), "",
-                                      [](const SynapseGroupInternal &sg) { return sg.getConnectivityInitialiser().getDerivedParams(); },
-                                      &SynapseConnectivityHostInitGroupMerged::isConnectivityInitDerivedParamHeterogeneous);
->>>>>>> 0d1deb47
 
     // Add EGP pointers to struct for both host and device EGPs if they are seperate
     const auto egps = getArchetype().getConnectivityInitialiser().getSnippet()->getExtraGlobalParams();
@@ -796,21 +773,13 @@
                  [e](const SynapseGroupInternal &g, size_t) { return "&" + e.name + g.getName(); },
                  FieldType::Host);
 
-<<<<<<< HEAD
-        addField(e.type + "*", backend.getVarPrefix() + e.name,
-                 [e, &backend](const SynapseGroupInternal &g, size_t)
-                 {
-                     return "&" + backend.getVarPrefix() + e.name + g.getName();
-                 });
-=======
-        if(!backend.getArrayPrefix().empty()) {
-            gen.addField(e.type + "*", backend.getArrayPrefix() + e.name,
-                         [e, &backend](const SynapseGroupInternal &g, size_t) 
-                         { 
-                             return "&" + backend.getArrayPrefix() + e.name + g.getName();
-                         });
-        }
->>>>>>> 0d1deb47
+        if(!backend.getVarPrefix().empty()) {
+            addField(e.type + "*", backend.getVarPrefix() + e.name,
+                     [e, &backend](const SynapseGroupInternal &g, size_t)
+                     {
+                         return "&" + backend.getVarPrefix() + e.name + g.getName();
+                     });
+        }
     }
 }
 //----------------------------------------------------------------------------
@@ -856,29 +825,17 @@
              [&backend](const SynapseGroupInternal &sg, size_t) { return std::to_string(backend.getSynapticMatrixRowStride(sg)); });
 
     // Add heterogeneous connectivity initialiser model parameters
-<<<<<<< HEAD
     addHeterogeneousParams<SynapseConnectivityInitGroupMerged>(
-        getArchetype().getConnectivityInitialiser().getSnippet()->getParamNames(),
+        getArchetype().getConnectivityInitialiser().getSnippet()->getParamNames(), "",
         [](const SynapseGroupInternal &sg) { return sg.getConnectivityInitialiser().getParams(); },
         &SynapseConnectivityInitGroupMerged::isConnectivityInitParamHeterogeneous);
 
 
     // Add heterogeneous connectivity initialiser derived parameters
     addHeterogeneousDerivedParams<SynapseConnectivityInitGroupMerged>(
-        getArchetype().getConnectivityInitialiser().getSnippet()->getDerivedParams(),
+        getArchetype().getConnectivityInitialiser().getSnippet()->getDerivedParams(), "",
         [](const SynapseGroupInternal &sg) { return sg.getConnectivityInitialiser().getDerivedParams(); },
         &SynapseConnectivityInitGroupMerged::isConnectivityInitDerivedParamHeterogeneous);
-=======
-    gen.addHeterogeneousParams(getArchetype().getConnectivityInitialiser().getSnippet()->getParamNames(), "",
-                               [](const SynapseGroupInternal &sg) { return sg.getConnectivityInitialiser().getParams(); },
-                               &SynapseConnectivityInitGroupMerged::isConnectivityInitParamHeterogeneous);
-
-
-    // Add heterogeneous connectivity initialiser derived parameters
-    gen.addHeterogeneousDerivedParams(getArchetype().getConnectivityInitialiser().getSnippet()->getDerivedParams(), "",
-                                      [](const SynapseGroupInternal &sg) { return sg.getConnectivityInitialiser().getDerivedParams(); },
-                                      &SynapseConnectivityInitGroupMerged::isConnectivityInitDerivedParamHeterogeneous);
->>>>>>> 0d1deb47
 
     if(getArchetype().getMatrixType() & SynapseMatrixConnectivity::SPARSE) {
         addPointerField("unsigned int", "rowLength", backend.getVarPrefix() + "rowLength");
@@ -1117,49 +1074,28 @@
         }
 
         // Add heterogeneous presynaptic neuron model parameters
-<<<<<<< HEAD
         addHeterogeneousParams<SynapseGroupMergedBase>(
-            getArchetype().getSrcNeuronGroup()->getNeuronModel()->getParamNames(),
+            getArchetype().getSrcNeuronGroup()->getNeuronModel()->getParamNames(), "Pre",
             [](const SynapseGroupInternal &sg) { return sg.getSrcNeuronGroup()->getParams(); },
             &SynapseGroupMergedBase::isSrcNeuronParamHeterogeneous);
 
         // Add heterogeneous presynaptic neuron model derived parameters
         addHeterogeneousDerivedParams<SynapseGroupMergedBase>(
-            getArchetype().getSrcNeuronGroup()->getNeuronModel()->getDerivedParams(),
+            getArchetype().getSrcNeuronGroup()->getNeuronModel()->getDerivedParams(), "Pre",
             [](const SynapseGroupInternal &sg) { return sg.getSrcNeuronGroup()->getDerivedParams(); },
             &SynapseGroupMergedBase::isSrcNeuronDerivedParamHeterogeneous);
 
         // Add heterogeneous postsynaptic neuron model parameters
         addHeterogeneousParams<SynapseGroupMergedBase>(
-            getArchetype().getTrgNeuronGroup()->getNeuronModel()->getParamNames(),
+            getArchetype().getTrgNeuronGroup()->getNeuronModel()->getParamNames(), "Post",
             [](const SynapseGroupInternal &sg) { return sg.getTrgNeuronGroup()->getParams(); },
             &SynapseGroupMergedBase::isTrgNeuronParamHeterogeneous);
 
         // Add heterogeneous postsynaptic neuron model derived parameters
         addHeterogeneousDerivedParams<SynapseGroupMergedBase>(
-            getArchetype().getTrgNeuronGroup()->getNeuronModel()->getDerivedParams(),
+            getArchetype().getTrgNeuronGroup()->getNeuronModel()->getDerivedParams(), "Post",
             [](const SynapseGroupInternal &sg) { return sg.getTrgNeuronGroup()->getDerivedParams(); },
             &SynapseGroupMergedBase::isTrgNeuronDerivedParamHeterogeneous);
-=======
-        gen.addHeterogeneousParams(getArchetype().getSrcNeuronGroup()->getNeuronModel()->getParamNames(), "Pre",
-                                   [](const SynapseGroupInternal &sg) { return sg.getSrcNeuronGroup()->getParams(); },
-                                   &SynapseGroupMergedBase::isSrcNeuronParamHeterogeneous);
-
-        // Add heterogeneous presynaptic neuron model derived parameters
-        gen.addHeterogeneousDerivedParams(getArchetype().getSrcNeuronGroup()->getNeuronModel()->getDerivedParams(), "Pre",
-                                          [](const SynapseGroupInternal &sg) { return sg.getSrcNeuronGroup()->getDerivedParams(); },
-                                          &SynapseGroupMergedBase::isSrcNeuronDerivedParamHeterogeneous);
-
-        // Add heterogeneous postsynaptic neuron model parameters
-        gen.addHeterogeneousParams(getArchetype().getTrgNeuronGroup()->getNeuronModel()->getParamNames(), "Post",
-                                   [](const SynapseGroupInternal &sg) { return sg.getTrgNeuronGroup()->getParams(); },
-                                   &SynapseGroupMergedBase::isTrgNeuronParamHeterogeneous);
-
-        // Add heterogeneous postsynaptic neuron model derived parameters
-        gen.addHeterogeneousDerivedParams(getArchetype().getTrgNeuronGroup()->getNeuronModel()->getDerivedParams(), "Post",
-                                          [](const SynapseGroupInternal &sg) { return sg.getTrgNeuronGroup()->getDerivedParams(); },
-                                          &SynapseGroupMergedBase::isTrgNeuronDerivedParamHeterogeneous);
->>>>>>> 0d1deb47
 
         // Get correct code string
         const std::string code = getArchetypeCode();
@@ -1215,27 +1151,16 @@
         }
 
         // Add heterogeneous weight update model parameters
-<<<<<<< HEAD
         addHeterogeneousParams<SynapseGroupMergedBase>(
-            wum->getParamNames(),
+            wum->getParamNames(), "",
             [](const SynapseGroupInternal &sg) { return sg.getWUParams(); },
             &SynapseGroupMergedBase::isWUParamHeterogeneous);
 
         // Add heterogeneous weight update model derived parameters
         addHeterogeneousDerivedParams<SynapseGroupMergedBase>(
-            wum->getDerivedParams(),
+            wum->getDerivedParams(), "",
             [](const SynapseGroupInternal &sg) { return sg.getWUDerivedParams(); },
             &SynapseGroupMergedBase::isWUDerivedParamHeterogeneous);
-=======
-        gen.addHeterogeneousParams(wum->getParamNames(), "",
-                                   [](const SynapseGroupInternal &sg) { return sg.getWUParams(); },
-                                   &SynapseGroupMergedBase::isWUParamHeterogeneous);
-
-        // Add heterogeneous weight update model derived parameters
-        gen.addHeterogeneousDerivedParams(wum->getDerivedParams(), "",
-                                          [](const SynapseGroupInternal &sg) { return sg.getWUDerivedParams(); },
-                                          &SynapseGroupMergedBase::isWUDerivedParamHeterogeneous);
->>>>>>> 0d1deb47
 
         // Add pre and postsynaptic variables to struct
         addVars(wum->getPreVars(), backend.getVarPrefix());
@@ -1247,29 +1172,17 @@
         // If we're updating a group with procedural connectivity
         if(getArchetype().getMatrixType() & SynapseMatrixConnectivity::PROCEDURAL) {
             // Add heterogeneous connectivity initialiser model parameters
-<<<<<<< HEAD
             addHeterogeneousParams<SynapseGroupMergedBase>(
-                getArchetype().getConnectivityInitialiser().getSnippet()->getParamNames(),
+                getArchetype().getConnectivityInitialiser().getSnippet()->getParamNames(), "",
                 [](const SynapseGroupInternal &sg) { return sg.getConnectivityInitialiser().getParams(); },
                 &SynapseGroupMergedBase::isConnectivityInitParamHeterogeneous);
 
 
             // Add heterogeneous connectivity initialiser derived parameters
             addHeterogeneousDerivedParams<SynapseGroupMergedBase>(
-                getArchetype().getConnectivityInitialiser().getSnippet()->getDerivedParams(),
+                getArchetype().getConnectivityInitialiser().getSnippet()->getDerivedParams(), "",
                 [](const SynapseGroupInternal &sg) { return sg.getConnectivityInitialiser().getDerivedParams(); },
                 &SynapseGroupMergedBase::isConnectivityInitDerivedParamHeterogeneous);
-=======
-            gen.addHeterogeneousParams(getArchetype().getConnectivityInitialiser().getSnippet()->getParamNames(), "",
-                                       [](const SynapseGroupInternal &sg) { return sg.getConnectivityInitialiser().getParams(); },
-                                       &SynapseGroupMergedBase::isConnectivityInitParamHeterogeneous);
-
-
-            // Add heterogeneous connectivity initialiser derived parameters
-            gen.addHeterogeneousDerivedParams(getArchetype().getConnectivityInitialiser().getSnippet()->getDerivedParams(), "",
-                                              [](const SynapseGroupInternal &sg) { return sg.getConnectivityInitialiser().getDerivedParams(); },
-                                              &SynapseGroupMergedBase::isConnectivityInitDerivedParamHeterogeneous);
->>>>>>> 0d1deb47
         }
     }
 
