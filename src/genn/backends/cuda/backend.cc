--- conflicted
+++ resolved
@@ -142,11 +142,8 @@
 std::vector<PresynapticUpdateStrategy::Base*> Backend::s_PresynapticUpdateStrategies = {
     new PresynapticUpdateStrategy::PreSpan,
     new PresynapticUpdateStrategy::PostSpan,
-<<<<<<< HEAD
     new PresynapticUpdateStrategy::PreSpanProcedural,
-=======
     new PresynapticUpdateStrategy::PostSpanBitmask,
->>>>>>> be8ac38f
 };
 //--------------------------------------------------------------------------
 Backend::Backend(const KernelBlockSize &kernelBlockSizes, const Preferences &preferences,
@@ -554,12 +551,8 @@
             genParallelGroup<SynapseGroupInternal>(os, kernelSubs, model.getLocalSynapseGroups(), idPresynapticStart,
                 [this](const SynapseGroupInternal &sg){ return padSize(getNumPresynapticUpdateThreads(sg, m_ChosenDevice, m_Preferences), m_KernelBlockSizes[KernelPresynapticUpdate]); },
                 [](const SynapseGroupInternal &sg){ return (sg.isSpikeEventRequired() || sg.isTrueSpikeRequired()); },
-<<<<<<< HEAD
                 [&idPresynapticStart, wumThreshHandler, wumSimHandler, wumEventHandler, wumProceduralConnectHandler, &model, this]
                 (CodeStream &os, const SynapseGroupInternal &sg, const Substitutions &popSubs)
-=======
-                [&idPresynapticStart, wumThreshHandler, wumSimHandler, wumEventHandler, &model, this](CodeStream &os, const SynapseGroupInternal &sg, const Substitutions &popSubs)
->>>>>>> be8ac38f
                 {
                     // Get presynaptic update strategy to use for this synapse group
                     const auto *presynapticUpdateStrategy = getPresynapticUpdateStrategy(sg);
@@ -582,25 +575,15 @@
                     // If spike events should be processed
                     if (sg.isSpikeEventRequired()) {
                         CodeStream::Scope b(os);
-<<<<<<< HEAD
-                        presynapticUpdateStrategy->genCode(os, model, sg, popSubs, *this, false, idPresynapticStart,
-                                                           wumThreshHandler, wumEventHandler, wumProceduralConnectHandler);
-=======
                         presynapticUpdateStrategy->genUpdate(os, model, sg, popSubs, *this, false, idPresynapticStart,
-                                                             wumThreshHandler, wumEventHandler);
->>>>>>> be8ac38f
+                                                             wumThreshHandler, wumEventHandler, wumProceduralConnectHandler);
                     }
 
                     // If true spikes should be processed
                     if (sg.isTrueSpikeRequired()) {
                         CodeStream::Scope b(os);
-<<<<<<< HEAD
-                        presynapticUpdateStrategy->genCode(os, model, sg, popSubs, *this, true, idPresynapticStart,
-                                                           wumThreshHandler, wumSimHandler, wumProceduralConnectHandler);
-=======
                         presynapticUpdateStrategy->genUpdate(os, model, sg, popSubs, *this, true, idPresynapticStart,
-                                                             wumThreshHandler, wumSimHandler);
->>>>>>> be8ac38f
+                                                             wumThreshHandler, wumSimHandler, wumProceduralConnectHandler);
                     }
 
                     os << std::endl;
@@ -693,23 +676,13 @@
 
                                 Substitutions synSubs(&popSubs);
                                 if (sg.getMatrixType() & SynapseMatrixConnectivity::SPARSE) {
-<<<<<<< HEAD
-                                    os << "if (" << popSubs["id"] << " < shColLength[j])" << CodeStream::OB(1540);
+                                    os << "if (" << synSubs["id"] << " < shColLength[j])" << CodeStream::OB(1540);
                                     os << "const unsigned int synAddress = dd_remap" << sg.getName() << "[(shSpk[j] * " << sg.getMaxSourceConnections() << ") + " << popSubs["id"] << "];" << std::endl;
-                                    os << "const unsigned int ipre = synAddress / " << sg.getMaxConnections() << ";" << std::endl;
-                                    synSubs.addVarSubstitution("id_pre", "ipre");
-                                }
-                                else {
-                                    os << "const unsigned int synAddress = (" << popSubs["id"] << " * " << sg.getTrgNeuronGroup()->getNumNeurons() << ") + shSpk[j];" << std::endl;
-=======
-                                    os << "if (" << synSubs["id"] << " < shColLength[j])" << CodeStream::OB(1540);
-                                    os << "const unsigned int synAddress = dd_remap" + sg.getName() + "[(shSpk[j] * " << std::to_string(sg.getMaxSourceConnections()) << ") + " << popSubs["id"] << "];" << std::endl;
-                                    os << "const unsigned int ipre = synAddress / " + std::to_string(getSynapticMatrixRowStride(sg)) + ";" << std::endl;
+                                    os << "const unsigned int ipre = synAddress / " << getSynapticMatrixRowStride(sg) << ";" << std::endl;
                                     synSubs.addVarSubstitution("id_pre", "ipre");
                                 }
                                 else {
                                     os << "const unsigned int synAddress = (" << synSubs["id"] << " * " << std::to_string(sg.getTrgNeuronGroup()->getNumNeurons()) << ") + shSpk[j];" << std::endl;
->>>>>>> be8ac38f
                                     synSubs.addVarSubstitution("id_pre", synSubs["id"]);
                                 }
 
@@ -958,13 +931,8 @@
         os << "// ------------------------------------------------------------------------" << std::endl;
         os << "// Synapse groups with dense connectivity" << std::endl;
         genParallelGroup<SynapseGroupInternal>(os, kernelSubs, model.getLocalSynapseGroups(), idInitStart,
-<<<<<<< HEAD
-            [this](const SynapseGroupInternal &sg){ return Utils::padSize(sg.getTrgNeuronGroup()->getNumNeurons(), m_KernelBlockSizes[KernelInitialize]); },
+            [this](const SynapseGroupInternal &sg){ return padSize(sg.getTrgNeuronGroup()->getNumNeurons(), m_KernelBlockSizes[KernelInitialize]); },
             [](const SynapseGroupInternal &sg){ return (sg.getMatrixType() & SynapseMatrixConnectivity::DENSE) && sg.isWUVarInitRequired(); },
-=======
-            [this](const SynapseGroupInternal &sg){ return padSize(sg.getTrgNeuronGroup()->getNumNeurons(), m_KernelBlockSizes[KernelInitialize]); },
-            [](const SynapseGroupInternal &sg){ return (sg.getMatrixType() & SynapseMatrixConnectivity::DENSE) && (sg.getMatrixType() & SynapseMatrixWeight::INDIVIDUAL) && sg.isWUVarInitRequired(); },
->>>>>>> be8ac38f
             [sgDenseInitHandler](CodeStream &os, const SynapseGroupInternal &sg, Substitutions &popSubs)
             {
                 os << "// only do this for existing postsynaptic neurons" << std::endl;
@@ -993,14 +961,10 @@
         genParallelGroup<SynapseGroupInternal>(os, kernelSubs, model.getLocalSynapseGroups(), idInitStart,
             [this](const SynapseGroupInternal &sg){ return padSize(sg.getSrcNeuronGroup()->getNumNeurons(), m_KernelBlockSizes[KernelInitialize]); },
             [](const SynapseGroupInternal &sg){ return sg.isSparseConnectivityInitRequired(); },
-<<<<<<< HEAD
-            [&model, sgSparseConnectHandler, this]
-            (CodeStream &os, const SynapseGroupInternal &sg, Substitutions &popSubs)
-=======
             [this, sgSparseConnectHandler](CodeStream &os, const SynapseGroupInternal &sg, Substitutions &popSubs)
->>>>>>> be8ac38f
             {
                 const size_t numSrcNeurons = sg.getSrcNeuronGroup()->getNumNeurons();
+                const size_t numTrgNeurons = sg.getTrgNeuronGroup()->getNumNeurons();
                 const size_t synapticMatrixRowStride = getSynapticMatrixRowStride(sg);
 
                 os << "// only do this for existing presynaptic neurons" << std::endl;
@@ -1297,16 +1261,12 @@
     }
 }
 //--------------------------------------------------------------------------
-<<<<<<< HEAD
+size_t Backend::getSynapticMatrixRowStride(const SynapseGroupInternal &sg) const
+{
+    return getPresynapticUpdateStrategy(sg)->getSynapticMatrixRowStride(sg);
+}
+//--------------------------------------------------------------------------
 void Backend::genDefinitionsPreamble(CodeStream &os, const ModelSpecInternal &) const
-=======
-size_t Backend::getSynapticMatrixRowStride(const SynapseGroupInternal &sg) const
-{
-    return getPresynapticUpdateStrategy(sg)->getSynapticMatrixRowStride(sg);
-}
-//--------------------------------------------------------------------------
-void Backend::genDefinitionsPreamble(CodeStream &os) const
->>>>>>> be8ac38f
 {
     os << "// Standard C++ includes" << std::endl;
     os << "#include <string>" << std::endl;
@@ -2050,7 +2010,6 @@
     }
 }
 //--------------------------------------------------------------------------
-<<<<<<< HEAD
 size_t Backend::getNumInitialisationRNGStreams(const ModelSpecInternal &model) const
 {
     // Start by counting remote neuron groups
@@ -2059,7 +2018,7 @@
         [this](size_t acc, const ModelSpec::NeuronGroupValueType &n)
         {
             if (n.second.hasOutputToHost(getLocalHostID())) {
-                return acc + Utils::padSize(n.second.getNumNeurons(), getKernelBlockSize(Kernel::KernelInitialize));
+                return acc + padSize(n.second.getNumNeurons(), getKernelBlockSize(Kernel::KernelInitialize));
             }
             else {
                 return acc;
@@ -2071,7 +2030,7 @@
         model.getLocalNeuronGroups().cbegin(), model.getLocalNeuronGroups().cend(), numInitThreads,
         [this](size_t acc, const ModelSpec::NeuronGroupValueType &n)
         {
-            return acc + Utils::padSize(n.second.getNumNeurons(), getKernelBlockSize(Kernel::KernelInitialize));
+            return acc + padSize(n.second.getNumNeurons(), getKernelBlockSize(Kernel::KernelInitialize));
         });
 
 
@@ -2085,17 +2044,17 @@
 
             // Add number of threads required for variable initialisation of dense matrices
             if ((s.second.getMatrixType() & SynapseMatrixConnectivity::DENSE) && s.second.isWUVarInitRequired()) {
-                acc += Utils::padSize(s.second.getTrgNeuronGroup()->getNumNeurons(), initBlockSize);
+                acc += padSize(s.second.getTrgNeuronGroup()->getNumNeurons(), initBlockSize);
             }
 
             // Any for sparse connectivity initialisation
             if (s.second.isSparseConnectivityInitRequired()) {
-                acc += Utils::padSize(s.second.getSrcNeuronGroup()->getNumNeurons(), initBlockSize);
+                acc += padSize(s.second.getSrcNeuronGroup()->getNumNeurons(), initBlockSize);
             }
 
             // And, finally, any require for variable initialisation of sparse matrices
             if (isSparseInitRequired(s.second)) {
-                acc += Utils::padSize(s.second.getMaxConnections(), initSparseBlockSize);
+                acc += padSize(s.second.getMaxConnections(), initSparseBlockSize);
             }
 
             return acc;
@@ -2105,11 +2064,8 @@
     return numInitThreads;
 }
 //--------------------------------------------------------------------------
-size_t Backend::getNumPresynapticUpdateThreads(const SynapseGroupInternal &sg)
-=======
 size_t Backend::getNumPresynapticUpdateThreads(const SynapseGroupInternal &sg, const cudaDeviceProp &deviceProps,
                                                const Preferences &preferences)
->>>>>>> be8ac38f
 {
      return getPresynapticUpdateStrategy(sg, deviceProps, preferences)->getNumThreads(sg);
 }
