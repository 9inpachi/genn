--- conflicted
+++ resolved
@@ -1929,9 +1929,6 @@
     }
 }
 //--------------------------------------------------------------------------
-<<<<<<< HEAD
-MemAlloc Backend::genGlobalRNG(CodeStream &definitions, CodeStream &definitionsInternal, CodeStream &runner, CodeStream &allocations, CodeStream &free) const
-=======
 void Backend::genCurrentVariablePush(CodeStream &os, const NeuronGroupInternal &ng, const std::string &type, const std::string &name, VarLocation loc) const
 {
     // If this variable requires queuing and isn't zero-copy
@@ -1962,8 +1959,7 @@
     }
 }
 //--------------------------------------------------------------------------
-MemAlloc Backend::genGlobalRNG(CodeStream &definitions, CodeStream &definitionsInternal, CodeStream &runner, CodeStream &allocations, CodeStream &free, const ModelSpecInternal &) const
->>>>>>> 85e09a65
+MemAlloc Backend::genGlobalRNG(CodeStream &definitions, CodeStream &definitionsInternal, CodeStream &runner, CodeStream &allocations, CodeStream &free) const
 {
     // Create a single Philox4_32_10 RNG
     genVariableDefinition(definitions, definitionsInternal, "curandStatePhilox4_32_10_t*", "rng", VarLocation::DEVICE);
@@ -2141,13 +2137,8 @@
     if(m_Preferences.optimizeCode) {
         nvccFlags += " -O3 -use_fast_math";
     }
-<<<<<<< HEAD
-    if (m_Preferences.debugCode) {
-//         nvccFlags += " -O0 -g -G";
-=======
     if(m_Preferences.debugCode) {
         nvccFlags += " -O0 -g -G";
->>>>>>> 85e09a65
     }
     if(m_Preferences.showPtxInfo) {
         nvccFlags += " -Xptxas \"-v\"";
