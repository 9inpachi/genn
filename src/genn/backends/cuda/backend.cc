#include "backend.h"

// Standard C++ includes
#include <algorithm>

// PLOG includes
#include <plog/Log.h>

// GeNN includes
#include "gennUtils.h"
#include "modelSpecInternal.h"

// GeNN code generator includes
#include "code_generator/codeStream.h"
#include "code_generator/substitutions.h"
#include "code_generator/codeGenUtils.h"

// CUDA backend includes
#include "utils.h"

//--------------------------------------------------------------------------
// Anonymous namespace
//--------------------------------------------------------------------------
namespace
{
const std::vector<CodeGenerator::FunctionTemplate> cudaFunctions = {
    {"gennrand_uniform", 0, "curand_uniform_double($(rng))", "curand_uniform($(rng))"},
    {"gennrand_normal", 0, "curand_normal_double($(rng))", "curand_normal($(rng))"},
    {"gennrand_exponential", 0, "exponentialDistDouble($(rng))", "exponentialDistFloat($(rng))"},
    {"gennrand_log_normal", 2, "curand_log_normal_double($(rng), $(0), $(1))", "curand_log_normal_float($(rng), $(0), $(1))"},
    {"gennrand_gamma", 1, "gammaDistDouble($(rng), $(0))", "gammaDistFloat($(rng), $(0))"}
};

//--------------------------------------------------------------------------
// Timer
//--------------------------------------------------------------------------
class Timer
{
public:
    Timer(CodeGenerator::CodeStream &codeStream, const std::string &name, bool timingEnabled, bool synchroniseOnStop = false)
    :   m_CodeStream(codeStream), m_Name(name), m_TimingEnabled(timingEnabled), m_SynchroniseOnStop(synchroniseOnStop)
    {
        // Record start event
        if(m_TimingEnabled) {
            m_CodeStream << "CHECK_CUDA_ERRORS(cudaEventRecord(" << m_Name << "Start));" << std::endl;
        }
    }

    ~Timer()
    {
        // Record stop event
        if(m_TimingEnabled) {
            m_CodeStream << "CHECK_CUDA_ERRORS(cudaEventRecord(" << m_Name << "Stop));" << std::endl;

            // If we should synchronise on stop, insert call
            if(m_SynchroniseOnStop) {
                m_CodeStream << "CHECK_CUDA_ERRORS(cudaEventSynchronize(" << m_Name << "Stop));" << std::endl;

                m_CodeStream << "float tmp;" << std::endl;
                m_CodeStream << "CHECK_CUDA_ERRORS(cudaEventElapsedTime(&tmp, " << m_Name << "Start, " << m_Name << "Stop));" << std::endl;
                m_CodeStream << m_Name << "Time += tmp / 1000.0;" << std::endl;
            }
        }
    }

private:
    //--------------------------------------------------------------------------
    // Members
    //--------------------------------------------------------------------------
    CodeGenerator::CodeStream &m_CodeStream;
    const std::string m_Name;
    const bool m_TimingEnabled;
    const bool m_SynchroniseOnStop;
};


void gennExtraGlobalParamPass(CodeGenerator::CodeStream &os, const std::map<std::string, std::string>::value_type &p)
{
    if(Utils::isTypePointer(p.second)) {
        os << "d_" << p.first << ", ";
    }
    else {
        os << p.first << ", ";
    }
}
//-----------------------------------------------------------------------
bool isSparseInitRequired(const SynapseGroupInternal &sg)
{
    return ((sg.getMatrixConnectivity() == SynapseMatrixConnectivity::SPARSE)
            && (sg.isWUVarInitRequired() || !sg.getWUModel()->getLearnPostCode().empty() || !sg.getWUModel()->getSynapseDynamicsCode().empty()));
}
//-----------------------------------------------------------------------
void updateExtraGlobalParams(const std::string &varSuffix, const std::string &codeSuffix, const Snippet::Base::EGPVec &extraGlobalParameters,
                             std::map<std::string, std::string> &kernelParameters, const std::vector<std::string> &codeStrings)
{
    // Loop through list of global parameters
    for(const auto &p : extraGlobalParameters) {
        // If this parameter is used in any codestrings, add it to list of kernel parameters
        if(std::any_of(codeStrings.cbegin(), codeStrings.cend(),
            [p, codeSuffix](const std::string &c){ return c.find("$(" + p.name + codeSuffix + ")") != std::string::npos; }))
        {
            kernelParameters.emplace(p.name + varSuffix, p.type);
        }
    }
}
//--------------------------------------------------------------------------
void updateSynapseGroupExtraGlobalParams(const SynapseGroupInternal &sg, std::map<std::string, std::string> &kernelParameters,
                                         const std::vector<std::string> &codeStrings)
{
    // Synapse kernel
    // --------------
    // Add any of the pre or postsynaptic neuron group's extra global
    // parameters referenced in code strings to the map of kernel parameters
    updateExtraGlobalParams(sg.getSrcNeuronGroup()->getName(), "_pre", sg.getSrcNeuronGroup()->getNeuronModel()->getExtraGlobalParams(),
                             kernelParameters, codeStrings);
    updateExtraGlobalParams(sg.getTrgNeuronGroup()->getName(), "_post", sg.getTrgNeuronGroup()->getNeuronModel()->getExtraGlobalParams(),
                             kernelParameters, codeStrings);

    // Finally add any weight update model extra global parameters referenced in code strings to the map of kernel paramters
    updateExtraGlobalParams(sg.getName(), "", sg.getWUModel()->getExtraGlobalParams(), kernelParameters, codeStrings);
}
}   // Anonymous namespace

//--------------------------------------------------------------------------
// CodeGenerator::CUDA::Backend
//--------------------------------------------------------------------------
namespace CodeGenerator
{
namespace CUDA
{
const char *Backend::KernelNames[KernelMax] = {
    "updateNeuronsKernel",
    "updatePresynapticKernel",
    "updatePostsynapticKernel",
    "updateSynapseDynamicsKernel",
    "initializeKernel",
    "initializeSparseKernel",
    "preNeuronResetKernel",
    "preSynapseResetKernel"};
//--------------------------------------------------------------------------
std::vector<PresynapticUpdateStrategy::Base*> Backend::s_PresynapticUpdateStrategies = {
    new PresynapticUpdateStrategy::PreSpan,
    new PresynapticUpdateStrategy::PostSpan,
    new PresynapticUpdateStrategy::VectorPostSpan,
};
//--------------------------------------------------------------------------
Backend::Backend(const KernelBlockSize &kernelBlockSizes, const Preferences &preferences,
                 int localHostID, const std::string &scalarType, int device)
:   BackendBase(localHostID, scalarType), m_KernelBlockSizes(kernelBlockSizes), m_Preferences(preferences), m_ChosenDeviceID(device)
{
    // Set device
    CHECK_CUDA_ERRORS(cudaSetDevice(device));

    // Get device properties
    CHECK_CUDA_ERRORS(cudaGetDeviceProperties(&m_ChosenDevice, device));

    // Get CUDA runtime version
    cudaRuntimeGetVersion(&m_RuntimeVersion);

    // Add CUDA-specific types, additionally marking them as 'device types' innaccesible to host code
    addDeviceType("curandState", 44);
    addDeviceType("curandStatePhilox4_32_10_t", 64);
    addDeviceType("half", 2);
}
//--------------------------------------------------------------------------
void Backend::genNeuronUpdate(CodeStream &os, const ModelSpecInternal &model, NeuronGroupSimHandler simHandler, NeuronGroupHandler wuVarUpdateHandler) const
{
    // Generate reset kernel to be run before the neuron kernel
    size_t idPreNeuronReset = 0;
    os << "extern \"C\" __global__ void " << KernelNames[KernelPreNeuronReset] << "()";
    {
        CodeStream::Scope b(os);

        os << "unsigned int id = " << m_KernelBlockSizes[KernelPreNeuronReset] << " * blockIdx.x + threadIdx.x;" << std::endl;

        // Loop through remote neuron groups
        for(const auto &n : model.getRemoteNeuronGroups()) {
            if(n.second.hasOutputToHost(getLocalHostID()) && n.second.isDelayRequired()) {
                if(idPreNeuronReset > 0) {
                    os << "else ";
                }
                os << "if(id == " << (idPreNeuronReset++) << ")";
                {
                    CodeStream::Scope b(os);
                    os << "dd_spkQuePtr" << n.first << " = (dd_spkQuePtr" << n.first << " + 1) % " << n.second.getNumDelaySlots() << ";" << std::endl;
                }
            }
        }

        // Loop through local neuron groups
        for(const auto &n : model.getLocalNeuronGroups()) {
            if(idPreNeuronReset > 0) {
                os << "else ";
            }
            os << "if(id == " << (idPreNeuronReset++) << ")";
            {
                CodeStream::Scope b(os);

                if (n.second.isDelayRequired()) { // with delay
                    os << "dd_spkQuePtr" << n.first << " = (dd_spkQuePtr" << n.first << " + 1) % " << n.second.getNumDelaySlots() << ";" << std::endl;

                    if (n.second.isSpikeEventRequired()) {
                        os << "dd_glbSpkCntEvnt" << n.first << "[dd_spkQuePtr" << n.first << "] = 0;" << std::endl;
                    }
                    if (n.second.isTrueSpikeRequired()) {
                        os << "dd_glbSpkCnt" << n.first << "[dd_spkQuePtr" << n.first << "] = 0;" << std::endl;
                    }
                    else {
                        os << "dd_glbSpkCnt" << n.first << "[0] = 0;" << std::endl;
                    }
                }
                else { // no delay
                    if (n.second.isSpikeEventRequired()) {
                        os << "dd_glbSpkCntEvnt" << n.first << "[0] = 0;" << std::endl;
                    }
                    os << "dd_glbSpkCnt" << n.first << "[0] = 0;" << std::endl;
                }
            }
        }
    }

    // Add extra global parameters references by neuron models to map of kernel parameters
    std::map<std::string, std::string> neuronKernelParameters;
    for(const auto &n : model.getLocalNeuronGroups()) {
        const auto *nm = n.second.getNeuronModel();
        updateExtraGlobalParams(n.first, "", nm->getExtraGlobalParams(), neuronKernelParameters,
                                {nm->getSimCode(), nm->getThresholdConditionCode(), nm->getResetCode()});
    }

    // Add extra global parameters references by current source models to map of kernel parameters
    for(const auto &c : model.getLocalCurrentSources()) {
        const auto *csm = c.second.getCurrentSourceModel();
        updateExtraGlobalParams(c.first, "", csm->getExtraGlobalParams(), neuronKernelParameters,
                                {csm->getInjectionCode()});
    }

    // Add extra global parameters referenced by postsynaptic models and
    // event thresholds of weight update models to map of kernel parameters
    for(const auto &s : model.getLocalSynapseGroups()) {
        const auto *psm = s.second.getPSModel();
        updateExtraGlobalParams(s.first, "", psm->getExtraGlobalParams(), neuronKernelParameters,
                                {psm->getDecayCode(), psm->getApplyInputCode()});

        const auto *wum = s.second.getWUModel();
        updateExtraGlobalParams(s.first, "", wum->getExtraGlobalParams(), neuronKernelParameters,
                                {wum->getEventThresholdConditionCode()});
    }

    size_t idStart = 0;
    os << "extern \"C\" __global__ void " << KernelNames[KernelNeuronUpdate] << "(";
    for(const auto &p : neuronKernelParameters) {
        os << p.second << " " << p.first << ", ";
    }
    os << model.getTimePrecision() << " t)" << std::endl;
    {
        CodeStream::Scope b(os);
        os << "const unsigned int id = " << m_KernelBlockSizes[KernelNeuronUpdate] << " * blockIdx.x + threadIdx.x; " << std::endl;

        Substitutions kernelSubs(cudaFunctions, model.getPrecision());
        kernelSubs.addVarSubstitution("t", "t");

        // If any neuron groups emit spike events
        if(std::any_of(model.getLocalNeuronGroups().cbegin(), model.getLocalNeuronGroups().cend(),
            [](const ModelSpec::NeuronGroupValueType &n){ return n.second.isSpikeEventRequired(); }))
        {
            os << "__shared__ volatile unsigned int shSpkEvnt[" << m_KernelBlockSizes[KernelNeuronUpdate] << "];" << std::endl;
            os << "__shared__ volatile unsigned int shPosSpkEvnt;" << std::endl;
            os << "__shared__ volatile unsigned int shSpkEvntCount;" << std::endl;
            os << std::endl;
            os << "if (threadIdx.x == 1);";
            {
                CodeStream::Scope b(os);
                os << "shSpkEvntCount = 0;" << std::endl;
            }
            os << std::endl;
        }

        // If any neuron groups emit true spikes
        if(std::any_of(model.getLocalNeuronGroups().cbegin(), model.getLocalNeuronGroups().cend(),
            [](const ModelSpec::NeuronGroupValueType &n){ return !n.second.getNeuronModel()->getThresholdConditionCode().empty(); }))
        {
            os << "__shared__ volatile unsigned int shSpk[" << m_KernelBlockSizes[KernelNeuronUpdate] << "];" << std::endl;
            os << "__shared__ volatile unsigned int shPosSpk;" << std::endl;
            os << "__shared__ volatile unsigned int shSpkCount;" << std::endl;
            os << "if (threadIdx.x == 0);";
            {
                CodeStream::Scope b(os);
                os << "shSpkCount = 0;" << std::endl;
            }
            os << std::endl;
        }
            
        os << "__syncthreads();" << std::endl;

        // Parallelise over neuron groups
        genParallelGroup<NeuronGroupInternal>(os, kernelSubs, model.getLocalNeuronGroups(), idStart,
            [this](const NeuronGroupInternal &ng){ return Utils::padSize(ng.getNumNeurons(), m_KernelBlockSizes[KernelNeuronUpdate]); },
            [&model, simHandler, wuVarUpdateHandler, this](CodeStream &os, const NeuronGroupInternal &ng, Substitutions &popSubs)
            {
                // If axonal delays are required
                if (ng.isDelayRequired()) {
                    // We should READ from delay slot before spkQuePtr
                    os << "const unsigned int readDelayOffset = " << ng.getPrevQueueOffset("dd_") << ";" << std::endl;

                    // And we should WRITE to delay slot pointed to be spkQuePtr
                    os << "const unsigned int writeDelayOffset = " << ng.getCurrentQueueOffset("dd_") << ";" << std::endl;
                }
                os << std::endl;

                // If this neuron group requires a simulation RNG, substitute in this neuron group's RNG
                if(ng.isSimRNGRequired()) {
                    popSubs.addVarSubstitution("rng", "&dd_rng" + ng.getName() + "[" + popSubs["id"] + "]");
                }

                // Call handler to generate generic neuron code
                os << "if(" << popSubs["id"] << " < " << ng.getNumNeurons() << ")";
                {
                    CodeStream::Scope b(os);
                    simHandler(os, ng, popSubs,
                        // Emit true spikes
                        [this](CodeStream &os, const NeuronGroupInternal &, Substitutions &subs)
                        {
                            genEmitSpike(os, subs, "");
                        },
                        // Emit spike-like events
                        [this](CodeStream &os, const NeuronGroupInternal &, Substitutions &subs)
                        {
                            genEmitSpike(os, subs, "Evnt");
                        });
                }

                os << "__syncthreads();" << std::endl;

                if (ng.isSpikeEventRequired()) {
                    os << "if (threadIdx.x == 1)";
                    {
                        CodeStream::Scope b(os);
                        os << "if (shSpkEvntCount > 0)";
                        {
                            CodeStream::Scope b(os);
                            os << "shPosSpkEvnt = atomicAdd((unsigned int *) &dd_glbSpkCntEvnt" << ng.getName();
                            if (ng.isDelayRequired()) {
                                os << "[dd_spkQuePtr" << ng.getName() << "], shSpkEvntCount);" << std::endl;
                            }
                            else {
                                os << "[0], shSpkEvntCount);" << std::endl;
                            }
                        }
                    } // end if (threadIdx.x == 0)
                    os << "__syncthreads();" << std::endl;
                }

                if (!ng.getNeuronModel()->getThresholdConditionCode().empty()) {
                    os << "if (threadIdx.x == 0)";
                    {
                        CodeStream::Scope b(os);
                        os << "if (shSpkCount > 0)";
                        {
                            CodeStream::Scope b(os);
                            os << "shPosSpk = atomicAdd((unsigned int *) &dd_glbSpkCnt" << ng.getName();
                            if (ng.isDelayRequired() && ng.isTrueSpikeRequired()) {
                                os << "[dd_spkQuePtr" << ng.getName() << "], shSpkCount);" << std::endl;
                            }
                            else {
                                os << "[0], shSpkCount);" << std::endl;
                            }
                        }
                    } // end if (threadIdx.x == 1)
                    os << "__syncthreads();" << std::endl;
                }

                const std::string queueOffset = ng.isDelayRequired() ? "writeDelayOffset + " : "";
                if (ng.isSpikeEventRequired()) {
                    os << "if (threadIdx.x < shSpkEvntCount)";
                    {
                        CodeStream::Scope b(os);
                        os << "dd_glbSpkEvnt" << ng.getName() << "[" << queueOffset << "shPosSpkEvnt + threadIdx.x] = shSpkEvnt[threadIdx.x];" << std::endl;
                    }
                }

                if (!ng.getNeuronModel()->getThresholdConditionCode().empty()) {
                    const std::string queueOffsetTrueSpk = ng.isTrueSpikeRequired() ? queueOffset : "";

                    os << "if (threadIdx.x < shSpkCount)";
                    {
                        CodeStream::Scope b(os);

                        os << "const unsigned int n = shSpk[threadIdx.x];" << std::endl;

                        // Create new substition stack and explicitly replace id with 'n' and perform WU var update
                        Substitutions wuSubs(&popSubs);
                        wuSubs.addVarSubstitution("id", "n", true);
                        wuVarUpdateHandler(os, ng, wuSubs);

                        os << "dd_glbSpk" << ng.getName() << "[" << queueOffsetTrueSpk << "shPosSpk + threadIdx.x] = n;" << std::endl;
                        if (ng.isSpikeTimeRequired()) {
                            os << "dd_sT" << ng.getName() << "[" << queueOffset << "n] = t;" << std::endl;
                        }
                    }
                }
            }
        );
    }

    os << "void updateNeurons(" << model.getTimePrecision() << ")";
    {
        CodeStream::Scope b(os);
        if(idPreNeuronReset > 0) {
            CodeStream::Scope b(os);
            genKernelDimensions(os, KernelPreNeuronReset, idPreNeuronReset);
            os << KernelNames[KernelPreNeuronReset] << "<<<grid, threads>>>();" << std::endl;
            os << "CHECK_CUDA_ERRORS(cudaPeekAtLastError());" << std::endl;
        }
        if(idStart > 0) {
            CodeStream::Scope b(os);
            Timer t(os, "neuronUpdate", model.isTimingEnabled());

            genKernelDimensions(os, KernelNeuronUpdate, idStart);
            os << KernelNames[KernelNeuronUpdate] << "<<<grid, threads>>>(";
            for(const auto &p : neuronKernelParameters) {
                gennExtraGlobalParamPass(os, p);
            }
            os << "t);" << std::endl;
            os << "CHECK_CUDA_ERRORS(cudaPeekAtLastError());" << std::endl;
        }
    }
}
//--------------------------------------------------------------------------
void Backend::genSynapseUpdate(CodeStream &os, const ModelSpecInternal &model,
                               SynapseGroupHandler wumThreshHandler, SynapseGroupHandler wumSimHandler, SynapseGroupHandler wumEventHandler,
                               SynapseGroupHandler postLearnHandler, SynapseGroupHandler synapseDynamicsHandler) const
{
    // If any synapse groups require dendritic delay, a reset kernel is required to be run before the synapse kernel
    size_t idPreSynapseReset = 0;
    if(std::any_of(model.getLocalSynapseGroups().cbegin(), model.getLocalSynapseGroups().cend(),
                   [](const ModelSpec::SynapseGroupValueType &s){ return s.second.isDendriticDelayRequired(); }))
    {
        // pre synapse reset kernel header
        os << "extern \"C\" __global__ void " << KernelNames[KernelPreSynapseReset] << "()";
        {
            CodeStream::Scope b(os);

            os << "unsigned int id = " << m_KernelBlockSizes[KernelPreSynapseReset] << " * blockIdx.x + threadIdx.x;" << std::endl;

            // Loop through neuron groups
            for(const auto &n : model.getLocalNeuronGroups()) {
                // Loop through incoming synaptic populations
                for(const auto &m : n.second.getMergedInSyn()) {
                    const auto *sg = m.first;

                     // If this kernel requires dendritic delay
                    if(sg->isDendriticDelayRequired()) {
                        if(idPreSynapseReset > 0) {
                            os << "else ";
                        }
                        os << "if(id == " << (idPreSynapseReset++) << ")";
                        {
                            CodeStream::Scope b(os);

                            os << "dd_denDelayPtr" << sg->getPSModelTargetName() << " = (dd_denDelayPtr" << sg->getPSModelTargetName() << " + 1) % " << sg->getMaxDendriticDelayTimesteps() << ";" << std::endl;
                        }
                    }
                }
            }
        }
    }

    // Add extra global parameters references by weight updates models to maps of kernel parameters
    std::map<std::string, std::string> presynapticKernelParameters;
    std::map<std::string, std::string> postsynapticKernelParameters;
    std::map<std::string, std::string> synapseDynamicsKernelParameters;
    for(const auto &s : model.getLocalSynapseGroups()) {
        const auto *wum = s.second.getWUModel();
        updateSynapseGroupExtraGlobalParams(s.second, presynapticKernelParameters,
                                            {wum->getSimCode(), wum->getEventCode(), wum->getEventThresholdConditionCode()});
        updateSynapseGroupExtraGlobalParams(s.second, postsynapticKernelParameters, {wum->getLearnPostCode()});
        updateSynapseGroupExtraGlobalParams(s.second, synapseDynamicsKernelParameters, {wum->getSynapseDynamicsCode()});
    }

    // If any synapse groups require spike-driven presynaptic updates
    size_t idPresynapticStart = 0;
    if(std::any_of(model.getLocalSynapseGroups().cbegin(), model.getLocalSynapseGroups().cend(),
        [](const ModelSpec::SynapseGroupValueType &s){ return (s.second.isSpikeEventRequired() || s.second.isTrueSpikeRequired()); }))
    {
        os << "extern \"C\" __global__ void " << KernelNames[KernelPresynapticUpdate] << "(";
        for (const auto &p : presynapticKernelParameters) {
            os << p.second << " " << p.first << ", ";
        }
        os << model.getTimePrecision() << " t)" << std::endl; // end of synapse kernel header
        {
            CodeStream::Scope b(os);

            Substitutions kernelSubs(cudaFunctions, model.getPrecision());
            kernelSubs.addVarSubstitution("t", "t");

            os << "const unsigned int id = " << m_KernelBlockSizes[KernelPresynapticUpdate] << " * blockIdx.x + threadIdx.x; " << std::endl;

            // We need shLg if any synapse groups accumulate into shared memory
            if(std::any_of(model.getLocalSynapseGroups().cbegin(), model.getLocalSynapseGroups().cend(),
                [this](const ModelSpec::SynapseGroupValueType &s)
                {
                    return this->getPresynapticUpdateStrategy(s.second)->shouldAccumulateInSharedMemory(s.second, *this);
                }))
            {
                os << "__shared__ " << model.getPrecision() << " shLg[" << m_KernelBlockSizes[KernelPresynapticUpdate] << "];" << std::endl;
            }

            // If any of these synapse groups also have sparse connectivity, allocate shared memory for row length
            if(std::any_of(model.getLocalSynapseGroups().cbegin(), model.getLocalSynapseGroups().cend(),
                [&model](const ModelSpec::SynapseGroupValueType &s)
                {
                    return (s.second.getSpanType() == SynapseGroup::SpanType::POSTSYNAPTIC
                            && (s.second.getMatrixConnectivity() == SynapseMatrixConnectivity::SPARSE));
                }))
            {
                os << "__shared__ unsigned int shRowLength[" << m_KernelBlockSizes[KernelPresynapticUpdate] << "];" << std::endl;
            }

            if(std::any_of(model.getLocalSynapseGroups().cbegin(), model.getLocalSynapseGroups().cend(),
                [&model](const ModelSpec::SynapseGroupValueType &s)
                {
                    return (s.second.isTrueSpikeRequired() || !s.second.getWUModel()->getLearnPostCode().empty());
                }))
            {
                os << "__shared__ unsigned int shSpk[" << m_KernelBlockSizes[KernelPresynapticUpdate] << "];" << std::endl;
            }

            if(std::any_of(model.getLocalSynapseGroups().cbegin(), model.getLocalSynapseGroups().cend(),
                [](const ModelSpec::SynapseGroupValueType &s){ return (s.second.isSpikeEventRequired()); }))
            {
                os << "__shared__ unsigned int shSpkEvnt[" << m_KernelBlockSizes[KernelPresynapticUpdate] << "];" << std::endl;
            }

            // Parallelise over synapse groups
            genParallelGroup<SynapseGroupInternal>(os, kernelSubs, model.getLocalSynapseGroups(), idPresynapticStart,
                [this](const SynapseGroupInternal &sg){ return Utils::padSize(getNumPresynapticUpdateThreads(sg, m_ChosenDevice), m_KernelBlockSizes[KernelPresynapticUpdate]); },
                [](const SynapseGroupInternal &sg){ return (sg.isSpikeEventRequired() || sg.isTrueSpikeRequired()); },
                [wumThreshHandler, wumSimHandler, wumEventHandler, &model, this](CodeStream &os, const SynapseGroupInternal &sg, const Substitutions &popSubs)
                {
                    // Get presynaptic update strategy to use for this synapse group
                    const auto *presynapticUpdateStrategy = getPresynapticUpdateStrategy(sg);
                    LOGD << "Using '" << typeid(*presynapticUpdateStrategy).name() << "' presynaptic update strategy for synapse group '" << sg.getName() << "'";

                    // If presynaptic neuron group has variable queues, calculate offset to read from its variables with axonal delay
                    if(sg.getSrcNeuronGroup()->isDelayRequired()) {
                        os << "const unsigned int preReadDelaySlot = " << sg.getPresynapticAxonalDelaySlot("dd_") << ";" << std::endl;
                        os << "const unsigned int preReadDelayOffset = preReadDelaySlot * " << sg.getSrcNeuronGroup()->getNumNeurons() << ";" << std::endl;
                    }

                    // If postsynaptic neuron group has variable queues, calculate offset to read from its variables at current time
                    if(sg.getTrgNeuronGroup()->isDelayRequired()) {
                        os << "const unsigned int postReadDelayOffset = " << sg.getPostsynapticBackPropDelaySlot("dd_") << " * " << sg.getTrgNeuronGroup()->getNumNeurons() << ";" << std::endl;
                    }

                    // If we are going to accumulate postsynaptic input into a register, zero register value
                    if (presynapticUpdateStrategy->shouldAccumulateInRegister(sg, *this)) {
                        os << "// only do this for existing neurons" << std::endl;
                        os << model.getPrecision() << " linSyn = 0;" << std::endl;
                    }
                    // Otherwise, if we are going to accumulate into shared memory, zero entry in array for each target neuron
                    // **NOTE** is ok as number of target neurons <= synapseBlkSz
                    else if(presynapticUpdateStrategy->shouldAccumulateInSharedMemory(sg, *this)) {
                        os << "if(threadIdx.x < " << sg.getTrgNeuronGroup()->getNumNeurons() << ")";
                        {
                            CodeStream::Scope b(os);
                            os << "shLg[threadIdx.x] = 0;"<< std::endl;
                        }
                        os << "__syncthreads();" << std::endl;
                    }

                    // If spike events should be processed
                    if (sg.isSpikeEventRequired()) {
                        CodeStream::Scope b(os);
                        presynapticUpdateStrategy->genCode(os, model, sg, popSubs, *this, false,
                                                           wumThreshHandler, wumEventHandler);
                    }

                    // If true spikes should be processed
                    if (sg.isTrueSpikeRequired()) {
                        CodeStream::Scope b(os);
                        presynapticUpdateStrategy->genCode(os, model, sg, popSubs, *this, true,
                                                           wumThreshHandler, wumSimHandler);
                    }

                    os << std::endl;

                    // If we have been accumulating into a register, write value back to global memory
                    if (presynapticUpdateStrategy->shouldAccumulateInRegister(sg, *this)) {
                        os << "// only do this for existing neurons" << std::endl;
                        os << "if (" << popSubs["id"] << " < " << sg.getTrgNeuronGroup()->getNumNeurons() << ")";
                        {
                            CodeStream::Scope b(os);
                            const std::string inSyn = "dd_inSyn" + sg.getPSModelTargetName() + "[" + popSubs["id"] + "]";
                            if(sg.isPSModelMerged()) {
                                os << getFloatAtomicAdd(model.getPrecision()) << "(&" << inSyn << ", linSyn);" << std::endl;
                            }
                            else {
                                os << inSyn << " += linSyn;" << std::endl;
                            }
                        }
                    }
                    // Otherwise, if we have been accumulating into shared memory, write value back to global memory
                    // **NOTE** is ok as number of target neurons <= synapseBlkSz
                    else if(presynapticUpdateStrategy->shouldAccumulateInSharedMemory(sg, *this)) {
                        os << "__syncthreads();" << std::endl;
                        os << "if (threadIdx.x < " << sg.getTrgNeuronGroup()->getNumNeurons() << ")";
                        {
                            CodeStream::Scope b(os);
                            const std::string inSyn = "dd_inSyn" + sg.getPSModelTargetName() + "[threadIdx.x]";
                            if(sg.isPSModelMerged()) {
                                os << getFloatAtomicAdd(model.getPrecision()) << "(&" << inSyn << ", shLg[threadIdx.x]);" << std::endl;
                            }
                            else {
                                os << inSyn << " += shLg[threadIdx.x];" << std::endl;
                            }
                        }
                    }
                }
            );
        }
    }

    // If any synapse groups require postsynaptic learning
    size_t idPostsynapticStart = 0;
    if(std::any_of(model.getLocalSynapseGroups().cbegin(), model.getLocalSynapseGroups().cend(),
        [](const ModelSpec::SynapseGroupValueType &s){ return !s.second.getWUModel()->getLearnPostCode().empty(); }))
    {
        os << "extern \"C\" __global__ void " << KernelNames[KernelPostsynapticUpdate] << "(";
        for (const auto &p : postsynapticKernelParameters) {
            os << p.second << " " << p.first << ", ";
        }
        os << model.getTimePrecision() << " t)" << std::endl; // end of synapse kernel header
        {
            CodeStream::Scope b(os);

            Substitutions kernelSubs(cudaFunctions, model.getPrecision());
            kernelSubs.addVarSubstitution("t", "t");

            os << "const unsigned int id = " << m_KernelBlockSizes[KernelPostsynapticUpdate] << " * blockIdx.x + threadIdx.x; " << std::endl;
            os << "__shared__ unsigned int shSpk[" << m_KernelBlockSizes[KernelPostsynapticUpdate] << "];" << std::endl;
            if(std::any_of(model.getLocalSynapseGroups().cbegin(), model.getLocalSynapseGroups().cend(),
                [&model](const ModelSpec::SynapseGroupValueType &s)
                {
                    return ((s.second.getMatrixConnectivity() == SynapseMatrixConnectivity::SPARSE) && !s.second.getWUModel()->getLearnPostCode().empty());
                }))
            {
                os << "__shared__ unsigned int shColLength[" << m_KernelBlockSizes[KernelPostsynapticUpdate] << "];" << std::endl;
            }

            // Parallelise over synapse groups whose weight update models have code for postsynaptic learning
            genParallelGroup<SynapseGroupInternal>(os, kernelSubs, model.getLocalSynapseGroups(), idPostsynapticStart,
                [this](const SynapseGroupInternal &sg){ return Utils::padSize(getNumPostsynapticUpdateThreads(sg), m_KernelBlockSizes[KernelPostsynapticUpdate]); },
                [](const SynapseGroupInternal &sg){ return !sg.getWUModel()->getLearnPostCode().empty(); },
                [postLearnHandler, &model, this](CodeStream &os, const SynapseGroupInternal &sg, const Substitutions &popSubs)
                {
                    // If presynaptic neuron group has variable queues, calculate offset to read from its variables with axonal delay
                    if(sg.getSrcNeuronGroup()->isDelayRequired()) {
                        os << "const unsigned int preReadDelayOffset = " << sg.getPresynapticAxonalDelaySlot("dd_") << " * " << sg.getSrcNeuronGroup()->getNumNeurons() << ";" << std::endl;
                    }

                    // If postsynaptic neuron group has variable queues, calculate offset to read from its variables at current time
                    if(sg.getTrgNeuronGroup()->isDelayRequired()) {
                        os << "const unsigned int postReadDelaySlot = " << sg.getPostsynapticBackPropDelaySlot("dd_") << ";" << std::endl;
                        os << "const unsigned int postReadDelayOffset = postReadDelaySlot * " << sg.getTrgNeuronGroup()->getNumNeurons() << ";" << std::endl;
                    }

                    if (sg.getTrgNeuronGroup()->isDelayRequired() && sg.getTrgNeuronGroup()->isTrueSpikeRequired()) {
                        os << "const unsigned int numSpikes = dd_glbSpkCnt" << sg.getTrgNeuronGroup()->getName() << "[postReadDelaySlot];" << std::endl;
                    }
                    else {
                        os << "const unsigned int numSpikes = dd_glbSpkCnt" << sg.getTrgNeuronGroup()->getName() << "[0];" << std::endl;
                    }

                    os << "const unsigned int numSpikeBlocks = (numSpikes + " << m_KernelBlockSizes[KernelPostsynapticUpdate]-1 << ") / " << m_KernelBlockSizes[KernelPostsynapticUpdate] << ";" << std::endl;
                    os << "for (unsigned int r = 0; r < numSpikeBlocks; r++)";
                    {
                        CodeStream::Scope b(os);
                        os << "const unsigned int numSpikesInBlock = (r == numSpikeBlocks - 1) ? ((numSpikes - 1) % " << m_KernelBlockSizes[KernelPostsynapticUpdate] << ") + 1 : " << m_KernelBlockSizes[KernelPostsynapticUpdate] << ";" << std::endl;

                        os << "if (threadIdx.x < numSpikesInBlock)";
                        {
                            CodeStream::Scope b(os);
                            const std::string offsetTrueSpkPost = (sg.getTrgNeuronGroup()->isTrueSpikeRequired() && sg.getTrgNeuronGroup()->isDelayRequired()) ? "postReadDelayOffset + " : "";
                            os << "const unsigned int spk = dd_glbSpk" << sg.getTrgNeuronGroup()->getName() << "[" << offsetTrueSpkPost << "(r * " << m_KernelBlockSizes[KernelPostsynapticUpdate] << ") + threadIdx.x];" << std::endl;
                            os << "shSpk[threadIdx.x] = spk;" << std::endl;

                            if(sg.getMatrixConnectivity() == SynapseMatrixConnectivity::SPARSE) {
                                os << "shColLength[threadIdx.x] = dd_colLength" << sg.getName() << "[spk];" << std::endl;
                            }
                        }

                        os << "__syncthreads();" << std::endl;
                        os << "// only work on existing neurons" << std::endl;
                        os << "if (" << popSubs["id"] << " < " << sg.getMaxSourceConnections() << ")";
                        {
                            CodeStream::Scope b(os);
                            os << "// loop through all incoming spikes for learning" << std::endl;
                            os << "for (unsigned int j = 0; j < numSpikesInBlock; j++)";
                            {
                                CodeStream::Scope b(os);

                                Substitutions synSubs(&popSubs);
<<<<<<< HEAD
                                if (sg.getMatrixType() & SynapseMatrixConnectivity::SPARSE) {
                                    os << "if (" << synSubs["id"] << " < shColLength[j])" << CodeStream::OB(1540);
=======
                                if (sg.getMatrixConnectivity() == SynapseMatrixConnectivity::SPARSE) {
                                    os << "if (" << popSubs["id"] << " < shColLength[j])" << CodeStream::OB(1540);
>>>>>>> 46cf28c3
                                    os << "const unsigned int synAddress = dd_remap" + sg.getName() + "[(shSpk[j] * " << std::to_string(sg.getMaxSourceConnections()) << ") + " << popSubs["id"] << "];" << std::endl;
                                    os << "const unsigned int ipre = synAddress / " + std::to_string(getSynapticMatrixRowStride(sg)) + ";" << std::endl;
                                    synSubs.addVarSubstitution("id_pre", "ipre");
                                }
                                else {
                                    os << "const unsigned int synAddress = (" << synSubs["id"] << " * " << std::to_string(sg.getTrgNeuronGroup()->getNumNeurons()) << ") + shSpk[j];" << std::endl;
                                    synSubs.addVarSubstitution("id_pre", synSubs["id"]);
                                }

                                synSubs.addVarSubstitution("id_post", "shSpk[j]");
                                synSubs.addVarSubstitution("id_syn", "synAddress");

                                postLearnHandler(os, sg, synSubs);

                                if (sg.getMatrixConnectivity() == SynapseMatrixConnectivity::SPARSE) {
                                    os << CodeStream::CB(1540);
                                }
                            }
                        }
                    }
                }
            );
        }
    }

    size_t idSynapseDynamicsStart = 0;
    if(std::any_of(model.getLocalSynapseGroups().cbegin(), model.getLocalSynapseGroups().cend(),
        [](const ModelSpec::SynapseGroupValueType &s){ return !s.second.getWUModel()->getSynapseDynamicsCode().empty(); }))
    {
        os << "extern \"C\" __global__ void " << KernelNames[KernelSynapseDynamicsUpdate] << "(";
        for (const auto &p : synapseDynamicsKernelParameters) {
            os << p.second << " " << p.first << ", ";
        }
        os << model.getTimePrecision() << " t)" << std::endl; // end of synapse kernel header
        {
            CodeStream::Scope b(os);
            os << "unsigned int id = " << m_KernelBlockSizes[KernelSynapseDynamicsUpdate] << " * blockIdx.x + threadIdx.x;" << std::endl;

            Substitutions kernelSubs(cudaFunctions, model.getPrecision());
            kernelSubs.addVarSubstitution("t", "t");

            // Parallelise over synapse groups whose weight update models have code for synapse dynamics
            genParallelGroup<SynapseGroupInternal>(os, kernelSubs, model.getLocalSynapseGroups(), idSynapseDynamicsStart,
                [this](const SynapseGroupInternal &sg){ return Utils::padSize(getNumSynapseDynamicsThreads(sg), m_KernelBlockSizes[KernelSynapseDynamicsUpdate]); },
                [](const SynapseGroupInternal &sg){ return !sg.getWUModel()->getSynapseDynamicsCode().empty(); },
                [synapseDynamicsHandler, &model, this](CodeStream &os, const SynapseGroupInternal &sg, const Substitutions &popSubs)
                {
                    // If presynaptic neuron group has variable queues, calculate offset to read from its variables with axonal delay
                    if(sg.getSrcNeuronGroup()->isDelayRequired()) {
                        os << "const unsigned int preReadDelayOffset = " << sg.getPresynapticAxonalDelaySlot("dd_") << " * " << sg.getSrcNeuronGroup()->getNumNeurons() << ";" << std::endl;
                    }

                    // If postsynaptic neuron group has variable queues, calculate offset to read from its variables at current time
                    if(sg.getTrgNeuronGroup()->isDelayRequired()) {
                        os << "const unsigned int postReadDelayOffset = " << sg.getPostsynapticBackPropDelaySlot("dd_") << " * " << sg.getTrgNeuronGroup()->getNumNeurons() << ";" << std::endl;
                    }

                    Substitutions synSubs(&popSubs);

                    if (sg.getMatrixConnectivity() == SynapseMatrixConnectivity::SPARSE) {
                        os << "if (" << popSubs["id"] << " < dd_synRemap" << sg.getName() << "[0])";
                    }
                    else {
                        os << "if (" << popSubs["id"] << " < " << sg.getSrcNeuronGroup()->getNumNeurons() * sg.getTrgNeuronGroup()->getNumNeurons() << ")";
                    }
                    {
                        CodeStream::Scope b(os);

                        if (sg.getMatrixConnectivity() == SynapseMatrixConnectivity::SPARSE) {
                            // Determine synapse and presynaptic indices for this thread
                            os << "const unsigned int s = dd_synRemap" << sg.getName() << "[1 + " << popSubs["id"] << "];" << std::endl;

                            synSubs.addVarSubstitution("id_pre", "s / " + std::to_string(getSynapticMatrixRowStride(sg)));
                            synSubs.addVarSubstitution("id_post", "dd_ind" + sg.getName() + "[s]");
                            synSubs.addVarSubstitution("id_syn", "s");
                        }
                        else {
                            synSubs.addVarSubstitution("id_pre", popSubs["id"] + " / " + std::to_string(getSynapticMatrixRowStride(sg)));
                            synSubs.addVarSubstitution("id_post", popSubs["id"] + " % " + std::to_string(getSynapticMatrixRowStride(sg)));
                            synSubs.addVarSubstitution("id_syn", popSubs["id"]);
                        }

                        // If dendritic delay is required, always use atomic operation to update dendritic delay buffer
                        if(sg.isDendriticDelayRequired()) {
                            synSubs.addFuncSubstitution("addToInSynDelay", 2, getFloatAtomicAdd(model.getPrecision()) + "(&dd_denDelay" + sg.getPSModelTargetName() + "[" + sg.getDendriticDelayOffset("dd_", "$(1)") + synSubs["id_post"] + "], $(0))");
                        }
                        // Otherwise
                        else {
                            synSubs.addFuncSubstitution("addToInSyn", 1, getFloatAtomicAdd(model.getPrecision()) + "(&dd_inSyn" + sg.getPSModelTargetName() + "[" + synSubs["id_post"] + "], $(0))");
                        }

                        synapseDynamicsHandler(os, sg, synSubs);
                    }
                });
        }
    }

    os << "void updateSynapses(" << model.getTimePrecision() << " t)";
    {
        CodeStream::Scope b(os);

        // Launch pre-synapse reset kernel if required
        if(idPreSynapseReset > 0) {
            CodeStream::Scope b(os);
            genKernelDimensions(os, KernelPreSynapseReset, idPreSynapseReset);
            os << KernelNames[KernelPreSynapseReset] << "<<<grid, threads>>>();" << std::endl;
            os << "CHECK_CUDA_ERRORS(cudaPeekAtLastError());" << std::endl;
        }

        // Launch synapse dynamics kernel if required
        if(idSynapseDynamicsStart > 0) {
            CodeStream::Scope b(os);
            Timer t(os, "synapseDynamics", model.isTimingEnabled());

            genKernelDimensions(os, KernelSynapseDynamicsUpdate, idSynapseDynamicsStart);
            os << KernelNames[KernelSynapseDynamicsUpdate] << "<<<grid, threads>>>(";
            for(const auto &p : synapseDynamicsKernelParameters) {
                gennExtraGlobalParamPass(os, p);
            }
            os << "t);" << std::endl;
            os << "CHECK_CUDA_ERRORS(cudaPeekAtLastError());" << std::endl;
        }

        // Launch presynaptic update kernel
        if(idPresynapticStart > 0) {
            CodeStream::Scope b(os);
            Timer t(os, "presynapticUpdate", model.isTimingEnabled());

            genKernelDimensions(os, KernelPresynapticUpdate, idPresynapticStart);
            os << KernelNames[KernelPresynapticUpdate] << "<<<grid, threads>>>(";
            for(const auto &p : presynapticKernelParameters) {
                gennExtraGlobalParamPass(os, p);
            }
            os << "t);" << std::endl;
            os << "CHECK_CUDA_ERRORS(cudaPeekAtLastError());" << std::endl;
        }

        // Launch postsynaptic update kernel
        if(idPostsynapticStart > 0) {
            CodeStream::Scope b(os);
            Timer t(os, "postsynapticUpdate", model.isTimingEnabled());

            genKernelDimensions(os, KernelPostsynapticUpdate, idPostsynapticStart);
            os << KernelNames[KernelPostsynapticUpdate] << "<<<grid, threads>>>(";
            for(const auto &p : postsynapticKernelParameters) {
                gennExtraGlobalParamPass(os, p);
            }
            os << "t);" << std::endl;
            os << "CHECK_CUDA_ERRORS(cudaPeekAtLastError());" << std::endl;
        }
    }
}
//--------------------------------------------------------------------------
void Backend::genInit(CodeStream &os, const ModelSpecInternal &model,
                      NeuronGroupHandler localNGHandler, NeuronGroupHandler remoteNGHandler,
                      SynapseGroupHandler sgDenseInitHandler, SynapseGroupHandler sgSparseConnectHandler, 
                      SynapseGroupHandler sgSparseInitHandler) const
{
    os << "#include <iostream>" << std::endl;
    os << "#include <random>" << std::endl;
    os << "#include <cstdint>" << std::endl;
    os << std::endl;

    // If device RNG is required, generate kernel to initialise it
    if(isGlobalRNGRequired(model)) {
        os << "extern \"C\" __global__ void initializeRNGKernel(unsigned long long deviceRNGSeed)";
        {
            CodeStream::Scope b(os);
            os << "if(threadIdx.x == 0)";
            {
                CodeStream::Scope b(os);
                os << "curand_init(deviceRNGSeed, 0, 0, &dd_rng[0]);" << std::endl;
            }
        }
        os << std::endl;
    }

    // Build map of extra global parameters for init kernel
    std::map<std::string, std::string> initKernelParameters;
    for(const auto &s : model.getLocalSynapseGroups()) {
        const auto *initSparseConnectivitySnippet = s.second.getConnectivityInitialiser().getSnippet();
        updateExtraGlobalParams(s.first, "", initSparseConnectivitySnippet->getExtraGlobalParams(), initKernelParameters,
                                {initSparseConnectivitySnippet->getRowBuildCode()});
    }
    
    // init kernel header
    os << "extern \"C\" __global__ void " << KernelNames[KernelInitialize] << "(";
    for(const auto &p : initKernelParameters) {
        os << p.second << " " << p.first << ", ";
    }
    os << "unsigned long long deviceRNGSeed)";

    // initialization kernel code
    size_t idInitStart = 0;
    {
        Substitutions kernelSubs(cudaFunctions, model.getPrecision());

        // common variables for all cases
        CodeStream::Scope b(os);

        os << "const unsigned int id = " << m_KernelBlockSizes[KernelInitialize] << " * blockIdx.x + threadIdx.x;" << std::endl;

        os << "// ------------------------------------------------------------------------" << std::endl;
        os << "// Remote neuron groups" << std::endl;
        genParallelGroup<NeuronGroupInternal>(os, kernelSubs, model.getRemoteNeuronGroups(), idInitStart,
            [this](const NeuronGroupInternal &ng){ return Utils::padSize(ng.getNumNeurons(), m_KernelBlockSizes[KernelInitialize]); },
            [this](const NeuronGroupInternal &ng){ return ng.hasOutputToHost(getLocalHostID()); },
            [this, remoteNGHandler](CodeStream &os, const NeuronGroupInternal &ng, Substitutions &popSubs)
            {
                os << "// only do this for existing neurons" << std::endl;
                os << "if(" << popSubs["id"] << " < " << ng.getNumNeurons() << ")";
                {
                    CodeStream::Scope b(os);

                    remoteNGHandler(os, ng, popSubs);
                }
            });
        os << std::endl;
   
        os << "// ------------------------------------------------------------------------" << std::endl;
        os << "// Local neuron groups" << std::endl;
        genParallelGroup<NeuronGroupInternal>(os, kernelSubs, model.getLocalNeuronGroups(), idInitStart,
            [this](const NeuronGroupInternal &ng){ return Utils::padSize(ng.getNumNeurons(), m_KernelBlockSizes[KernelInitialize]); },
            [this](const NeuronGroupInternal &){ return true; },
            [this, &model, localNGHandler](CodeStream &os, const NeuronGroupInternal &ng, Substitutions &popSubs)
            {
                os << "// only do this for existing neurons" << std::endl;
                os << "if(" << popSubs["id"] << " < " << ng.getNumNeurons() << ")";
                {
                    CodeStream::Scope b(os);
                    // If this neuron is going to require a simulation RNG, initialise one using GLOBAL thread id for sequence
                    if(ng.isSimRNGRequired()) {
                        os << "curand_init(deviceRNGSeed, id, 0, &dd_rng" << ng.getName() << "[" << popSubs["id"] << "]);" << std::endl;
                    }

                    // If this neuron requires an RNG for initialisation,
                    // make copy of global phillox RNG and skip ahead by thread id
                    // **NOTE** not LOCAL id
                    if(ng.isInitRNGRequired()) {
                        os << "curandStatePhilox4_32_10_t initRNG = dd_rng[0];" << std::endl;
                        os << "skipahead_sequence((unsigned long long)id, &initRNG);" << std::endl;

                        // Add substitution for RNG
                        popSubs.addVarSubstitution("rng", "&initRNG");
                    }

                    localNGHandler(os, ng, popSubs);
                }
            });
        os << std::endl;

        os << "// ------------------------------------------------------------------------" << std::endl;
        os << "// Synapse groups with dense connectivity" << std::endl;
        genParallelGroup<SynapseGroupInternal>(os, kernelSubs, model.getLocalSynapseGroups(), idInitStart,
            [this](const SynapseGroupInternal &sg){ return Utils::padSize(sg.getTrgNeuronGroup()->getNumNeurons(), m_KernelBlockSizes[KernelInitialize]); },
            [](const SynapseGroupInternal &sg){ return (sg.getMatrixConnectivity() == SynapseMatrixConnectivity::DENSE) && sg.isWUVarInitRequired(); },
            [sgDenseInitHandler](CodeStream &os, const SynapseGroupInternal &sg, Substitutions &popSubs)
            {
                os << "// only do this for existing postsynaptic neurons" << std::endl;
                os << "if(" << popSubs["id"] << " < " << sg.getTrgNeuronGroup()->getNumNeurons() << ")";
                {
                    CodeStream::Scope b(os);
                    // If this post synapse requires an RNG for initialisation,
                    // make copy of global phillox RNG and skip ahead by thread id
                    // **NOTE** not LOCAL id
                    if(sg.isWUInitRNGRequired()) {
                        os << "curandStatePhilox4_32_10_t initRNG = dd_rng[0];" << std::endl;
                        os << "skipahead_sequence((unsigned long long)id, &initRNG);" << std::endl;

                        // Add substitution for RNG
                        popSubs.addVarSubstitution("rng", "&initRNG");
                    }

                    popSubs.addVarSubstitution("id_post", popSubs["id"]);
                    sgDenseInitHandler(os, sg, popSubs);
                }
            });
        os << std::endl;

        os << "// ------------------------------------------------------------------------" << std::endl;
        os << "// Synapse groups with sparse connectivity" << std::endl;
        genParallelGroup<SynapseGroupInternal>(os, kernelSubs, model.getLocalSynapseGroups(), idInitStart,
            [this](const SynapseGroupInternal &sg){ return Utils::padSize(sg.getSrcNeuronGroup()->getNumNeurons(), m_KernelBlockSizes[KernelInitialize]); },
            [](const SynapseGroupInternal &sg){ return sg.isSparseConnectivityInitRequired(); },
            [this, sgSparseConnectHandler](CodeStream &os, const SynapseGroupInternal &sg, Substitutions &popSubs)
            {
                const size_t numSrcNeurons = sg.getSrcNeuronGroup()->getNumNeurons();
                const size_t numTrgNeurons = sg.getTrgNeuronGroup()->getNumNeurons();

                os << "// only do this for existing presynaptic neurons" << std::endl;
                os << "if(" << popSubs["id"] << " < " << numSrcNeurons << ")";
                {
                    CodeStream::Scope b(os);
                    // If this connectivity requires an RNG for initialisation,
                    // make copy of global phillox RNG and skip ahead by thread id
                    // **NOTE** not LOCAL id
                    if(::Utils::isRNGRequired(sg.getConnectivityInitialiser().getSnippet()->getRowBuildCode())) {
                        os << "curandStatePhilox4_32_10_t initRNG = dd_rng[0];" << std::endl;
                        os << "skipahead_sequence((unsigned long long)id, &initRNG);" << std::endl;

                        // Add substitution for RNG
                        popSubs.addVarSubstitution("rng", "&initRNG");
                    }

                    // If the synapse group has bitmask connectivity
                    if(sg.getMatrixConnectivity() == SynapseMatrixConnectivity::BITMASK) {
                        // Calculate indices of bits at start and end of row
                        os << "// Calculate indices" << std::endl;
                        const size_t maxSynapses = numSrcNeurons * numTrgNeurons;
                        if((maxSynapses & 0xFFFFFFFF00000000ULL) != 0) {
                            os << "const uint64_t rowStartGID = " << popSubs["id"] << " * " << numTrgNeurons << "ull;" << std::endl;
                        }
                        else {
                            os << "const unsigned int rowStartGID = " << popSubs["id"] << " * " << numTrgNeurons << ";" << std::endl;
                        }

                        // Build function template to set correct bit in bitmask
                        popSubs.addFuncSubstitution("addSynapse", 1,
                                                    "atomicOr(&dd_gp" + sg.getName() + "[(rowStartGID + $(0)) / 32], 0x80000000 >> ((rowStartGID + $(0)) & 31))");
                    }
                    // Otherwise, if synapse group has ragged connectivity
                    else if(sg.getMatrixConnectivity() == SynapseMatrixConnectivity::SPARSE) {
                        const std::string rowLength = "dd_rowLength" + sg.getName() + "[" + popSubs["id"] + "]";
                        const std::string ind = "dd_ind" + sg.getName();

                        // Zero row length
                        os << rowLength << " = 0;" << std::endl;

                        // Build function template to increment row length and insert synapse into ind array
                        popSubs.addFuncSubstitution("addSynapse", 1,
                                                    ind + "[(" + popSubs["id"] + " * " + std::to_string(getSynapticMatrixRowStride(sg)) + ") + (" + rowLength + "++)] = $(0)");
                    }
                    else {
                        assert(false);
                    }

                    popSubs.addVarSubstitution("id_pre", popSubs["id"]);
                    sgSparseConnectHandler(os, sg, popSubs);
                }
            });
    }
    os << std::endl;
    const size_t numStaticInitThreads = idInitStart;

    // Sparse initialization kernel code
    size_t idSparseInitStart = 0;
    if(std::any_of(model.getLocalSynapseGroups().cbegin(), model.getLocalSynapseGroups().cend(),
        [](const ModelSpec::SynapseGroupValueType &s) { return isSparseInitRequired(s.second); }))
    {
        os << "extern \"C\" __global__ void " << KernelNames[KernelInitializeSparse] << "()";
        {
            CodeStream::Scope b(os);

            // common variables for all cases
            Substitutions kernelSubs(cudaFunctions, model.getPrecision());

            os << "const unsigned int id = " << m_KernelBlockSizes[KernelInitializeSparse] << " * blockIdx.x + threadIdx.x;" << std::endl;

            // Shared memory array so row lengths don't have to be read by EVERY postsynaptic thread
            // **TODO** check actually required
            os << "__shared__ unsigned int shRowLength[" << m_KernelBlockSizes[KernelInitializeSparse] << "];" << std::endl;
            if(std::any_of(model.getLocalSynapseGroups().cbegin(), model.getLocalSynapseGroups().cend(),
                           [](const ModelSpec::SynapseGroupValueType &s) { return (s.second.getMatrixConnectivity() == SynapseMatrixConnectivity::SPARSE) && !s.second.getWUModel()->getSynapseDynamicsCode().empty(); }))
            {
                os << "__shared__ unsigned int shRowStart[" << m_KernelBlockSizes[KernelInitializeSparse] + 1 << "];" << std::endl;
            }

            // Initialise weight update variables for synapse groups with sparse connectivity
            genParallelGroup<SynapseGroupInternal>(os, kernelSubs, model.getLocalSynapseGroups(), idSparseInitStart,
                [this](const SynapseGroupInternal &sg){ return Utils::padSize(sg.getMaxConnections(), m_KernelBlockSizes[KernelInitializeSparse]); },
                [](const SynapseGroupInternal &sg){ return isSparseInitRequired(sg); },
                [this, &model, sgSparseInitHandler, numStaticInitThreads](CodeStream &os, const SynapseGroupInternal &sg, Substitutions &popSubs)
                {
                    // If this post synapse requires an RNG for initialisation,
                    // make copy of global phillox RNG and skip ahead by thread id
                    // **NOTE** not LOCAL id
                    if(sg.isWUInitRNGRequired()) {
                        os << "curandStatePhilox4_32_10_t initRNG = dd_rng[0];" << std::endl;
                        os << "skipahead_sequence((unsigned long long)" << numStaticInitThreads << " + id, &initRNG);" << std::endl;

                        // Add substitution for RNG
                        popSubs.addVarSubstitution("rng", "&initRNG");
                    }

                    os << "unsigned int idx = " << popSubs["id"] << ";" << std::endl;

                    // Calculate how many blocks rows need to be processed in (in order to store row lengths in shared memory)
                    const unsigned int numSrcNeurons = sg.getSrcNeuronGroup()->getNumNeurons();
                    const size_t numBlocks = Utils::ceilDivide(numSrcNeurons, m_KernelBlockSizes[KernelInitializeSparse]);

                    // Loop through blocks
                    os << "for(unsigned int r = 0; r < " << numBlocks << "; r++)";
                    {
                        CodeStream::Scope b(os);

                        // Calculate number of rows to process in this block
                        os << "const unsigned numRowsInBlock = (r == " << numBlocks - 1 << ")";
                        os << " ? " << ((numSrcNeurons - 1) % m_KernelBlockSizes[KernelInitializeSparse]) + 1;
                        os << " : " << m_KernelBlockSizes[KernelInitializeSparse] << ";" << std::endl;

                        // Use threads to copy block of sparse structure into shared memory
                        os << "__syncthreads();" << std::endl;
                        os << "if (threadIdx.x < numRowsInBlock)";
                        {
                            CodeStream::Scope b(os);
                            os << "shRowLength[threadIdx.x] = dd_rowLength" << sg.getName() << "[(r * " << m_KernelBlockSizes[KernelInitializeSparse] << ") + threadIdx.x];" << std::endl;
                        }

                        // If this synapse group has synapse dynamics
                        if(!sg.getWUModel()->getSynapseDynamicsCode().empty()) {
                            os << "__syncthreads();" << std::endl;

                            // Use first thread to generate cumulative sum
                            os << "if (threadIdx.x == 0)";
                            {
                                CodeStream::Scope b(os);

                                // Get index of last row in resultant synapse dynamics structure
                                // **NOTE** if there IS a previous block, it will always have had initSparseBlkSz rows in it
                                os << "unsigned int rowStart = (r == 0) ? 0 : shRowStart[" << m_KernelBlockSizes[KernelInitializeSparse] << "];" << std::endl;
                                os << "shRowStart[0] = rowStart;" << std::endl;

                                // Loop through rows in block
                                os << "for(unsigned int i = 0; i < numRowsInBlock; i++)";
                                {
                                    CodeStream::Scope b(os);

                                    // Add this row's length to cumulative sum and write this to this row's end
                                    os << "rowStart += shRowLength[i];" << std::endl;
                                    os << "shRowStart[i + 1] = rowStart;" << std::endl;
                                }

                                // If this is the first thread block of the first block in the group AND the last block of rows,
                                // write the total cumulative sum to the first entry of the remap structure
                                os << "if(" << popSubs["id"] << " == 0 && (r == " << numBlocks - 1 << "))";
                                {
                                    CodeStream::Scope b(os);
                                    os << "dd_synRemap" << sg.getName() << "[0] = shRowStart[numRowsInBlock];" << std::endl;
                                }

                            }
                        }

                        os << "__syncthreads();" << std::endl;

                        // Loop through rows
                        os << "for(unsigned int i = 0; i < numRowsInBlock; i++)";
                        {
                            CodeStream::Scope b(os);

                            // If there is a synapse for this thread to initialise
                            os << "if(" << popSubs["id"] << " < shRowLength[i])";
                            {
                                CodeStream::Scope b(os);

                                // Generate sparse initialisation code
                                if(sg.isWUVarInitRequired()) {
                                    popSubs.addVarSubstitution("id_pre", "((r * " + std::to_string(m_KernelBlockSizes[KernelInitializeSparse]) + ") + i)");
                                    popSubs.addVarSubstitution("id_post", "dd_ind" + sg.getName() + "[idx]");
                                    sgSparseInitHandler(os, sg, popSubs);
                                }

                                // If postsynaptic learning is required
                                if(!sg.getWUModel()->getLearnPostCode().empty()) {
                                    CodeStream::Scope b(os);

                                    // Extract index of synapse's postsynaptic target
                                    os << "const unsigned int postIndex = dd_ind" << sg.getName() << "[idx];" << std::endl;

                                    // Atomically increment length of column of connectivity associated with this target
                                    // **NOTE** this returns previous length i.e. where to insert new entry
                                    os << "const unsigned int colLocation = atomicAdd(&dd_colLength" << sg.getName() << "[postIndex], 1);" << std::endl;

                                    // From this calculate index into column-major matrix
                                    os << "const unsigned int colMajorIndex = (postIndex * " << sg.getMaxSourceConnections() << ") + colLocation;" << std::endl;

                                    // Add remapping entry at this location poining back to row-major index
                                    os << "dd_remap" << sg.getName() << "[colMajorIndex] = idx;" << std::endl;
                                }

                                // If synapse dynamics are required, copy idx into syn remap structure
                                if(!sg.getWUModel()->getSynapseDynamicsCode().empty()) {
                                    CodeStream::Scope b(os);
                                    os << "dd_synRemap" << sg.getName() << "[shRowStart[i] + " + popSubs["id"] + " + 1] = idx;" << std::endl;
                                }
                            }

                            // If matrix is ragged, advance index to next row by adding stride
                            os << "idx += " << getSynapticMatrixRowStride(sg) << ";" << std::endl;
                        }
                    }
                });
        }
        os << std::endl;
    }

    os << "void initialize()";
    {
        CodeStream::Scope b(os);

        os << "unsigned long long deviceRNGSeed = 0;" << std::endl;

        // If on-device global RNG is required
        if(isGlobalRNGRequired(model)) {
            // If no seed is specified
            if (model.getSeed() == 0) {
                CodeStream::Scope b(os);

                // Use system randomness to generate one unsigned long long worth of seed words
                os << "std::random_device seedSource;" << std::endl;
                os << "uint32_t *deviceRNGSeedWord = reinterpret_cast<uint32_t*>(&deviceRNGSeed);" << std::endl;
                os << "for(int i = 0; i < " << sizeof(unsigned long long) / sizeof(uint32_t) << "; i++)";
                {
                    CodeStream::Scope b(os);
                    os << "deviceRNGSeedWord[i] = seedSource();" << std::endl;
                }
            }
            // Otherwise, use model seed
            else {
                os << "deviceRNGSeed = " << model.getSeed() << ";" << std::endl;
            }

            // Launch kernel to initalize RNG
            os << "initializeRNGKernel<<<1, 1>>>(deviceRNGSeed);" << std::endl;
            os << "CHECK_CUDA_ERRORS(cudaPeekAtLastError());" << std::endl;
        }

        for(const auto &s : model.getLocalSynapseGroups()) {
            // If this synapse population has BITMASK connectivity and is intialised on device, insert a call to cudaMemset to zero the whole bitmask
            if(s.second.isSparseConnectivityInitRequired() && s.second.getMatrixConnectivity() == SynapseMatrixConnectivity::BITMASK) {
                const size_t gpSize = ((size_t)s.second.getSrcNeuronGroup()->getNumNeurons() * (size_t)s.second.getTrgNeuronGroup()->getNumNeurons()) / 32 + 1;
                os << "CHECK_CUDA_ERRORS(cudaMemset(d_gp" << s.first << ", 0, " << gpSize << " * sizeof(uint32_t)));" << std::endl;
            }
            // Otherwise, if this synapse population has SPARSE connectivity and has postsynaptic learning, insert a call to cudaMemset to zero column lengths
            else if((s.second.getMatrixConnectivity() == SynapseMatrixConnectivity::SPARSE) && !s.second.getWUModel()->getLearnPostCode().empty()) {
                os << "CHECK_CUDA_ERRORS(cudaMemset(d_colLength" << s.first << ", 0, " << s.second.getTrgNeuronGroup()->getNumNeurons() << " * sizeof(unsigned int)));" << std::endl;
            }
        }

        // If there are any initialisation threads
        if(idInitStart > 0) {
            CodeStream::Scope b(os);
            {
                Timer t(os, "init", model.isTimingEnabled(), true);

                genKernelDimensions(os, KernelInitialize, idInitStart);
                os << KernelNames[KernelInitialize] << "<<<grid, threads>>>(";
                for(const auto &p : initKernelParameters) {
                    gennExtraGlobalParamPass(os, p);
                }
                os << "deviceRNGSeed);" << std::endl;
                os << "CHECK_CUDA_ERRORS(cudaPeekAtLastError());" << std::endl;
            }
        }
    }
    os << std::endl;
    os << "void initializeSparse()";
    {
        CodeStream::Scope b(os);

        // Copy all uninitialised state variables to device
        os << "copyStateToDevice(true);" << std::endl;
        os << "copyConnectivityToDevice(true);" << std::endl << std::endl;

        // If there are any sparse initialisation threads
        if(idSparseInitStart > 0) {
            CodeStream::Scope b(os);
            {
                Timer t(os, "initSparse", model.isTimingEnabled(), true);

                genKernelDimensions(os, KernelInitializeSparse, idSparseInitStart);
                os << KernelNames[KernelInitializeSparse] << "<<<grid, threads>>>();" << std::endl;
                os << "CHECK_CUDA_ERRORS(cudaPeekAtLastError());" << std::endl;
            }
        }
    }
}
//--------------------------------------------------------------------------
size_t Backend::getSynapticMatrixRowStride(const SynapseGroupInternal &sg) const
{
    if(sg.getMatrixType() & SynapseMatrixConnectivity::SPARSE) {
        return Utils::padSize(sg.getMaxConnections(), getPresynapticUpdateVectorWidth(sg));
    }
    else {
        return Utils::padSize(sg.getTrgNeuronGroup()->getNumNeurons(), getPresynapticUpdateVectorWidth(sg));
    }
}
//--------------------------------------------------------------------------
std::string Backend::getVectorType(const std::string &scalarType, unsigned int vectorWidth, const std::string &ftype) const
{
    // Assert that vector width is greater than 1
    // **NOTE** we COULD use float1 etc but it seems a bit pointless
    assert(vectorWidth > 1);

    // CUDA only has vector types with up to 4 elements
    if(vectorWidth > 4) {
        return "";
    }

    // Check platform obeys some degree of sanity
    static_assert(std::is_same<short, int16_t>::value, "GeNN expects short to be 16-bit");
    static_assert(std::is_same<int, int32_t>::value, "GeNN expects int to be 32-bit");
    static_assert(sizeof(long long) == sizeof(int64_t), "GeNN expects long long to be 64-bit");

    // Single-precision float
    const std::string vectorWidthString = std::to_string(vectorWidth);
    if(scalarType == "float" || (scalarType == "scalar" && ftype == "float"))
    {
        return "float" + vectorWidthString;
    }
    // Double-precision float
    else if(scalarType == "double" || (scalarType == "scalar" && ftype == "double"))
    {
        return "double" + vectorWidthString;
    }
    // Half-precision float
    else if(scalarType == "half")
    {
        return "half" + vectorWidthString;
    }
    // 8-bit signed integer
    if(scalarType == "signed char" || scalarType == "int8_t"
       || (std::is_signed<char>::value && scalarType == "char"))
    {
        return "char" + vectorWidthString;
    }
    // 8-bit unsigned integer
    else if(scalarType == "unsigned char" || scalarType == "uint8_t"
            || (!std::is_signed<char>::value && scalarType == "char"))
    {
        return "uchar" + vectorWidthString;
    }
    // 16-bit signed integer
    else if(scalarType == "short" || scalarType == "short int" || scalarType == "signed short"
            || scalarType == "signed short int" || scalarType == "int16_t")
    {
        return "short" + vectorWidthString;
    }
    // 16-bit unsigned integer
    else if(scalarType == "unsigned short" || scalarType == "unsigned short int" || scalarType == "uint16_t")
    {
        return "ushort" + vectorWidthString;
    }
    // 32-bit signed integer
    else if(scalarType == "int" || scalarType == "signed" || scalarType == "signed int" || scalarType == "int32_t")
    {
        return "int" + vectorWidth;
    }
    // 32-bit unsigned integer
    else if(scalarType == "unsigned" || scalarType == "unsigned int" || scalarType == "uint32_t")
    {
        return "uint" + vectorWidth;
    }
    // Long
    else if(scalarType == "long" || scalarType == "long int" || scalarType == "signed long" || scalarType == "signed long int"
            || (sizeof(long) == sizeof(int64_t) && scalarType == "int64_t")
            || (sizeof(long) == sizeof(int32_t) && scalarType == "int32_t"))
    {
        return "long" + vectorWidth;
    }
    // Unsigned long
    else if(scalarType == "unsigned long" || scalarType == "unsigned long int"
            || (sizeof(unsigned long) == sizeof(uint64_t) && scalarType == "uint64_t")
            || (sizeof(unsigned long) == sizeof(uint32_t) && scalarType == "uint32_t"))
    {
        return "ulong" + vectorWidth;
    }
    // Long long
    else if(scalarType == "long long" || scalarType == "long long int" || scalarType == "signed long long"
            || scalarType == "signed long long int" || scalarType == "int64_t")
    {
        return "longlong" + vectorWidth;
    }
    // Unsigned long long
    else if(scalarType == "unsigned long long" || scalarType == "unsigned long long int" || scalarType == "uint64_t")
    {
        return "ulonglong" + vectorWidth;
    }

    return "";
}
//--------------------------------------------------------------------------
unsigned int Backend::getPresynapticUpdateVectorWidth(const SynapseGroupInternal &sg) const
{
    return getPresynapticUpdateStrategy(sg)->getVectorWidth(sg);
}
//--------------------------------------------------------------------------
void Backend::genDefinitionsPreamble(CodeStream &os) const
{
    os << "// Standard C++ includes" << std::endl;
    os << "#include <string>" << std::endl;
    os << "#include <stdexcept>" << std::endl;
    os << std::endl;
    os << "// Standard C includes" << std::endl;
    os << "#include <cstdint>" << std::endl;
    os << std::endl;
    os << "// ------------------------------------------------------------------------" << std::endl;
    os << "// Helper macro for error-checking CUDA calls" << std::endl;
    os << "#define CHECK_CUDA_ERRORS(call) {\\" << std::endl;
    os << "    cudaError_t error = call;\\" << std::endl;
    os << "    if (error != cudaSuccess) {\\" << std::endl;
    os << "        throw std::runtime_error(__FILE__\": \" + std::to_string(__LINE__) + \": cuda error \" + std::to_string(error) + \": \" + cudaGetErrorString(error));\\" << std::endl;
    os << "    }\\" << std::endl;
    os << "}" << std::endl;
}
//--------------------------------------------------------------------------
void Backend::genDefinitionsInternalPreamble(CodeStream &os) const
{
    os << "// CUDA includes" << std::endl;
    os << "#include <curand_kernel.h>" << std::endl;
    if(getRuntimeVersion() >= 9000) {
        os <<"#include <cuda_fp16.h>" << std::endl;
    }
    os << std::endl;
    os << "#define SUPPORT_CODE_FUNC __device__ __host__ inline" << std::endl;
    os << std::endl;

    // If device is older than SM 6 or we're using a version of CUDA older than 8
    if ((getChosenCUDADevice().major < 6) || (getRuntimeVersion() < 8000)){
        os << "// software version of atomic add for double precision" << std::endl;
        os << "__device__ inline double atomicAddSW(double* address, double val)";
        {
            CodeStream::Scope b(os);
            os << "unsigned long long int* address_as_ull = (unsigned long long int*)address;" << std::endl;
            os << "unsigned long long int old = *address_as_ull, assumed;" << std::endl;
            os << "do";
            {
                CodeStream::Scope b(os);
                os << "assumed = old;" << std::endl;
                os << "old = atomicCAS(address_as_ull, assumed, __double_as_longlong(val + __longlong_as_double(assumed)));" << std::endl;
            }
            os << "while (assumed != old);" << std::endl;
            os << "return __longlong_as_double(old);" << std::endl;
        }
        os << std::endl;
    }

    // If we're using a CUDA device with SM < 2
    if (getChosenCUDADevice().major < 2) {
        os << "// software version of atomic add for single precision float" << std::endl;
        os << "__device__ inline float atomicAddSW(float* address, float val)" << std::endl;
        {
            CodeStream::Scope b(os);
            os << "int* address_as_ull = (int*)address;" << std::endl;
            os << "int old = *address_as_ull, assumed;" << std::endl;
            os << "do";
            {
                CodeStream::Scope b(os);
                os << "assumed = old;" << std::endl;
                os << "old = atomicCAS(address_as_ull, assumed, __float_as_int(val + __int_as_float(assumed)));" << std::endl;
            }
            os << "while (assumed != old);" << std::endl;
            os << "return __int_as_float(old);" << std::endl;
        }
        os << std::endl;
    }
    os << std::endl;
    os << "template<typename RNG>" << std::endl;
    os << "__device__ inline float exponentialDistFloat(RNG *rng)";
    {
        CodeStream::Scope b(os);
        os << "while (true)";
        {
            CodeStream::Scope b(os);
            os << "const float u = curand_uniform(rng);" << std::endl;
            os << "if (u != 0.0f)";
            {
                CodeStream::Scope b(os);
                os << "return -logf(u);" << std::endl;
            }
        }
    }
    os << std::endl;
    os << "template<typename RNG>" << std::endl;
    os << "__device__ inline double exponentialDistDouble(RNG *rng)";
    {
        CodeStream::Scope b(os);
        os << "while (true)";
        {
            CodeStream::Scope b(os);
            os << "const double u = curand_uniform_double(rng);" << std::endl;
            os << "if (u != 0.0)";
            {
                CodeStream::Scope b(os);
                os << "return -log(u);" << std::endl;
            }
        }
    }
    os << std::endl;

    // Generate gamma-distributed variates using Marsaglia and Tsang's method
    // G. Marsaglia and W. Tsang. A simple method for generating gamma variables. ACM Transactions on Mathematical Software, 26(3):363-372, 2000.
    os << "template<typename RNG>" << std::endl;
    os << "__device__ inline float gammaDistFloatInternal(RNG *rng, float c, float d)" << std::endl;
    {
        CodeStream::Scope b(os);
        os << "float x, v, u;" << std::endl;
        os << "while (true)";
        {
            CodeStream::Scope b(os);
            os << "do";
            {
                CodeStream::Scope b(os);
                os << "x = curand_normal(rng);" << std::endl;
                os << "v = 1.0f + c*x;" << std::endl;
            }
            os << "while (v <= 0.0f);" << std::endl;
            os << std::endl;
            os << "v = v*v*v;" << std::endl;
            os << "do";
            {
                CodeStream::Scope b(os);
                os << "u = curand_uniform(rng);" << std::endl;
            }
            os << "while (u == 1.0f);" << std::endl;
            os << std::endl;
            os << "if (u < 1.0f - 0.0331f*x*x*x*x) break;" << std::endl;
            os << "if (logf(u) < 0.5f*x*x + d*(1.0f - v + logf(v))) break;" << std::endl;
        }
        os << std::endl;
        os << "return d*v;" << std::endl;
    }
    os << std::endl;
    os << "template<typename RNG>" << std::endl;
    os << "__device__ inline float gammaDistFloat(RNG *rng, float a)" << std::endl;
    {
        CodeStream::Scope b(os);
        os << "if (a > 1)" << std::endl;
        {
            CodeStream::Scope b(os);
            os << "const float u = curand_uniform (rng);" << std::endl;
            os << "const float d = (1.0f + a) - 1.0f / 3.0f;" << std::endl;
            os << "const float c = (1.0f / 3.0f) / sqrtf(d);" << std::endl;
            os << "return gammaDistFloatInternal (rng, c, d) * powf(u, 1.0f / a);" << std::endl;
        }
        os << "else" << std::endl;
        {
            CodeStream::Scope b(os);
            os << "const float d = a - 1.0f / 3.0f;" << std::endl;
            os << "const float c = (1.0f / 3.0f) / sqrtf(d);" << std::endl;
            os << "return gammaDistFloatInternal(rng, c, d);" << std::endl;
        }
    }
    os << std::endl;

    os << "template<typename RNG>" << std::endl;
    os << "__device__ inline float gammaDistDoubleInternal(RNG *rng, double c, double d)" << std::endl;
    {
        CodeStream::Scope b(os);
        os << "double x, v, u;" << std::endl;
        os << "while (true)";
        {
            CodeStream::Scope b(os);
            os << "do";
            {
                CodeStream::Scope b(os);
                os << "x = curand_normal_double(rng);" << std::endl;
                os << "v = 1.0 + c*x;" << std::endl;
            }
            os << "while (v <= 0.0);" << std::endl;
            os << std::endl;
            os << "v = v*v*v;" << std::endl;
            os << "do";
            {
                CodeStream::Scope b(os);
                os << "u = curand_uniform_double(rng);" << std::endl;
            }
            os << "while (u == 1.0);" << std::endl;
            os << std::endl;
            os << "if (u < 1.0 - 0.0331*x*x*x*x) break;" << std::endl;
            os << "if (log(u) < 0.5*x*x + d*(1.0 - v + log(v))) break;" << std::endl;
        }
        os << std::endl;
        os << "return d*v;" << std::endl;
    }
    os << std::endl;

    os << "template<typename RNG>" << std::endl;
    os << "__device__ inline float gammaDistDouble(RNG *rng, double a)" << std::endl;
    {
        CodeStream::Scope b(os);
        os << "if (a > 1.0)" << std::endl;
        {
            CodeStream::Scope b(os);
            os << "const double u = curand_uniform (rng);" << std::endl;
            os << "const double d = (1.0 + a) - 1.0 / 3.0;" << std::endl;
            os << "const double c = (1.0 / 3.0) / sqrt(d);" << std::endl;
            os << "return gammaDistDoubleInternal (rng, c, d) * pow(u, 1.0 / a);" << std::endl;
        }
        os << "else" << std::endl;
        {
            CodeStream::Scope b(os);
            os << "const float d = a - 1.0 / 3.0;" << std::endl;
            os << "const float c = (1.0 / 3.0) / sqrt(d);" << std::endl;
            os << "return gammaDistDoubleInternal(rng, c, d);" << std::endl;
        }
    }
    os << std::endl;

    // Define some helpful operators for CUDA vector types
    os << "inline __host__ __device__ void operator+=(float2 &a, float2 b)" << std::endl;
    {
        CodeStream::Scope b(os);
        os << "a.x += b.x;" << std::endl;
        os << "a.y += b.y;" << std::endl;
    }
    os << std::endl;

    os << "inline __host__ __device__ void operator+=(double2 &a, double2 b)" << std::endl;
    {
        CodeStream::Scope b(os);
        os << "a.x += b.x;" << std::endl;
        os << "a.y += b.y;" << std::endl;
    }
    os << std::endl;
}
//--------------------------------------------------------------------------
void Backend::genRunnerPreamble(CodeStream &os) const
{
#ifdef _WIN32
    // **YUCK** on Windows, disable "function assumed not to throw an exception but does" warning
    // Setting /Ehs SHOULD solve this but CUDA rules don't give this option and it's not clear it gets through to the compiler anyway
    os << "#pragma warning(disable: 4297)" << std::endl;
#endif

    // **TODO** move these into a header file shipped with GeNN and copied into generated code along with non-uniform RNGs
    os << "// ------------------------------------------------------------------------" << std::endl;
    os << "// Helper function for allocating memory blocks on the GPU device" << std::endl;
    os << std::endl;
    os << "template<class T>" << std::endl;
    os << "void deviceMemAllocate(T* hostPtr, const T &devSymbol, size_t size)";
    {
        CodeStream::Scope b(os);
        os << "void *devptr;" << std::endl;
        os << "CHECK_CUDA_ERRORS(cudaMalloc(hostPtr, size));" << std::endl;
        os << "CHECK_CUDA_ERRORS(cudaGetSymbolAddress(&devptr, devSymbol));" << std::endl;
        os << "CHECK_CUDA_ERRORS(cudaMemcpy(devptr, hostPtr, sizeof(void*), cudaMemcpyHostToDevice));" << std::endl;
    }
    os << std::endl;

    os << "// ------------------------------------------------------------------------" << std::endl;
    os << "// Helper function for getting the device pointer corresponding to a zero-copied host pointer and assigning it to a symbol" << std::endl;
    os << std::endl;
    os << "template<class T>" << std::endl;
    os << "void deviceZeroCopy(T hostPtr, const T *devPtr, const T &devSymbol)";
    {
        CodeStream::Scope b(os);
        os << "CHECK_CUDA_ERRORS(cudaHostGetDevicePointer((void **)devPtr, (void*)hostPtr, 0));" << std::endl;
        os << "void *devSymbolPtr;" << std::endl;
        os << "CHECK_CUDA_ERRORS(cudaGetSymbolAddress(&devSymbolPtr, devSymbol));" << std::endl;
        os << "CHECK_CUDA_ERRORS(cudaMemcpy(devSymbolPtr, devPtr, sizeof(void*), cudaMemcpyHostToDevice));" << std::endl;
    }
    os << std::endl;
}
//--------------------------------------------------------------------------
void Backend::genAllocateMemPreamble(CodeStream &os, const ModelSpecInternal &model) const
{
    // Get chosen device's PCI bus ID
    char pciBusID[32];
    CHECK_CUDA_ERRORS(cudaDeviceGetPCIBusId(pciBusID, 32, m_ChosenDeviceID));

    // If the model requires zero-copy
    if(model.zeroCopyInUse()) {
        // If device doesn't support mapping host memory error
        if(!getChosenCUDADevice().canMapHostMemory) {
            throw std::runtime_error("Device does not support mapping CPU host memory!");
        }

        // set appropriate device flags
        os << "CHECK_CUDA_ERRORS(cudaSetDeviceFlags(cudaDeviceMapHost));" << std::endl;
        os << std::endl;
    }
    
    // Write code to get device by PCI bus ID
    // **NOTE** this is required because device IDs are not guaranteed to remain the same and we want the code to be run on the same GPU it was optimise for
    os << "int deviceID;" << std::endl;
    os << "CHECK_CUDA_ERRORS(cudaDeviceGetByPCIBusId(&deviceID, \"" << pciBusID << "\"));" << std::endl;
    os << "CHECK_CUDA_ERRORS(cudaSetDevice(deviceID));" << std::endl;
    os << std::endl;
}
//--------------------------------------------------------------------------
void Backend::genStepTimeFinalisePreamble(CodeStream &os, const ModelSpecInternal &model) const
{
    // Synchronise if zero-copy is in use
    if(model.zeroCopyInUse()) {
        os << "CHECK_CUDA_ERRORS(cudaDeviceSynchronize());" << std::endl;
    }

    // If timing is enabled, synchronise last event
    if(model.isTimingEnabled()) {
        os << "CHECK_CUDA_ERRORS(cudaEventSynchronize(neuronUpdateStop));" << std::endl;
    }
}
//--------------------------------------------------------------------------
void Backend::genVariableDefinition(CodeStream &definitions, CodeStream &definitionsInternal, const std::string &type, const std::string &name, VarLocation loc) const
{
    const bool deviceType = isDeviceType(type);

    if(loc & VarLocation::HOST) {
        if(deviceType) {
            throw std::runtime_error("Variable '" + name + "' is of device-only type '" + type + "' but is located on the host");
        }

        definitions << "EXPORT_VAR " << type << " " << name << ";" << std::endl;
    }
    if(loc & VarLocation::DEVICE) {
        // If the type is a pointer type we need a host and a device pointer
        if(::Utils::isTypePointer(type)) {
            // Write host definition to internal definitions stream if type is device only
            CodeStream &d = deviceType ? definitionsInternal : definitions;
            d << "EXPORT_VAR " << type << " d_" << name << ";" << std::endl;

            definitionsInternal << "EXPORT_VAR __device__ " << type << " dd_" << name << ";" << std::endl;
        }
        // Otherwise we just need a device variable, made volatile for safety
        else {
            definitionsInternal << "EXPORT_VAR __device__ volatile " << type << " dd_" << name << ";" << std::endl;
        }
    }
}
//--------------------------------------------------------------------------
void Backend::genVariableImplementation(CodeStream &os, const std::string &type, const std::string &name, VarLocation loc) const
{
    if(loc & VarLocation::HOST) {
        os << type << " " << name << ";" << std::endl;
    }
    if(loc & VarLocation::DEVICE) {
        // If the type is a pointer type we need a host and a device pointer
        if(::Utils::isTypePointer(type)) {
            os << type << " d_" << name << ";" << std::endl;
            os << "__device__ " << type << " dd_" << name << ";" << std::endl;
        }
        // Otherwise we just need a device variable, made volatile for safety
        else {
            os << "__device__ volatile " << type << " dd_" << name << ";" << std::endl;
        }
    }
}
//--------------------------------------------------------------------------
MemAlloc Backend::genVariableAllocation(CodeStream &os, const std::string &type, const std::string &name, VarLocation loc, size_t count) const
{
    auto allocation = MemAlloc::zero();

    if(loc & VarLocation::HOST) {
        const char *flags = (loc & VarLocation::ZERO_COPY) ? "cudaHostAllocMapped" : "cudaHostAllocPortable";
        os << "CHECK_CUDA_ERRORS(cudaHostAlloc(&" << name << ", " << count << " * sizeof(" << type << "), " << flags << "));" << std::endl;
        allocation += MemAlloc::host(count * getSize(type));
    }

    // If variable is present on device at all
    if(loc & VarLocation::DEVICE) {
        // Insert call to correct helper depending on whether variable should be allocated in zero-copy mode or not
        if(loc & VarLocation::ZERO_COPY) {
            os << "deviceZeroCopy(" << name << ", &d_" << name << ", dd_" << name << ");" << std::endl;
            allocation += MemAlloc::zeroCopy(count * getSize(type));
        }
        else {
            os << "deviceMemAllocate(&d_" << name << ", dd_" << name << ", " << count << " * sizeof(" << type << "));" << std::endl;
            allocation += MemAlloc::device(count * getSize(type));
        }
    }

    return allocation;
}
//--------------------------------------------------------------------------
void Backend::genVariableFree(CodeStream &os, const std::string &name, VarLocation loc) const
{
    // **NOTE** because we pinned the variable we need to free it with cudaFreeHost rather than use the host code generator
    if(loc & VarLocation::HOST) {
        os << "CHECK_CUDA_ERRORS(cudaFreeHost(" << name << "));" << std::endl;
    }

    // If this variable wasn't allocated in zero-copy mode, free it
    if(loc & VarLocation::DEVICE) {
        os << "CHECK_CUDA_ERRORS(cudaFree(d_" << name << "));" << std::endl;
    }
}
//--------------------------------------------------------------------------
void Backend::genExtraGlobalParamDefinition(CodeStream &definitions, const std::string &type, const std::string &name, VarLocation loc) const
{
    if(loc & VarLocation::HOST) {
        definitions << "EXPORT_VAR " << type << " " << name << ";" << std::endl;
    }
    if(loc & VarLocation::DEVICE && ::Utils::isTypePointer(type)) {
        definitions << "EXPORT_VAR " << type << " d_" << name << ";" << std::endl;
    }
}
//--------------------------------------------------------------------------
void Backend::genExtraGlobalParamImplementation(CodeStream &os, const std::string &type, const std::string &name, VarLocation loc) const
{
    if(loc & VarLocation::HOST) {
        os << type << " " << name << ";" << std::endl;
    }
    if(loc & VarLocation::DEVICE && ::Utils::isTypePointer(type)) {
        os << type << " d_" << name << ";" << std::endl;
    }
}
//--------------------------------------------------------------------------
void Backend::genExtraGlobalParamAllocation(CodeStream &os, const std::string &type, const std::string &name, VarLocation loc) const
{
    // Get underlying type
    // **NOTE** could use std::remove_pointer but it seems unnecessarily elaborate
    const std::string underlyingType = ::Utils::getUnderlyingType(type);

    if(loc & VarLocation::HOST) {
        const char *flags = (loc & VarLocation::ZERO_COPY) ? "cudaHostAllocMapped" : "cudaHostAllocPortable";
        os << "CHECK_CUDA_ERRORS(cudaHostAlloc(&" << name << ", count * sizeof(" << underlyingType << "), " << flags << "));" << std::endl;
    }

    // If variable is present on device at all
    if(loc & VarLocation::DEVICE) {
        if(loc & VarLocation::ZERO_COPY) {
            os << "CHECK_CUDA_ERRORS(cudaHostGetDevicePointer((void**)&d_" << name << ", (void*)" << name << ", 0));" << std::endl;
        }
        else {
            os << "CHECK_CUDA_ERRORS(cudaMalloc(&d_" << name << ", count * sizeof(" << underlyingType << ")));" << std::endl;
        }
    }
}
//--------------------------------------------------------------------------
void Backend::genExtraGlobalParamPush(CodeStream &os, const std::string &type, const std::string &name, VarLocation loc) const
{
    if(!(loc & VarLocation::ZERO_COPY)) {
        // Get underlying type
        // **NOTE** could use std::remove_pointer but it seems unnecessarily elaborate
        const std::string underlyingType = ::Utils::getUnderlyingType(type);

        os << "CHECK_CUDA_ERRORS(cudaMemcpy(d_" << name;
        os << ", " << name;
        os << ", count * sizeof(" << underlyingType << "), cudaMemcpyHostToDevice));" << std::endl;
    }
}
//--------------------------------------------------------------------------
void Backend::genExtraGlobalParamPull(CodeStream &os, const std::string &type, const std::string &name, VarLocation loc) const
{
    if(!(loc & VarLocation::ZERO_COPY)) {
        // Get underlying type
        // **NOTE** could use std::remove_pointer but it seems unnecessarily elaborate
        const std::string underlyingType = ::Utils::getUnderlyingType(type);

        os << "CHECK_CUDA_ERRORS(cudaMemcpy(" << name;
        os << ", d_"  << name;
        os << ", count * sizeof(" << underlyingType << "), cudaMemcpyDeviceToHost));" << std::endl;
    }
}
//--------------------------------------------------------------------------
void Backend::genPopVariableInit(CodeStream &os, VarLocation, const Substitutions &kernelSubs, Handler handler) const
{
    Substitutions varSubs(&kernelSubs);

    // If this is first thread in group
    os << "if(" << varSubs["id"] << " == 0)";
    {
        CodeStream::Scope b(os);
        handler(os, varSubs);
    }
}
//--------------------------------------------------------------------------
void Backend::genVariableInit(CodeStream &os, VarLocation, size_t, const std::string &countVarName,
                              const Substitutions &kernelSubs, Handler handler) const
{
    // Variable should already be provided via parallelism
    assert(kernelSubs.hasVarSubstitution(countVarName));

    Substitutions varSubs(&kernelSubs);
    handler(os, varSubs);
}
//--------------------------------------------------------------------------
void Backend::genSynapseVariableRowInit(CodeStream &os, VarLocation, const SynapseGroupInternal &sg,
                                        const Substitutions &kernelSubs, Handler handler) const
{
    // Pre and postsynaptic ID should already be provided via parallelism
    assert(kernelSubs.hasVarSubstitution("id_pre"));
    assert(kernelSubs.hasVarSubstitution("id_post"));

    Substitutions varSubs(&kernelSubs);
<<<<<<< HEAD
    varSubs.addVarSubstitution("id_syn", "(" + kernelSubs["id_pre"] + " * " + std::to_string(getSynapticMatrixRowStride(sg)) + ") + " + kernelSubs["id"]);

=======
     if(sg.getMatrixConnectivity() == SynapseMatrixConnectivity::SPARSE) {
        varSubs.addVarSubstitution("id_syn", "(" + kernelSubs["id_pre"] + " * " + std::to_string(sg.getMaxConnections()) + ") + " + kernelSubs["id"]);
    }
    else {
        varSubs.addVarSubstitution("id_syn", "(" + kernelSubs["id_pre"] + " * " + std::to_string(sg.getTrgNeuronGroup()->getNumNeurons()) + ") + " + kernelSubs["id"]);
    }
>>>>>>> 46cf28c3
    handler(os, varSubs);
}
//--------------------------------------------------------------------------
void Backend::genVariablePush(CodeStream &os, const std::string &type, const std::string &name, VarLocation loc, bool autoInitialized, size_t count) const
{
    if(!(loc & VarLocation::ZERO_COPY)) {
        // Only copy if uninitialisedOnly isn't set
        if(autoInitialized) {
            os << "if(!uninitialisedOnly)" << CodeStream::OB(1101);
        }

        os << "CHECK_CUDA_ERRORS(cudaMemcpy(d_" << name;
        os << ", " << name;
        os << ", " << count << " * sizeof(" << type << "), cudaMemcpyHostToDevice));" << std::endl;

        if(autoInitialized) {
            os << CodeStream::CB(1101);
        }
    }
}
//--------------------------------------------------------------------------
void Backend::genVariablePull(CodeStream &os, const std::string &type, const std::string &name, VarLocation loc, size_t count) const
{
    if(!(loc & VarLocation::ZERO_COPY)) {
        os << "CHECK_CUDA_ERRORS(cudaMemcpy(" << name;
        os << ", d_"  << name;
        os << ", " << count << " * sizeof(" << type << "), cudaMemcpyDeviceToHost));" << std::endl;
    }
}
//--------------------------------------------------------------------------
void Backend::genCurrentVariablePush(CodeStream &os, const NeuronGroupInternal &ng, const std::string &type, const std::string &name, VarLocation loc) const
{
    // If this variable requires queuing and isn't zero-copy
    if(ng.isVarQueueRequired(name) && ng.isDelayRequired() && !(loc & VarLocation::ZERO_COPY)) {
        // Generate memcpy to copy only current timestep's data
        os << "CHECK_CUDA_ERRORS(cudaMemcpy(d_" << name << ng.getName() << " + (spkQuePtr" << ng.getName() << " * " << ng.getNumNeurons() << ")";
        os << ", " << name << ng.getName() << " + (spkQuePtr" << ng.getName() << " * " << ng.getNumNeurons() << ")";
        os << ", " << ng.getNumNeurons() << " * sizeof(" << type << "), cudaMemcpyHostToDevice));" << std::endl;
    }
    // Otherwise, generate standard push
    else {
        genVariablePush(os, type, name + ng.getName(), loc, false, ng.getNumNeurons());
    }
}
//--------------------------------------------------------------------------
void Backend::genCurrentVariablePull(CodeStream &os, const NeuronGroupInternal &ng, const std::string &type, const std::string &name, VarLocation loc) const
{
    // If this variable requires queuing and isn't zero-copy
    if(ng.isVarQueueRequired(name) && ng.isDelayRequired() && !(loc & VarLocation::ZERO_COPY)) {
        // Generate memcpy to copy only current timestep's data
        os << "CHECK_CUDA_ERRORS(cudaMemcpy(" << name << ng.getName() << " + (spkQuePtr" << ng.getName() << " * " << ng.getNumNeurons() << ")";
        os << ", d_" << name << ng.getName() << " + (spkQuePtr" << ng.getName() << " * " << ng.getNumNeurons() << ")";
        os << ", " << ng.getNumNeurons() << " * sizeof(" << type << "), cudaMemcpyDeviceToHost));" << std::endl;
    }
    // Otherwise, generate standard pull
    else {
        genVariablePull(os, type, name + ng.getName(), loc, ng.getNumNeurons());
    }
}
//--------------------------------------------------------------------------
MemAlloc Backend::genGlobalRNG(CodeStream &definitions, CodeStream &definitionsInternal, CodeStream &runner, CodeStream &allocations, CodeStream &free, const ModelSpecInternal &) const
{
    // Create a single Philox4_32_10 RNG
    genVariableDefinition(definitions, definitionsInternal, "curandStatePhilox4_32_10_t*", "rng", VarLocation::DEVICE);
    genVariableImplementation(runner, "curandStatePhilox4_32_10_t*", "rng", VarLocation::DEVICE);
    genVariableFree(free, "rng", VarLocation::DEVICE);
    return genVariableAllocation(allocations, "curandStatePhilox4_32_10_t", "rng", VarLocation::DEVICE, 1);
}
//--------------------------------------------------------------------------
MemAlloc Backend::genPopulationRNG(CodeStream &definitions, CodeStream &definitionsInternal, CodeStream &runner, CodeStream &allocations, CodeStream &free,
                               const std::string &name, size_t count) const
{
    // Create an array or XORWOW RNGs
    return genArray(definitions, definitionsInternal, runner, allocations, free, "curandState", name, VarLocation::DEVICE, count);
}
//--------------------------------------------------------------------------
void Backend::genTimer(CodeStream &, CodeStream &definitionsInternal, CodeStream &runner, CodeStream &allocations, CodeStream &free,
                       CodeStream &stepTimeFinalise, const std::string &name, bool updateInStepTime) const
{
    // Define CUDA start and stop events in internal defintions (as they use CUDA-specific types)
    definitionsInternal << "EXPORT_VAR cudaEvent_t " << name << "Start;" << std::endl;
    definitionsInternal << "EXPORT_VAR cudaEvent_t " << name << "Stop;" << std::endl;

    // Implement start and stop event variables
    runner << "cudaEvent_t " << name << "Start;" << std::endl;
    runner << "cudaEvent_t " << name << "Stop;" << std::endl;

    // Create start and stop events in allocations
    allocations << "CHECK_CUDA_ERRORS(cudaEventCreate(&" << name << "Start));" << std::endl;
    allocations << "CHECK_CUDA_ERRORS(cudaEventCreate(&" << name << "Stop));" << std::endl;

    // Destroy start and stop events in allocations
    free << "CHECK_CUDA_ERRORS(cudaEventDestroy(" << name << "Start));" << std::endl;
    free << "CHECK_CUDA_ERRORS(cudaEventDestroy(" << name << "Stop));" << std::endl;

    if(updateInStepTime) {
        CodeGenerator::CodeStream::Scope b(stepTimeFinalise);
        stepTimeFinalise << "float tmp;" << std::endl;
        stepTimeFinalise << "CHECK_CUDA_ERRORS(cudaEventElapsedTime(&tmp, " << name << "Start, " << name << "Stop));" << std::endl;
        stepTimeFinalise << name << "Time += tmp / 1000.0;" << std::endl;
    }
}
//--------------------------------------------------------------------------
void Backend::genMakefilePreamble(std::ostream &os) const
{
    const std::string architecture = "sm_" + std::to_string(getChosenCUDADevice().major) + std::to_string(getChosenCUDADevice().minor);
    std::string linkFlags = "--shared -arch " + architecture;

    // Write variables to preamble
    os << "CUDA_PATH ?=/usr/local/cuda" << std::endl;
    os << "NVCC := $(CUDA_PATH)/bin/nvcc" << std::endl;
    os << "NVCCFLAGS := " << getNVCCFlags() << std::endl;
    os << "LINKFLAGS := " << linkFlags << std::endl;
}
//--------------------------------------------------------------------------
void Backend::genMakefileLinkRule(std::ostream &os) const
{
    os << "\t@$(NVCC) $(LINKFLAGS) -o $@ $(OBJECTS)" << std::endl;
}
//--------------------------------------------------------------------------
void Backend::genMakefileCompileRule(std::ostream &os) const
{
    // Add one rule to generate dependency files from cc files
    os << "%.d: %.cc" << std::endl;
    os << "\t@$(NVCC) -M $(NVCCFLAGS) $< 1> $@" << std::endl;
    os << std::endl;

    // Add another to build object files from cc files
    os << "%.o: %.cc %.d" << std::endl;
    os << "\t@$(NVCC) -dc $(NVCCFLAGS) $<" << std::endl;
}
//--------------------------------------------------------------------------
void Backend::genMSBuildConfigProperties(std::ostream &os) const
{
    // Add property to extract CUDA path
    os << "\t\t<!-- **HACK** determine the installed CUDA version by regexing CUDA path -->" << std::endl;
    os << "\t\t<CudaVersion>$([System.Text.RegularExpressions.Regex]::Match($(CUDA_PATH), \"\\\\v([0-9.]+)$\").Groups[1].Value)</CudaVersion>" << std::endl;
}
//--------------------------------------------------------------------------
void Backend::genMSBuildImportProps(std::ostream &os) const
{
    // Import CUDA props file
    os << "\t<ImportGroup Label=\"ExtensionSettings\">" << std::endl;
    os << "\t\t<Import Project=\"$(VCTargetsPath)\\BuildCustomizations\\CUDA $(CudaVersion).props\" />" << std::endl;
    os << "\t</ImportGroup>" << std::endl;
}
//--------------------------------------------------------------------------
void Backend::genMSBuildItemDefinitions(std::ostream &os) const
{
    // Add item definition for host compilation
    os << "\t\t<ClCompile>" << std::endl;
    os << "\t\t\t<WarningLevel>Level3</WarningLevel>" << std::endl;
    os << "\t\t\t<Optimization Condition=\"'$(Configuration)'=='Release'\">MaxSpeed</Optimization>" << std::endl;
    os << "\t\t\t<Optimization Condition=\"'$(Configuration)'=='Debug'\">Disabled</Optimization>" << std::endl;
    os << "\t\t\t<FunctionLevelLinking Condition=\"'$(Configuration)'=='Release'\">true</FunctionLevelLinking>" << std::endl;
    os << "\t\t\t<IntrinsicFunctions Condition=\"'$(Configuration)'=='Release'\">true</IntrinsicFunctions>" << std::endl;
    os << "\t\t\t<PreprocessorDefinitions Condition=\"'$(Configuration)'=='Release'\">WIN32;WIN64;NDEBUG;_CONSOLE;BUILDING_GENERATED_CODE;%(PreprocessorDefinitions)</PreprocessorDefinitions>" << std::endl;
    os << "\t\t\t<PreprocessorDefinitions Condition=\"'$(Configuration)'=='Debug'\">WIN32;WIN64;_DEBUG;_CONSOLE;BUILDING_GENERATED_CODE;%(PreprocessorDefinitions)</PreprocessorDefinitions>" << std::endl;
    os << "\t\t</ClCompile>" << std::endl;

    // Add item definition for linking
    os << "\t\t<Link>" << std::endl;
    os << "\t\t\t<GenerateDebugInformation>true</GenerateDebugInformation>" << std::endl;
    os << "\t\t\t<EnableCOMDATFolding Condition=\"'$(Configuration)'=='Release'\">true</EnableCOMDATFolding>" << std::endl;
    os << "\t\t\t<OptimizeReferences Condition=\"'$(Configuration)'=='Release'\">true</OptimizeReferences>" << std::endl;
    os << "\t\t\t<SubSystem>Console</SubSystem>" << std::endl;
    os << "\t\t\t<AdditionalDependencies>cudart_static.lib;kernel32.lib;user32.lib;gdi32.lib;winspool.lib;comdlg32.lib;advapi32.lib;shell32.lib;ole32.lib;oleaut32.lib;uuid.lib;odbc32.lib;odbccp32.lib;%(AdditionalDependencies)</AdditionalDependencies>" << std::endl;
    os << "\t\t</Link>" << std::endl;

    // Add item definition for CUDA compilation
    // **YUCK** the CUDA Visual Studio plugin build system demands that you specify both a virtual an actual architecture 
    // (which NVCC itself doesn't require). While, in general, actual architectures are usable as virtual architectures, 
    // there is no compute_21 so we need to replace that with compute_20
    const std::string architecture = std::to_string(getChosenCUDADevice().major) + std::to_string(getChosenCUDADevice().minor);
    const std::string virtualArchitecture = (architecture == "21") ? "20" : architecture;
    os << "\t\t<CudaCompile>" << std::endl;
    os << "\t\t\t<TargetMachinePlatform>64</TargetMachinePlatform>" << std::endl;
    os << "\t\t\t<GenerateRelocatableDeviceCode>true</GenerateRelocatableDeviceCode>" << std::endl;
    os << "\t\t\t<CodeGeneration>compute_" << virtualArchitecture <<",sm_" << architecture << "</CodeGeneration>" << std::endl;
    os << "\t\t\t<FastMath>" << (m_Preferences.optimizeCode ? "true" : "false") << "</FastMath>" << std::endl;
    os << "\t\t\t<GenerateLineInfo>" << (m_Preferences.generateLineInfo ? "true" : "false") << "</GenerateLineInfo>" << std::endl;
    os << "\t\t</CudaCompile>" << std::endl;
}
//--------------------------------------------------------------------------
void Backend::genMSBuildCompileModule(const std::string &moduleName, std::ostream &os) const
{
    os << "\t\t<CudaCompile Include=\"" << moduleName << ".cc\" >" << std::endl;
    // **YUCK** for some reasons you can't call .Contains on %(BaseCommandLineTemplate) directly
    // Solution suggested by https://stackoverflow.com/questions/9512577/using-item-functions-on-metadata-values
    os << "\t\t\t<AdditionalOptions Condition=\" !$([System.String]::new('%(BaseCommandLineTemplate)').Contains('-x cu')) \">-x cu %(AdditionalOptions)</AdditionalOptions>" << std::endl;
    os << "\t\t</CudaCompile>" << std::endl;
}
//--------------------------------------------------------------------------
void Backend::genMSBuildImportTarget(std::ostream &os) const
{
    os << "\t<ImportGroup Label=\"ExtensionTargets\">" << std::endl;
    os << "\t\t<Import Project=\"$(VCTargetsPath)\\BuildCustomizations\\CUDA $(CudaVersion).targets\" />" << std::endl;
    os << "\t</ImportGroup>" << std::endl;
}
//--------------------------------------------------------------------------
bool Backend::isGlobalRNGRequired(const ModelSpecInternal &model) const
{
    // If any neuron groups require  RNG for initialisation, return true
    // **NOTE** this takes postsynaptic model initialisation into account
    if(std::any_of(model.getLocalNeuronGroups().cbegin(), model.getLocalNeuronGroups().cend(),
        [](const ModelSpec::NeuronGroupValueType &n)
        {
            return n.second.isInitRNGRequired();
        }))
    {
        return true;
    }

    // If any synapse groups require an RNG for weight update model initialisation, return true
    if(std::any_of(model.getLocalSynapseGroups().cbegin(), model.getLocalSynapseGroups().cend(),
        [](const ModelSpec::SynapseGroupValueType &s)
        {
            return s.second.isWUInitRNGRequired();
        }))
    {
        return true;
    }

    return false;
}
//--------------------------------------------------------------------------
std::string Backend::getNVCCFlags() const
{
    const std::string architecture = "sm_" + std::to_string(getChosenCUDADevice().major) + std::to_string(getChosenCUDADevice().minor);
    std::string nvccFlags = "-x cu -arch " + architecture;
#ifndef _WIN32
    nvccFlags += " -std=c++11 --compiler-options '-fPIC'";
#endif

    nvccFlags += " " + m_Preferences.userNvccFlags;
    if(m_Preferences.optimizeCode) {
        nvccFlags += " -O3 -use_fast_math";
    }
    if(m_Preferences.debugCode) {
        nvccFlags += " -O0 -g -G";
    }
    if(m_Preferences.showPtxInfo) {
        nvccFlags += " -Xptxas \"-v\"";
    }
    if(m_Preferences.generateLineInfo) {
        nvccFlags += " --generate-line-info";
    }
#ifdef MPI_ENABLE
    // If MPI is enabled, add MPI include path
    nvccFlags +=" -I\"$(MPI_PATH)/include\"";
#endif
    return nvccFlags;
}
//--------------------------------------------------------------------------
std::string Backend::getFloatAtomicAdd(const std::string &ftype) const
{
    int version;
    cudaRuntimeGetVersion(&version);
    if (((getChosenCUDADevice().major < 2) && (ftype == "float"))
        || (((getChosenCUDADevice().major < 6) || (version < 8000)) && (ftype == "double"))) {
        return "atomicAddSW";
    }
    else {
        return "atomicAdd";
    }
}
//--------------------------------------------------------------------------
size_t Backend::getNumPresynapticUpdateThreads(const SynapseGroupInternal &sg, const cudaDeviceProp &deviceProps)
{
     return getPresynapticUpdateStrategy(sg, deviceProps)->getNumThreads(sg);
}
//--------------------------------------------------------------------------
size_t Backend::getNumPostsynapticUpdateThreads(const SynapseGroupInternal &sg)
{
    if (sg.getMatrixConnectivity() == SynapseMatrixConnectivity::SPARSE) {
        return sg.getMaxSourceConnections();
    }
    else {
        return sg.getSrcNeuronGroup()->getNumNeurons();
    }
}
//--------------------------------------------------------------------------
size_t Backend::getNumSynapseDynamicsThreads(const SynapseGroupInternal &sg)
{
    if (sg.getMatrixConnectivity() == SynapseMatrixConnectivity::SPARSE) {
        return sg.getSrcNeuronGroup()->getNumNeurons() * sg.getMaxConnections();
    }
    else {
        return sg.getSrcNeuronGroup()->getNumNeurons() * sg.getTrgNeuronGroup()->getNumNeurons();
    }
}
//--------------------------------------------------------------------------
void Backend::addPresynapticUpdateStrategy(PresynapticUpdateStrategy::Base *strategy)
{
    s_PresynapticUpdateStrategies.push_back(strategy);
}
//--------------------------------------------------------------------------
void Backend::genEmitSpike(CodeStream &os, const Substitutions &subs, const std::string &suffix) const
{
    os << "const unsigned int spk" << suffix << "Idx = atomicAdd((unsigned int *) &shSpk" << suffix << "Count, 1);" << std::endl;
    os << "shSpk" << suffix << "[spk" << suffix << "Idx] = " << subs["id"] << ";" << std::endl;
}
//--------------------------------------------------------------------------
void Backend::genCurrentSpikePush(CodeStream &os, const NeuronGroupInternal &ng, bool spikeEvent) const
{
    if(!(ng.getSpikeLocation() & VarLocation::ZERO_COPY)) {
        // Is delay required
        const bool delayRequired = spikeEvent ?
            ng.isDelayRequired() :
            (ng.isTrueSpikeRequired() && ng.isDelayRequired());

        const char *spikeCntPrefix = spikeEvent ? "glbSpkCntEvnt" : "glbSpkCnt";
        const char *spikePrefix = spikeEvent ? "glbSpkEvnt" : "glbSpk";

        if (delayRequired) {
            os << "CHECK_CUDA_ERRORS(cudaMemcpy(d_" << spikeCntPrefix << ng.getName() << " + spkQuePtr" << ng.getName();
            os << ", " << spikeCntPrefix << ng.getName() << " + spkQuePtr" << ng.getName();
            os << ", sizeof(unsigned int), cudaMemcpyHostToDevice));" << std::endl;
            os << "CHECK_CUDA_ERRORS(cudaMemcpy(d_" << spikePrefix << ng.getName() << " + (spkQuePtr" << ng.getName() << "*" << ng.getNumNeurons() << ")";
            os << ", " << spikePrefix << ng.getName();
            os << " + (spkQuePtr" << ng.getName() << " * " << ng.getNumNeurons() << ")";
            os << ", " << spikeCntPrefix << ng.getName() << "[spkQuePtr" << ng.getName() << "] * sizeof(unsigned int), cudaMemcpyHostToDevice));" << std::endl;
        }
        else {
            os << "CHECK_CUDA_ERRORS(cudaMemcpy(d_" << spikeCntPrefix << ng.getName();
            os << ", " << spikeCntPrefix << ng.getName();
            os << ", sizeof(unsigned int), cudaMemcpyHostToDevice));" << std::endl;
            os << "CHECK_CUDA_ERRORS(cudaMemcpy(d_" << spikePrefix << ng.getName();
            os << ", " << spikePrefix << ng.getName();
            os << ", " << spikeCntPrefix << ng.getName() << "[0] * sizeof(unsigned int), cudaMemcpyHostToDevice));" << std::endl;
        }
    }
}
//--------------------------------------------------------------------------
void Backend::genCurrentSpikePull(CodeStream &os, const NeuronGroupInternal &ng, bool spikeEvent) const
{
    if(!(ng.getSpikeLocation() & VarLocation::ZERO_COPY)) {
        // Is delay required
        const bool delayRequired = spikeEvent ?
            ng.isDelayRequired() :
            (ng.isTrueSpikeRequired() && ng.isDelayRequired());

        const char *spikeCntPrefix = spikeEvent ? "glbSpkCntEvnt" : "glbSpkCnt";
        const char *spikePrefix = spikeEvent ? "glbSpkEvnt" : "glbSpk";

        if (delayRequired) {
            os << "CHECK_CUDA_ERRORS(cudaMemcpy(" << spikeCntPrefix << ng.getName() << " + spkQuePtr" << ng.getName();
            os << ", d_" << spikeCntPrefix << ng.getName() << " + spkQuePtr" << ng.getName();
            os << ", sizeof(unsigned int), cudaMemcpyDeviceToHost));" << std::endl;

            os << "CHECK_CUDA_ERRORS(cudaMemcpy(" << spikePrefix << ng.getName() << " + (spkQuePtr" << ng.getName() << " * " << ng.getNumNeurons() << ")";
            os << ", d_" << spikePrefix << ng.getName() << " + (spkQuePtr" << ng.getName() << " * " << ng.getNumNeurons() << ")";
            os << ", " << spikeCntPrefix << ng.getName() << "[spkQuePtr" << ng.getName() << "] * sizeof(unsigned int), cudaMemcpyDeviceToHost));" << std::endl;
        }
        else {
            os << "CHECK_CUDA_ERRORS(cudaMemcpy(" << spikeCntPrefix << ng.getName();
            os << ", d_" << spikeCntPrefix << ng.getName();
            os << ", sizeof(unsigned int), cudaMemcpyDeviceToHost));" << std::endl;
            os << "CHECK_CUDA_ERRORS(cudaMemcpy(" << spikePrefix << ng.getName();
            os << ", d_" << spikePrefix << ng.getName();
            os << ", " << spikeCntPrefix << ng.getName() << "[0] * sizeof(unsigned int), cudaMemcpyDeviceToHost));" << std::endl;
        }
    }
}
//--------------------------------------------------------------------------
void Backend::genKernelDimensions(CodeStream &os, Kernel kernel, size_t numThreads) const
{
    // Calculate grid size
    const size_t gridSize = Utils::ceilDivide(numThreads, m_KernelBlockSizes[kernel]);
    os << "const dim3 threads(" << m_KernelBlockSizes[kernel] << ", 1);" << std::endl;

    if (gridSize < (size_t)getChosenCUDADevice().maxGridSize[1]) {
        os << "const dim3 grid(" << gridSize << ", 1);" << std::endl;
    }
    else {
        // **TODO** this needs to be implemented in genParallelGroup
        assert(false);
        const size_t squareGridSize = (size_t)std::ceil(std::sqrt(gridSize));
        os << "const dim3 grid(" << squareGridSize << ", "<< squareGridSize <<");" << std::endl;
    }
}
//--------------------------------------------------------------------------
void Backend::addDeviceType(const std::string &type, size_t size)
{
    addType(type, size);
    m_DeviceTypes.emplace(type);
}
//--------------------------------------------------------------------------
bool Backend::isDeviceType(const std::string &type) const
{
    // Get underlying type
    const std::string underlyingType = ::Utils::isTypePointer(type) ? ::Utils::getUnderlyingType(type) : type;

    // Return true if it is in device types set
    return (m_DeviceTypes.find(underlyingType) != m_DeviceTypes.cend());
}
//--------------------------------------------------------------------------
const PresynapticUpdateStrategy::Base *Backend::getPresynapticUpdateStrategy(const SynapseGroupInternal &sg,
                                                                             const cudaDeviceProp &deviceProps)
{
    // Loop through presynaptic update strategies until we find one that is compatible with this synapse group
    // **NOTE** this is done backwards so that user-registered strategies get first priority
    for(auto s = s_PresynapticUpdateStrategies.rbegin(); s != s_PresynapticUpdateStrategies.rend(); ++s) {
        if((*s)->isCompatible(sg, deviceProps)) {
            return *s;
        }
    }

    throw std::runtime_error("Unable to find a suitable presynaptic update strategy for synapse group '" + sg.getName() + "'");
    return nullptr;
}
}   // namespace CUDA
}   // namespace CodeGenerator<|MERGE_RESOLUTION|>--- conflicted
+++ resolved
@@ -700,13 +700,8 @@
                                 CodeStream::Scope b(os);
 
                                 Substitutions synSubs(&popSubs);
-<<<<<<< HEAD
-                                if (sg.getMatrixType() & SynapseMatrixConnectivity::SPARSE) {
+                                if (sg.getMatrixConnectivity() == SynapseMatrixConnectivity::SPARSE) {
                                     os << "if (" << synSubs["id"] << " < shColLength[j])" << CodeStream::OB(1540);
-=======
-                                if (sg.getMatrixConnectivity() == SynapseMatrixConnectivity::SPARSE) {
-                                    os << "if (" << popSubs["id"] << " < shColLength[j])" << CodeStream::OB(1540);
->>>>>>> 46cf28c3
                                     os << "const unsigned int synAddress = dd_remap" + sg.getName() + "[(shSpk[j] * " << std::to_string(sg.getMaxSourceConnections()) << ") + " << popSubs["id"] << "];" << std::endl;
                                     os << "const unsigned int ipre = synAddress / " + std::to_string(getSynapticMatrixRowStride(sg)) + ";" << std::endl;
                                     synSubs.addVarSubstitution("id_pre", "ipre");
@@ -1883,17 +1878,8 @@
     assert(kernelSubs.hasVarSubstitution("id_post"));
 
     Substitutions varSubs(&kernelSubs);
-<<<<<<< HEAD
     varSubs.addVarSubstitution("id_syn", "(" + kernelSubs["id_pre"] + " * " + std::to_string(getSynapticMatrixRowStride(sg)) + ") + " + kernelSubs["id"]);
 
-=======
-     if(sg.getMatrixConnectivity() == SynapseMatrixConnectivity::SPARSE) {
-        varSubs.addVarSubstitution("id_syn", "(" + kernelSubs["id_pre"] + " * " + std::to_string(sg.getMaxConnections()) + ") + " + kernelSubs["id"]);
-    }
-    else {
-        varSubs.addVarSubstitution("id_syn", "(" + kernelSubs["id_pre"] + " * " + std::to_string(sg.getTrgNeuronGroup()->getNumNeurons()) + ") + " + kernelSubs["id"]);
-    }
->>>>>>> 46cf28c3
     handler(os, varSubs);
 }
 //--------------------------------------------------------------------------
