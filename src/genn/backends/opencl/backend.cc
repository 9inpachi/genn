#include "backend.h"

// Standard C++ includes
#include <algorithm>
#include <iterator>

// GeNN includes
#include "gennUtils.h"
#include "logging.h"

// GeNN code generator includes
#include "code_generator/codeStream.h"
#include "code_generator/codeGenUtils.h"
#include "code_generator/modelSpecMerged.h"
#include "code_generator/substitutions.h"

// OpenCL backend includes
#include "utils.h"

using namespace CodeGenerator;

//--------------------------------------------------------------------------
// Anonymous namespace
//--------------------------------------------------------------------------
namespace 
{
//! TO BE IMPLEMENTED - Use OpenCL functions - clRNG
<<<<<<< HEAD
const std::vector<Substitutions::FunctionTemplate> openclFunctions = {
    {"gennrand_uniform", 0, "uniform_double($(rng))", "uniform_clrngLfsr113($(rng))"},
=======
const std::vector<CodeGenerator::FunctionTemplate> openclFunctions = {
    {"gennrand_uniform", 0, "clrngLfsr113RandomU01(&localStream)", "clrngLfsr113RandomU01(&localStream)"},
>>>>>>> 5df40409
    {"gennrand_normal", 0, "normal_double($(rng))", "normal($(rng))"},
    {"gennrand_exponential", 0, "exponentialDistDouble($(rng))", "exponentialDistFloat($(rng))"},
    {"gennrand_log_normal", 2, "log_normal_double($(rng), $(0), $(1))", "log_normal_float($(rng), $(0), $(1))"},
    {"gennrand_gamma", 1, "gammaDistDouble($(rng), $(0))", "gammaDistFloat($(rng), $(0))"}
};

//-----------------------------------------------------------------------
bool isSparseInitRequired(const SynapseGroupInternal& sg)
{
    return ((sg.getMatrixType() & SynapseMatrixConnectivity::SPARSE)
        && (sg.isWUVarInitRequired() || !sg.getWUModel()->getLearnPostCode().empty() || !sg.getWUModel()->getSynapseDynamicsCode().empty()));
}
//--------------------------------------------------------------------------
void genAtomicAddFloat(CodeStream &os, const std::string &memoryType)
{
    os << "inline void atomic_add_f_" << memoryType << "(volatile __" << memoryType << " float *source, const float operand)";
    {
        CodeStream::Scope b(os);
        os << "union { unsigned int intVal; float floatVal; } newVal;" << std::endl;
        os << "union { unsigned int intVal; float floatVal; } prevVal;" << std::endl;
        os << "do";
        {
            CodeStream::Scope b(os);
            os << "prevVal.floatVal = *source;" << std::endl;
            os << "newVal.floatVal = prevVal.floatVal + operand;" << std::endl;
        }
        os << "while (atomic_cmpxchg((volatile __" << memoryType << " unsigned int *)source, prevVal.intVal, newVal.intVal) != prevVal.intVal);" << std::endl;
    }

    os << std::endl;
}
//--------------------------------------------------------------------------
template<typename T>
void genMergedGroupKernelParams(CodeStream &os, const std::vector<T> &groups, bool includeFinalComma = false)
{
    // Loop through groups and add pointer
    // **NOTE** ideally we'd use __constant here (which in OpenCL appears to be more of a hint) but seems to cause weird ptx errors
    for(size_t i = 0; i < groups.size(); i++) {
        os << "__global struct Merged" << T::name << "Group" << i << " *d_merged" << T::name << "Group" << i;
        if(includeFinalComma || i != (groups.size() - 1)) {
            os << ", ";
        }
    }
}
//--------------------------------------------------------------------------
template<typename T>
void setMergedGroupKernelParams(CodeStream &os, const std::string &kernelName, const std::vector<T> &groups, size_t &start)
{
    // Loop through groups and set as kernel arguments
    for(size_t i = 0; i < groups.size(); i++) {
        os << "CHECK_OPENCL_ERRORS(" << kernelName << ".setArg(" << start + i << ", d_merged" << T::name << "Group" << i << "));" << std::endl;
    }

    start += groups.size();
}
//--------------------------------------------------------------------------
template<typename T>
void setMergedGroupKernelParams(CodeStream &os, const std::string &kernelName, const std::vector<T> &groups)
{
    size_t start = 0;
    setMergedGroupKernelParams(os, kernelName, groups, start);
}
//-----------------------------------------------------------------------
void genGroupStartIDs(CodeStream &, size_t &, size_t)
{
}
//-----------------------------------------------------------------------
template<typename T, typename G, typename ...Args>
void genGroupStartIDs(CodeStream &os, size_t &idStart, size_t workgroupSize,
                      const std::vector<T> &mergedGroups, G getNumThreads,
                      Args... args)
{
    // Loop through merged groups
    for(const auto &m : mergedGroups) {
        // Declare array of starting thread indices for each neuron group
        os << "__constant unsigned int d_merged" << T::name << "GroupStartID" << m.getIndex() << "[] = {";
        for(const auto &ng : m.getGroups()) {
            os << idStart << ", ";
            idStart += padSize(getNumThreads(ng.get()), workgroupSize);
        }
        os << "};" << std::endl;
    }

    // Generate any remaining groups
    genGroupStartIDs(os, idStart, workgroupSize, args...);
}
//-----------------------------------------------------------------------
template<typename ...Args>
void genMergedKernelDataStructures(CodeStream &os, size_t workgroupSize, Args... args)
{
    // Generate group start id arrays
    size_t idStart = 0;
    genGroupStartIDs(os, std::ref(idStart), workgroupSize, args...);
}
//-----------------------------------------------------------------------
void genReadEventTiming(CodeStream &os, const std::string &name)
{
    os << "const cl_ulong tmpStart = " << name << "Event.getProfilingInfo<CL_PROFILING_COMMAND_START>();" << std::endl;
    os << "const cl_ulong tmpEnd = " << name << "Event.getProfilingInfo<CL_PROFILING_COMMAND_END>();" << std::endl;
    os << name << "Time += (double)(tmpEnd - tmpStart) / 1.0E9;" << std::endl;
}
}

//--------------------------------------------------------------------------
// CodeGenerator::OpenCL::Backend
//--------------------------------------------------------------------------
namespace CodeGenerator
{
namespace OpenCL
{
const char* Backend::KernelNames[KernelMax] = {
    "updateNeuronsKernel",
    "updatePresynapticKernel",
    "updatePostsynapticKernel",
    "updateSynapseDynamicsKernel",
    "initializeKernel",
    "initializeSparseKernel",
    "preNeuronResetKernel",
    "preSynapseResetKernel" };
//--------------------------------------------------------------------------
std::vector<PresynapticUpdateStrategy::Base*> Backend::s_PresynapticUpdateStrategies = {
    new PresynapticUpdateStrategy::PreSpan,
    new PresynapticUpdateStrategy::PostSpan,
};
//--------------------------------------------------------------------------
Backend::Backend(const KernelWorkGroupSize& kernelWorkGroupSizes, const Preferences& preferences,
                 const std::string& scalarType, unsigned int platformIndex, unsigned int deviceIndex)
:   BackendBase(scalarType), m_KernelWorkGroupSizes(kernelWorkGroupSizes), m_Preferences(preferences), 
    m_ChosenPlatformIndex(platformIndex), m_ChosenDeviceIndex(deviceIndex)
{
    assert(!m_Preferences.automaticCopy);

    // Get platforms
    std::vector<cl::Platform> platforms;
    cl::Platform::get(&platforms);
    assert(m_ChosenPlatformIndex < platforms.size());

    // Show platform name
    LOGI << "Using OpenCL platform:" << platforms[m_ChosenPlatformIndex].getInfo<CL_PLATFORM_NAME>();

    // Get platform devices
    std::vector<cl::Device> platformDevices;
    platforms[m_ChosenPlatformIndex].getDevices(CL_DEVICE_TYPE_ALL, &platformDevices);
    assert(m_ChosenDeviceIndex < platformDevices.size());

    // Select device
    m_ChosenDevice = platformDevices[m_ChosenDeviceIndex];
    
    // Show device name
    LOGI << "Using OpenCL device:" << m_ChosenDevice.getInfo<CL_DEVICE_NAME>();

    // Check that pointer sizes match
    // **TOOD** this could be implemented
    const cl_int deviceAddressBytes = m_ChosenDevice.getInfo<CL_DEVICE_ADDRESS_BITS>() / 8;
    if(deviceAddressBytes != sizeof(void*)) {
        throw std::runtime_error("OpenCL backend does not currently support devices with pointer sizes that differ from host (" + std::to_string(deviceAddressBytes) + " vs " + std::to_string(sizeof(void *)) + ")");
    }
}
//--------------------------------------------------------------------------
void Backend::genNeuronUpdate(CodeStream &os, const ModelSpecMerged &modelMerged, MemorySpaces&,
                              HostHandler preambleHandler, NeuronGroupSimHandler simHandler, NeuronUpdateGroupMergedHandler wuVarUpdateHandler,
                              HostHandler pushEGPHandler) const
{
    // Generate reset kernel to be run before the neuron kernel
    const ModelSpecInternal &model = modelMerged.getModel();

    os << "//--------------------------------------------------------------------------" << std::endl;
    os << "// OpenCL program and kernels" << std::endl;
    os << "//--------------------------------------------------------------------------" << std::endl;
    os << "cl::Program neuronUpdateProgram;" << std::endl;
    os << "cl::Kernel " << KernelNames[KernelPreNeuronReset] << ";" << std::endl;
    os << "cl::Kernel " << KernelNames[KernelNeuronUpdate] << ";" << std::endl;
    genMergedStructPreamble(os, modelMerged.getMergedNeuronSpikeQueueUpdateGroups());
    genMergedStructPreamble(os, modelMerged.getMergedNeuronUpdateGroups());
    os << std::endl;

    // Generate preamble
    preambleHandler(os);

    //! KernelPreNeuronReset START
    size_t idPreNeuronReset = 0;

    // Creating the kernel body separately so it can be split into multiple string literals
    std::stringstream neuronUpdateKernelsStream;
    CodeStream neuronUpdateKernels(neuronUpdateKernelsStream);

    // Include definitions
    genKernelPreamble(neuronUpdateKernels, modelMerged);
    neuronUpdateKernels << std::endl << std::endl;

    // Generate support code
    modelMerged.genNeuronUpdateGroupSupportCode(neuronUpdateKernels);
    neuronUpdateKernels << std::endl << std::endl;
    
    // Generate struct definitions
    modelMerged.genMergedNeuronUpdateGroupStructs(neuronUpdateKernels, *this);
    modelMerged.genMergedNeuronSpikeQueueUpdateStructs(neuronUpdateKernels, *this);

    // Generate merged data structures
    genMergedKernelDataStructures(neuronUpdateKernels, m_KernelWorkGroupSizes[KernelNeuronUpdate],
                                  modelMerged.getMergedNeuronUpdateGroups(), [](const NeuronGroupInternal &ng) { return ng.getNumNeurons(); });
    neuronUpdateKernels << std::endl;

    // Generate kernels used to populate merged structs
    genMergedStructBuildKernels(neuronUpdateKernels, modelMerged.getMergedNeuronSpikeQueueUpdateGroups());
    genMergedStructBuildKernels(neuronUpdateKernels, modelMerged.getMergedNeuronUpdateGroups());

    // Declare neuron spike queue update kernel
    neuronUpdateKernels << "__kernel void " << KernelNames[KernelPreNeuronReset] << "(";
    genMergedGroupKernelParams(neuronUpdateKernels, modelMerged.getMergedNeuronSpikeQueueUpdateGroups());
    neuronUpdateKernels << ")";
    {
        CodeStream::Scope b(neuronUpdateKernels);

        neuronUpdateKernels << "const unsigned int id = get_global_id(0);" << std::endl;

        // Loop through local neuron groups
        for(const auto &n : modelMerged.getMergedNeuronSpikeQueueUpdateGroups()) {
            neuronUpdateKernels << "// merged" << n.getIndex() << std::endl;
            if(idPreNeuronReset == 0) {
                neuronUpdateKernels << "if(id < " << n.getGroups().size() << ")";
            }
            else {
                neuronUpdateKernels << "if(id >= " << idPreNeuronReset << " && id < " << idPreNeuronReset + n.getGroups().size() << ")";
            }
            {
                CodeStream::Scope b(neuronUpdateKernels);

                // Use this to get reference to merged group structure
                neuronUpdateKernels << "__global struct MergedNeuronSpikeQueueUpdateGroup" << n.getIndex() << " *group = &d_mergedNeuronSpikeQueueUpdateGroup" << n.getIndex() << "[id - " << idPreNeuronReset << "]; " << std::endl;

                if(n.getArchetype().isDelayRequired()) { // with delay
                    neuronUpdateKernels << "*group->spkQuePtr  = (*group->spkQuePtr + 1) % " << n.getArchetype().getNumDelaySlots() << ";" << std::endl;
                }
                n.genMergedGroupSpikeCountReset(neuronUpdateKernels);
            }
            idPreNeuronReset += n.getGroups().size();
        }
    }
    neuronUpdateKernels << std::endl;
    //! KernelPreNeuronReset END
    size_t idStart = 0;

    //! KernelNeuronUpdate BODY START
    neuronUpdateKernels << "__kernel void " << KernelNames[KernelNeuronUpdate] << "(";
    genMergedGroupKernelParams(neuronUpdateKernels, modelMerged.getMergedNeuronUpdateGroups(), true);
    neuronUpdateKernels << model.getTimePrecision() << " t)";
    {
        CodeStream::Scope b(neuronUpdateKernels);
        neuronUpdateKernels << "const unsigned int localId = get_local_id(0);" << std::endl;
        neuronUpdateKernels << "const unsigned int id = get_global_id(0);" << std::endl;

        Substitutions kernelSubs(openclFunctions, model.getPrecision());
        kernelSubs.addVarSubstitution("t", "t");

        // If any neuron groups emit spike events
        if(std::any_of(modelMerged.getMergedNeuronUpdateGroups().cbegin(), modelMerged.getMergedNeuronUpdateGroups().cend(),
                       [](const NeuronUpdateGroupMerged &n) { return n.getArchetype().isSpikeEventRequired(); }))
        {
            neuronUpdateKernels << "volatile __local unsigned int shSpkEvnt[" << m_KernelWorkGroupSizes[KernelNeuronUpdate] << "];" << std::endl;
            neuronUpdateKernels << "volatile __local unsigned int shPosSpkEvnt;" << std::endl;
            neuronUpdateKernels << "volatile __local unsigned int shSpkEvntCount;" << std::endl;
            neuronUpdateKernels << std::endl;
            neuronUpdateKernels << "if (localId == 1)";
            {
                CodeStream::Scope b(neuronUpdateKernels);
                neuronUpdateKernels << "shSpkEvntCount = 0;" << std::endl;
            }
            neuronUpdateKernels << std::endl;
        }

        // If any neuron groups emit true spikes
        if(std::any_of(modelMerged.getMergedNeuronUpdateGroups().cbegin(), modelMerged.getMergedNeuronUpdateGroups().cend(),
                       [](const NeuronUpdateGroupMerged &n) { return !n.getArchetype().getNeuronModel()->getThresholdConditionCode().empty(); }))
        {
            neuronUpdateKernels << "volatile __local unsigned int shSpk[" << m_KernelWorkGroupSizes[KernelNeuronUpdate] << "];" << std::endl;
            neuronUpdateKernels << "volatile __local unsigned int shPosSpk;" << std::endl;
            neuronUpdateKernels << "volatile __local unsigned int shSpkCount;" << std::endl;
            neuronUpdateKernels << "if (localId == 0)";
            {
                CodeStream::Scope b(neuronUpdateKernels);
                neuronUpdateKernels << "shSpkCount = 0;" << std::endl;
            }
            neuronUpdateKernels << std::endl;
        }

        neuronUpdateKernels << "barrier(CLK_LOCAL_MEM_FENCE);" << std::endl;

        // Parallelise over neuron groups
        genParallelGroup<NeuronUpdateGroupMerged>(neuronUpdateKernels, kernelSubs, modelMerged.getMergedNeuronUpdateGroups(), idStart,
            [this](const NeuronGroupInternal &ng) { return padSize(ng.getNumNeurons(), getKernelWorkGroupSize(KernelNeuronUpdate)); },
            [&model, simHandler, wuVarUpdateHandler, this](CodeStream &os, const NeuronUpdateGroupMerged &ng, Substitutions &popSubs)
            {
                // If axonal delays are required
                if(ng.getArchetype().isDelayRequired()) {
                    // We should READ from delay slot before spkQuePtr
                    os << "const unsigned int readDelayOffset = " << ng.getPrevQueueOffset() << ";" << std::endl;

                    // And we should WRITE to delay slot pointed to be spkQuePtr
                    os << "const unsigned int writeDelayOffset = " << ng.getCurrentQueueOffset() << ";" << std::endl;
                }
                os << std::endl;


                // If this neuron group requires a simulation RNG, substitute in this neuron group's RNG
<<<<<<< HEAD
                //! TO BE IMPLEMENTED - Not using rng at this point - 2020/03/08
                if (ng.getArchetype().isSimRNGRequired()) {
                    popSubs.addVarSubstitution("rng", "&group->rng[" + popSubs["id"] + "]");
=======
                if (ng.isSimRNGRequired()) {
                    popSubs.addVarSubstitution("rng", "&d_rng" + ng.getName() + "[" + popSubs["id"] + "]");
                    updateNeuronsKernelParams.insert({ "d_rng" + ng.getName(), "__global clrngLfsr113HostStream*" });
>>>>>>> 5df40409
                }

                // Call handler to generate generic neuron code
                os << "if(" << popSubs["id"] << " < group->numNeurons)";
                {
<<<<<<< HEAD
                    CodeStream::Scope b(os);
                    simHandler(os, ng, popSubs,
=======
                    CodeStream::Scope b(updateNeuronsKernelBody);

                    if (ng.isSimRNGRequired()) {
                        updateNeuronsKernelBody << "clrngLfsr113Stream localStream;" << std::endl;
                        updateNeuronsKernelBody << "clrngLfsr113CopyOverStreamsFromGlobal(1, &localStream, &d_rng" << ng.getName() << "[" << popSubs["id"] + "]);" << std::endl;
                        updateNeuronsKernelBody << std::endl;
                    }

                    simHandler(updateNeuronsKernelBody, ng, popSubs,
>>>>>>> 5df40409
                        // Emit true spikes
                        [this](CodeStream& neuronUpdateKernelsBody, const NeuronUpdateGroupMerged &, Substitutions& subs)
                        {
                            genEmitSpike(neuronUpdateKernelsBody, subs, "");
                        },
                        // Emit spike-like events
                        [this](CodeStream& neuronUpdateKernelsBody, const NeuronUpdateGroupMerged &, Substitutions& subs)
                        {
                            genEmitSpike(neuronUpdateKernelsBody, subs, "Evnt");
                        });

                    if (ng.isSimRNGRequired()) {
                        updateNeuronsKernelBody << std::endl;
                        updateNeuronsKernelBody << "clrngLfsr113CopyOverStreamsToGlobal(1, &d_rng" << ng.getName() << "[" << popSubs["id"] + "], &localStream);" << std::endl;
                    }
                }

                os << "barrier(CLK_LOCAL_MEM_FENCE);" << std::endl;

                if (ng.getArchetype().isSpikeEventRequired()) {
                    os << "if (localId == 1)";
                    {
                        CodeStream::Scope b(os);
                        os << "if (shSpkEvntCount > 0)";
                        {
                            CodeStream::Scope b(os);
                            os << "shPosSpkEvnt = atomic_add(&group->spkCntEvnt";
                            if (ng.getArchetype().isDelayRequired()) {
                                os << "[*group->spkQuePtr], shSpkEvntCount);" << std::endl;
                            }
                            else {
                                os << "[0], shSpkEvntCount);" << std::endl;
                            }
                        }
                    } // end if (localId == 0)
                    os << "barrier(CLK_LOCAL_MEM_FENCE);" << std::endl;
                }

                if (!ng.getArchetype().getNeuronModel()->getThresholdConditionCode().empty()) {
                    os << "if (localId == 0)";
                    {
                        CodeStream::Scope b(os);
                        os << "if (shSpkCount > 0)";
                        {
                            CodeStream::Scope b(os);
                            os << "shPosSpk = atomic_add(&group->spkCnt";
                            if (ng.getArchetype().isDelayRequired() && ng.getArchetype().isTrueSpikeRequired()) {
                                os << "[*group->spkQuePtr], shSpkCount);" << std::endl;
                            }
                            else {
                                os << "[0], shSpkCount);" << std::endl;
                            }
                        }
                    } // end if (localId == 1)
                    os << "barrier(CLK_LOCAL_MEM_FENCE);" << std::endl;
                }

                const std::string queueOffset = ng.getArchetype().isDelayRequired() ? "writeDelayOffset + " : "";
                if (ng.getArchetype().isSpikeEventRequired()) {
                    os << "if (localId < shSpkEvntCount)";
                    {
                        CodeStream::Scope b(os);
                        os << "group->spkEvnt[" << queueOffset << "shPosSpkEvnt + localId] = shSpkEvnt[localId];" << std::endl;
                    }
                }

                if (!ng.getArchetype().getNeuronModel()->getThresholdConditionCode().empty()) {
                    const std::string queueOffsetTrueSpk = ng.getArchetype().isTrueSpikeRequired() ? queueOffset : "";

                    os << "if (localId < shSpkCount)";
                    {
                        CodeStream::Scope b(os);

                        os << "const unsigned int n = shSpk[localId];" << std::endl;

                        // Create new substition stack and explicitly replace id with 'n' and perform WU var update
                        Substitutions wuSubs(&popSubs);
                        wuSubs.addVarSubstitution("id", "n", true);
                        wuVarUpdateHandler(os, ng, wuSubs);

                        os << "group->spk[" << queueOffsetTrueSpk << "shPosSpk + localId] = n;" << std::endl;
                        if (ng.getArchetype().isSpikeTimeRequired()) {
                            os << "group->sT[" << queueOffset << "n] = t;" << std::endl;
                        }
                    }
                }
            }
        );
    }
<<<<<<< HEAD
    neuronUpdateKernels << std::endl;
=======
    //! KernelNeuronUpdate BODY END
    //! KernelNeuronUpdate END

    // Neuron update kernels
    os << "extern \"C\" const char* " << ProgramNames[ProgramNeuronsUpdate] << "Src = R\"(typedef float scalar;" << std::endl;
    os << std::endl;

    os << "#define fmodf fmod" << std::endl;
    // Defines
    os << "#define DT " << std::to_string(model.getDT());
    if (model.getTimePrecision() == "float") {
        os << "f";
    }
    os << std::endl << std::endl;

    ::genSupportCode(os, model);

    // RNG functions
    if (std::any_of(model.getLocalNeuronGroups().cbegin(), model.getLocalNeuronGroups().cend(),
        [](const ModelSpec::NeuronGroupValueType& s) { return s.second.isSimRNGRequired(); })) {
        os << "#define CLRNG_SINGLE_PRECISION" << std::endl;
        os << "#include <clRNG/lfsr113.clh>" << std::endl;
        os << std::endl;
    }

    // KernelPreNeuronReset definition
    os << "__kernel void " << KernelNames[KernelPreNeuronReset] << "(";
    {
        int argCnt = 0;
        for (const auto& arg : preNeuronResetKernelParams) {
            if (argCnt == preNeuronResetKernelParams.size() - 1) {
                os << arg.second << " " << arg.first;
            }
            else {
                os << arg.second << " " << arg.first << ", ";
            }
            argCnt++;
        }
    }
    os << ")";
    {
        CodeStream::Scope b(os);
        os << preNeuronResetKernelBodyStream.str();
    }

    os << std::endl;

    // KernelNeuronUpdate definition
    os << "__kernel void " << KernelNames[KernelNeuronUpdate] << "(";
    // Passing the neurons to the kernel as kernel arguments
    // Local neuron groups
    for (const auto& ng : model.getLocalNeuronGroups()) {
        auto* nm = ng.second.getNeuronModel();
        for (const auto& v : nm->getVars()) {
            updateNeuronsKernelParams[getVarPrefix() + v.name + ng.second.getName()] = "__global " + v.type + "*";
        }
    }
    // Local synapse groups
    for (const auto& sg : model.getLocalSynapseGroups()) {
        // Postsynaptic model
        if (sg.second.getMatrixType() & SynapseMatrixWeight::INDIVIDUAL_PSM) {
            auto* psm = sg.second.getPSModel();
            for (const auto& v : psm->getVars()) {
                updateNeuronsKernelParams[getVarPrefix() + v.name + sg.second.getName()] = "__global " + v.type + "*";
            }
        }
    }
    for (const auto& arg : updateNeuronsKernelParams) {
        os << arg.second << " " << arg.first << ", ";
    }
    os << model.getTimePrecision() << " t)";
    {
        CodeStream::Scope b(os);
        os << updateNeuronsKernelBodyStream.str();
    }
    // Closing the multiline char* containing all kernels for updating neurons
    os << ")\";" << std::endl;
>>>>>>> 5df40409

    // Write out kernel source string literal
    os << "const char* neuronUpdateSrc = ";
    divideKernelStreamInParts(os, neuronUpdateKernelsStream, 5000);
    os << ";" << std::endl;
    os << std::endl;

    // Function for initializing the KernelNeuronUpdate kernels
    os << "// Initialize the neuronUpdate kernels" << std::endl;
    os << "void buildNeuronUpdateProgram()";
    {
        CodeStream::Scope b(os);
        os << "// Build program" << std::endl;
        os << "CHECK_OPENCL_ERRORS_POINTER(neuronUpdateProgram = cl::Program(clContext, neuronUpdateSrc, false, &error));" << std::endl;
        os << "if(neuronUpdateProgram.build(\"-cl-std=CL1.2 -I clRNG/include\") != CL_SUCCESS)";
        {
            CodeStream::Scope b(os);
            os << "throw std::runtime_error(\"Neuron update program compile error:\" + neuronUpdateProgram.getBuildInfo<CL_PROGRAM_BUILD_LOG>(clDevice));" << std::endl;
        }
        os << std::endl;
        
        os << "// Configure merged struct buffers and kernels" << std::endl;
        genMergedStructBuild(os, modelMerged.getMergedNeuronSpikeQueueUpdateGroups(), "neuronUpdateProgram");
        genMergedStructBuild(os, modelMerged.getMergedNeuronUpdateGroups(), "neuronUpdateProgram");
        os << std::endl;

        // KernelPreNeuronReset initialization
        if(idPreNeuronReset > 0) {
            os << "// Configure neuron spike queue update kernel" << std::endl;
            os << "CHECK_OPENCL_ERRORS_POINTER(" << KernelNames[KernelPreNeuronReset] << " = cl::Kernel(neuronUpdateProgram, \"" << KernelNames[KernelPreNeuronReset] << "\", &error));" << std::endl;
            setMergedGroupKernelParams(os, KernelNames[KernelPreNeuronReset], modelMerged.getMergedNeuronSpikeQueueUpdateGroups());
            os << std::endl;
        }

        // KernelNeuronUpdate initialization
        if(idStart > 0) {
            os << "// Configure neuron update kernel" << std::endl;
            os << "CHECK_OPENCL_ERRORS_POINTER(" << KernelNames[KernelNeuronUpdate] << " = cl::Kernel(neuronUpdateProgram, \"" << KernelNames[KernelNeuronUpdate] << "\", &error));" << std::endl;
            setMergedGroupKernelParams(os, KernelNames[KernelNeuronUpdate], modelMerged.getMergedNeuronUpdateGroups());
            os << std::endl;
        }
    }

    os << std::endl;

    os << "void updateNeurons(" << model.getTimePrecision() << " t)";
    {
        CodeStream::Scope b(os);
        if (idPreNeuronReset > 0) {
            CodeStream::Scope b(os);
            genKernelDimensions(os, KernelPreNeuronReset, idPreNeuronReset);
            os << "CHECK_OPENCL_ERRORS(commandQueue.enqueueNDRangeKernel(" << KernelNames[KernelPreNeuronReset] << ", cl::NullRange, globalWorkSize, localWorkSize));" << std::endl;
            os << std::endl;
        }
        if (idStart > 0) {
            CodeStream::Scope b(os);
            os << "CHECK_OPENCL_ERRORS(" << KernelNames[KernelNeuronUpdate] << ".setArg(" << modelMerged.getMergedNeuronUpdateGroups().size() << ", t));" << std::endl;
            os << std::endl;
            genKernelDimensions(os, KernelNeuronUpdate, idStart);
            os << "CHECK_OPENCL_ERRORS(commandQueue.enqueueNDRangeKernel(" << KernelNames[KernelNeuronUpdate] << ", cl::NullRange, globalWorkSize, localWorkSize";
            if(model.isTimingEnabled()) {
                os << ", nullptr, &neuronUpdateEvent";
            }
            os << "));" << std::endl;
        }
    }
}
//--------------------------------------------------------------------------
void Backend::genSynapseUpdate(CodeStream &os, const ModelSpecMerged &modelMerged, MemorySpaces&,
                               HostHandler preambleHandler, PresynapticUpdateGroupMergedHandler wumThreshHandler, PresynapticUpdateGroupMergedHandler wumSimHandler,
                               PresynapticUpdateGroupMergedHandler wumEventHandler, PresynapticUpdateGroupMergedHandler wumProceduralConnectHandler,
                               PostsynapticUpdateGroupMergedHandler postLearnHandler, SynapseDynamicsGroupMergedHandler synapseDynamicsHandler,
                               HostHandler pushEGPHandler) const
{
    // Generate reset kernel to be run before the neuron kernel
    const ModelSpecInternal &model = modelMerged.getModel();

    os << "//--------------------------------------------------------------------------" << std::endl;
    os << "// OpenCL program and kernels" << std::endl;
    os << "//--------------------------------------------------------------------------" << std::endl;
    os << "cl::Program synapseUpdateProgram;" << std::endl;
    os << "cl::Kernel " << KernelNames[KernelPreSynapseReset] << ";" << std::endl;
    os << "cl::Kernel " << KernelNames[KernelPresynapticUpdate] << ";" << std::endl;
    os << "cl::Kernel " << KernelNames[KernelPostsynapticUpdate] << ";" << std::endl;
    os << "cl::Kernel " << KernelNames[KernelSynapseDynamicsUpdate] << ";" << std::endl;
    genMergedStructPreamble(os, modelMerged.getMergedSynapseDendriticDelayUpdateGroups());
    genMergedStructPreamble(os, modelMerged.getMergedPresynapticUpdateGroups());
    genMergedStructPreamble(os, modelMerged.getMergedPostsynapticUpdateGroups());
    genMergedStructPreamble(os, modelMerged.getMergedSynapseDynamicsGroups());

    // Generate preamble
    preambleHandler(os);
    
    // Creating the kernel body separately so it can be split into multiple string literals
    std::stringstream synapseUpdateKernelsStream;
    CodeStream synapseUpdateKernels(synapseUpdateKernelsStream);
    
    // Include definitions
    genKernelPreamble(synapseUpdateKernels, modelMerged);
    synapseUpdateKernels << "// ------------------------------------------------------------------------" << std::endl;
    synapseUpdateKernels << "// bit tool macros" << std::endl;
    synapseUpdateKernels << "#define B(x,i) ((x) & (0x80000000 >> (i))) //!< Extract the bit at the specified position i from x" << std::endl;
    synapseUpdateKernels << "#define setB(x,i) x= ((x) | (0x80000000 >> (i))) //!< Set the bit at the specified position i in x to 1" << std::endl;
    synapseUpdateKernels << "#define delB(x,i) x= ((x) & (~(0x80000000 >> (i)))) //!< Set the bit at the specified position i in x to 0" << std::endl;
    synapseUpdateKernels << std::endl << std::endl;
  
    genAtomicAddFloat(synapseUpdateKernels, "local");
    genAtomicAddFloat(synapseUpdateKernels, "global");

    // Generate support code
    modelMerged.genPresynapticUpdateSupportCode(synapseUpdateKernels);
    modelMerged.genPostsynapticUpdateSupportCode(synapseUpdateKernels);
    modelMerged.genSynapseDynamicsSupportCode(synapseUpdateKernels);
    synapseUpdateKernels << std::endl;

    // Generate struct definitions
    modelMerged.genMergedSynapseDendriticDelayUpdateStructs(synapseUpdateKernels, *this);
    modelMerged.genMergedPresynapticUpdateGroupStructs(synapseUpdateKernels, *this);
    modelMerged.genMergedPostsynapticUpdateGroupStructs(synapseUpdateKernels, *this);
    modelMerged.genMergedSynapseDynamicsGroupStructs(synapseUpdateKernels, *this);
    synapseUpdateKernels << std::endl;

    // Generate data structure for accessing merged groups
    genMergedKernelDataStructures(synapseUpdateKernels, m_KernelWorkGroupSizes[KernelPresynapticUpdate],
                                  modelMerged.getMergedPresynapticUpdateGroups(), [this](const SynapseGroupInternal &sg){ return getNumPresynapticUpdateThreads(sg); });
    genMergedKernelDataStructures(synapseUpdateKernels, m_KernelWorkGroupSizes[KernelPostsynapticUpdate],
                                  modelMerged.getMergedPostsynapticUpdateGroups(), [this](const SynapseGroupInternal &sg) { return getNumPostsynapticUpdateThreads(sg); });
    genMergedKernelDataStructures(synapseUpdateKernels, m_KernelWorkGroupSizes[KernelSynapseDynamicsUpdate],
                                  modelMerged.getMergedSynapseDynamicsGroups(), [this](const SynapseGroupInternal &sg) { return getNumSynapseDynamicsThreads(sg); });

    // Generate kernels used to populate merged structs
    genMergedStructBuildKernels(synapseUpdateKernels, modelMerged.getMergedSynapseDendriticDelayUpdateGroups());
    genMergedStructBuildKernels(synapseUpdateKernels, modelMerged.getMergedPresynapticUpdateGroups());
    genMergedStructBuildKernels(synapseUpdateKernels, modelMerged.getMergedPostsynapticUpdateGroups());
    genMergedStructBuildKernels(synapseUpdateKernels, modelMerged.getMergedSynapseDynamicsGroups());

    // Declare neuron spike queue update kernel
    size_t idPreSynapseReset = 0;
    if(!modelMerged.getMergedSynapseDendriticDelayUpdateGroups().empty()) {
        synapseUpdateKernels << "__kernel void " << KernelNames[KernelPreSynapseReset] << "(";
        genMergedGroupKernelParams(synapseUpdateKernels, modelMerged.getMergedSynapseDendriticDelayUpdateGroups());
        synapseUpdateKernels << ")";
        {
            CodeStream::Scope b(synapseUpdateKernels);

            synapseUpdateKernels << "const unsigned int id = get_global_id(0);" << std::endl;

            // Loop through merged synapse groups
            for(const auto &n : modelMerged.getMergedSynapseDendriticDelayUpdateGroups()) {
                synapseUpdateKernels << "// merged" << n.getIndex() << std::endl;
                if(idPreSynapseReset == 0) {
                    synapseUpdateKernels << "if(id < " << n.getGroups().size() << ")";
                }
                else {
                    synapseUpdateKernels << "if(id >= " << idPreSynapseReset << " && id < " << idPreSynapseReset + n.getGroups().size() << ")";
                }
                {
                    CodeStream::Scope b(os);

                    // Use this to get reference to merged group structure
                    synapseUpdateKernels << "MergedSynapseDendriticDelayUpdateGroup" << n.getIndex() << " *group = &d_mergedSynapseDendriticDelayUpdateGroup" << n.getIndex() << "[id - " << idPreSynapseReset << "]; " << std::endl;

                    synapseUpdateKernels << "*group->denDelayPtr = (*group->denDelayPtr + 1) % " << n.getArchetype().getMaxDendriticDelayTimesteps() << ";" << std::endl;
                }
                idPreSynapseReset += n.getGroups().size();
            }
            os << std::endl;
        }
    }

    // If there are any presynaptic update groups
    size_t idPresynapticStart = 0;
    if(!modelMerged.getMergedPresynapticUpdateGroups().empty()) {
        synapseUpdateKernels << "__kernel void " << KernelNames[KernelPresynapticUpdate] << "(";
        genMergedGroupKernelParams(synapseUpdateKernels, modelMerged.getMergedPresynapticUpdateGroups(), true);
        synapseUpdateKernels << model.getTimePrecision() << " t)";
        {
            CodeStream::Scope b(synapseUpdateKernels);

            Substitutions kernelSubs(openclFunctions, model.getPrecision());
            kernelSubs.addVarSubstitution("t", "t");

            synapseUpdateKernels << "const unsigned int localId = get_local_id(0);" << std::endl;
            synapseUpdateKernels << "const unsigned int id = get_global_id(0);" << std::endl;

            // We need shLg if any synapse groups accumulate into shared memory
            if(std::any_of(modelMerged.getMergedPresynapticUpdateGroups().cbegin(), modelMerged.getMergedPresynapticUpdateGroups().cend(),
                           [this](const PresynapticUpdateGroupMerged &sg)
            {
                return getPresynapticUpdateStrategy(sg.getArchetype())->shouldAccumulateInSharedMemory(sg, *this);
            }))
            {
                synapseUpdateKernels << "__local " << model.getPrecision() << " shLg[" << m_KernelWorkGroupSizes[KernelPresynapticUpdate] << "];" << std::endl;
            }

            // If any of these synapse groups also have sparse connectivity, allocate shared memory for row length
            if(std::any_of(modelMerged.getMergedPresynapticUpdateGroups().cbegin(), modelMerged.getMergedPresynapticUpdateGroups().cend(),
                           [](const PresynapticUpdateGroupMerged &sg)
                           {
                               return (sg.getArchetype().getSpanType() == SynapseGroup::SpanType::POSTSYNAPTIC
                                       && (sg.getArchetype().getMatrixType() & SynapseMatrixConnectivity::SPARSE));
                           }))
            {
                synapseUpdateKernels << "__local unsigned int shRowLength[" << m_KernelWorkGroupSizes[KernelPresynapticUpdate] << "];" << std::endl;
            }

            if(std::any_of(modelMerged.getMergedPresynapticUpdateGroups().cbegin(), modelMerged.getMergedPresynapticUpdateGroups().cend(),
                           [](const PresynapticUpdateGroupMerged &sg)
                           {
                               return (sg.getArchetype().isTrueSpikeRequired() || !sg.getArchetype().getWUModel()->getLearnPostCode().empty());
                           }))
            {
                synapseUpdateKernels << "__local unsigned int shSpk[" << m_KernelWorkGroupSizes[KernelPresynapticUpdate] << "];" << std::endl;
            }

            if(std::any_of(modelMerged.getMergedPresynapticUpdateGroups().cbegin(), modelMerged.getMergedPresynapticUpdateGroups().cend(),
                           [](const PresynapticUpdateGroupMerged &sg) { return (sg.getArchetype().isSpikeEventRequired()); }))
                           {
                               synapseUpdateKernels << "__local unsigned int shSpkEvnt[" << m_KernelWorkGroupSizes[KernelPresynapticUpdate] << "];" << std::endl;
                           }

            // Parallelise over synapse groups
            genParallelGroup<PresynapticUpdateGroupMerged>(synapseUpdateKernels, kernelSubs, modelMerged.getMergedPresynapticUpdateGroups(), idPresynapticStart,
                [this](const SynapseGroupInternal &sg) { return padSize(getNumPresynapticUpdateThreads(sg), m_KernelWorkGroupSizes[KernelPresynapticUpdate]); },
                [wumThreshHandler, wumSimHandler, wumEventHandler, &modelMerged, this](CodeStream &os, const PresynapticUpdateGroupMerged &sg, const Substitutions &popSubs)
                {
                    // Get presynaptic update strategy to use for this synapse group
                    const auto *presynapticUpdateStrategy = getPresynapticUpdateStrategy(sg.getArchetype());
                    LOGD_BACKEND << "Using '" << typeid(*presynapticUpdateStrategy).name() << "' presynaptic update strategy for merged synapse group '" << sg.getIndex() << "'";

                    // If presynaptic neuron group has variable queues, calculate offset to read from its variables with axonal delay
                    if(sg.getArchetype().getSrcNeuronGroup()->isDelayRequired()) {
                        os << "const unsigned int preReadDelaySlot = " << sg.getPresynapticAxonalDelaySlot() << ";" << std::endl;
                        os << "const unsigned int preReadDelayOffset = preReadDelaySlot * group->numSrcNeurons;" << std::endl;
                    }

                    // If postsynaptic neuron group has variable queues, calculate offset to read from its variables at current time
                    if(sg.getArchetype().getTrgNeuronGroup()->isDelayRequired()) {
                        os << "const unsigned int postReadDelayOffset = " << sg.getPostsynapticBackPropDelaySlot() << " * group->numTrgNeurons;" << std::endl;
                    }

                    // If we are going to accumulate postsynaptic input into a register, zero register value
                    if(presynapticUpdateStrategy->shouldAccumulateInRegister(sg, *this)) {
                        os << "// only do this for existing neurons" << std::endl;
                        os << modelMerged.getModel().getPrecision() << " linSyn = 0;" << std::endl;
                    }
                    // Otherwise, if we are going to accumulate into shared memory, zero entry in array for each target neuron
                    // **NOTE** is ok as number of target neurons <= synapseBlkSz
                    else if(presynapticUpdateStrategy->shouldAccumulateInSharedMemory(sg, *this)) {
                        os << "if(localId < group->numTrgNeurons)";
                        {
                            CodeStream::Scope b(os);
                            os << "shLg[localId] = 0;" << std::endl;
                        }
                        os << "barrier(CLK_LOCAL_MEM_FENCE);" << std::endl;
                    }

                    // If spike events should be processed
                    if(sg.getArchetype().isSpikeEventRequired()) {
                        CodeStream::Scope b(os);
                        presynapticUpdateStrategy->genCode(os, modelMerged, sg, popSubs, *this, false,
                                                           wumThreshHandler, wumEventHandler);
                    }

                    // If true spikes should be processed
                    if(sg.getArchetype().isTrueSpikeRequired()) {
                        CodeStream::Scope b(os);
                        presynapticUpdateStrategy->genCode(os, modelMerged, sg, popSubs, *this, true,
                                                           wumThreshHandler, wumSimHandler);
                    }
                    os << std::endl;

                    // If we have been accumulating into a register, write value back to global memory
                    if(presynapticUpdateStrategy->shouldAccumulateInRegister(sg, *this)) {
                        os << "// only do this for existing neurons" << std::endl;
                        os << "if (" << popSubs["id"] << " < group->numTrgNeurons)";
                        {
                            CodeStream::Scope b(os);
                            const std::string inSyn = "group->inSyn[" + popSubs["id"] + "]";
                            if(sg.getArchetype().isPSModelMerged()) {
                                os << getFloatAtomicAdd(modelMerged.getModel().getPrecision()) << "(&" << inSyn << ", linSyn);" << std::endl;
                            }
                            else {
                                os << inSyn << " += linSyn;" << std::endl;
                            }
                        }
                    }
                    // Otherwise, if we have been accumulating into shared memory, write value back to global memory
                    // **NOTE** is ok as number of target neurons <= synapseBlkSz
                    else if(presynapticUpdateStrategy->shouldAccumulateInSharedMemory(sg, *this)) {
                        os << "barrier(CLK_LOCAL_MEM_FENCE);" << std::endl;
                        os << "if (localId < group->numTrgNeurons)";
                        {
                            CodeStream::Scope b(os);
                            const std::string inSyn = "group->inSyn[localId]";

                            if(sg.getArchetype().isPSModelMerged()) {
                                os << getFloatAtomicAdd(modelMerged.getModel().getPrecision()) << "(&" << inSyn << ", shLg[localId]);" << std::endl;
                            }
                            else {
                                os << inSyn << " += shLg[localId];" << std::endl;
                            }
                        }
                    }
                });
        }
    }

    // If any synapse groups require postsynaptic learning
    size_t idPostsynapticStart = 0;
    if(!modelMerged.getMergedPostsynapticUpdateGroups().empty()) {
        synapseUpdateKernels << "__kernel void " << KernelNames[KernelPostsynapticUpdate] << "(";
        genMergedGroupKernelParams(synapseUpdateKernels, modelMerged.getMergedPostsynapticUpdateGroups(), true);
        synapseUpdateKernels << model.getTimePrecision() << " t)";
        {
            CodeStream::Scope b(synapseUpdateKernels);
            Substitutions kernelSubs(openclFunctions, model.getPrecision());
            kernelSubs.addVarSubstitution("t", "t");

            synapseUpdateKernels << "const unsigned int localId = get_local_id(0);" << std::endl;
            synapseUpdateKernels << "const unsigned int id = get_global_id(0);" << std::endl;
            synapseUpdateKernels << "__local unsigned int shSpk[" << m_KernelWorkGroupSizes[KernelPostsynapticUpdate] << "];" << std::endl;
            if(std::any_of(modelMerged.getMergedPostsynapticUpdateGroups().cbegin(), modelMerged.getMergedPostsynapticUpdateGroups().cend(),
                           [](const PostsynapticUpdateGroupMerged &s)
                           {
                               return ((s.getArchetype().getMatrixType() & SynapseMatrixConnectivity::SPARSE) && !s.getArchetype().getWUModel()->getLearnPostCode().empty());
                           }))
            {
                synapseUpdateKernels << "__local unsigned int shColLength[" << m_KernelWorkGroupSizes[KernelPostsynapticUpdate] << "];" << std::endl;
            }

            // Parallelise over synapse groups whose weight update models have code for postsynaptic learning
            genParallelGroup<PostsynapticUpdateGroupMerged>(synapseUpdateKernels, kernelSubs, modelMerged.getMergedPostsynapticUpdateGroups(), idPostsynapticStart,
                [this](const SynapseGroupInternal &sg) { return padSize(getNumPostsynapticUpdateThreads(sg), m_KernelWorkGroupSizes[KernelPostsynapticUpdate]); },
                [postLearnHandler, this](CodeStream &os, const PostsynapticUpdateGroupMerged &sg, const Substitutions &popSubs)
                {
                    // If presynaptic neuron group has variable queues, calculate offset to read from its variables with axonal delay
                    if(sg.getArchetype().getSrcNeuronGroup()->isDelayRequired()) {
                        os << "const unsigned int preReadDelayOffset = " << sg.getPresynapticAxonalDelaySlot() << " * group->numSrcNeurons;" << std::endl;
                    }

                    // If postsynaptic neuron group has variable queues, calculate offset to read from its variables at current time
                    if(sg.getArchetype().getTrgNeuronGroup()->isDelayRequired()) {
                        os << "const unsigned int postReadDelaySlot = " << sg.getPostsynapticBackPropDelaySlot() << ";" << std::endl;
                        os << "const unsigned int postReadDelayOffset = postReadDelaySlot * group->numTrgNeurons;" << std::endl;
                    }

                    if(sg.getArchetype().getTrgNeuronGroup()->isDelayRequired() && sg.getArchetype().getTrgNeuronGroup()->isTrueSpikeRequired()) {
                        os << "const unsigned int numSpikes = group->trgSpkCnt[postReadDelaySlot];" << std::endl;
                    }
                    else {
                        os << "const unsigned int numSpikes = group->trgSpkCnt[0];" << std::endl;
                    }
                    
                    os << "const unsigned int numSpikeBlocks = (numSpikes + " << m_KernelWorkGroupSizes[KernelPostsynapticUpdate] - 1 << ") / " << m_KernelWorkGroupSizes[KernelPostsynapticUpdate] << ";" << std::endl;
                    os << "for (unsigned int r = 0; r < numSpikeBlocks; r++)";
                    {
                        CodeStream::Scope b(os);
                        os << "const unsigned int numSpikesInBlock = (r == numSpikeBlocks - 1) ? ((numSpikes - 1) % " << m_KernelWorkGroupSizes[KernelPostsynapticUpdate] << ") + 1 : " << m_KernelWorkGroupSizes[KernelPostsynapticUpdate] << ";" << std::endl;

                        os << "if (localId < numSpikesInBlock)";
                        {
                            CodeStream::Scope b(os);
                            const std::string offsetTrueSpkPost = (sg.getArchetype().getTrgNeuronGroup()->isTrueSpikeRequired() && sg.getArchetype().getTrgNeuronGroup()->isDelayRequired()) ? "postReadDelayOffset + " : "";
                            os << "const unsigned int spk = group->trgSpk[" << offsetTrueSpkPost << "(r * " << m_KernelWorkGroupSizes[KernelPostsynapticUpdate] << ") + localId];" << std::endl;
                            os << "shSpk[localId] = spk;" << std::endl;

                            if(sg.getArchetype().getMatrixType() & SynapseMatrixConnectivity::SPARSE) {
                                os << "shColLength[localId] = group->colLength[spk];" << std::endl;
                            }
                        }

                        os << "barrier(CLK_LOCAL_MEM_FENCE);" << std::endl;
                        os << "// only work on existing neurons" << std::endl;
                        os << "if (" << popSubs["id"] << " < group->colStride)";
                        {
                            CodeStream::Scope b(os);
                            os << "// loop through all incoming spikes for learning" << std::endl;
                            os << "for (unsigned int j = 0; j < numSpikesInBlock; j++)";
                            {
                                CodeStream::Scope b(os);

                                Substitutions synSubs(&popSubs);
                                if(sg.getArchetype().getMatrixType() & SynapseMatrixConnectivity::SPARSE) {
                                    os << "if (" << popSubs["id"] << " < shColLength[j])" << CodeStream::OB(1540);
                                    os << "const unsigned int synAddress = group->remap[(shSpk[j] * group->colStride) + " << popSubs["id"] << "];" << std::endl;

                                    os << "const unsigned int ipre = synAddress / group->rowStride;" << std::endl;
                                    synSubs.addVarSubstitution("id_pre", "ipre");
                                }
                                else {
                                    os << "const unsigned int synAddress = (" << popSubs["id"] << " * group->numTrgNeurons) + shSpk[j];" << std::endl;
                                    synSubs.addVarSubstitution("id_pre", synSubs["id"]);
                                }

                                synSubs.addVarSubstitution("id_post", "shSpk[j]");
                                synSubs.addVarSubstitution("id_syn", "synAddress");

                                postLearnHandler(os, sg, synSubs);

                                if(sg.getArchetype().getMatrixType() & SynapseMatrixConnectivity::SPARSE) {
                                    os << CodeStream::CB(1540);
                                }
                            }
                        }
                    }
                });
        }
    }
    //! KernelPostsynapticUpdate BODY END

    /*size_t idSynapseDynamicsStart = 0;
    std::stringstream synapseDynamicsUpdateKernelBodyStream;

    bool hasSynapseDynamicsUpdateKernel = std::any_of(model.getLocalSynapseGroups().cbegin(), model.getLocalSynapseGroups().cend(),
        [](const ModelSpec::SynapseGroupValueType& s) { return !s.second.getWUModel()->getSynapseDynamicsCode().empty(); });

    //! KernelSynapseDynamicsUpdate BODY START
    if (hasSynapseDynamicsUpdateKernel)
    {
        CodeStream synapseDynamicsUpdateKernelBody(synapseDynamicsUpdateKernelBodyStream);

        synapseDynamicsUpdateKernelBody << "const unsigned int localId = get_local_id(0);" << std::endl;
        synapseDynamicsUpdateKernelBody << "const unsigned int id = get_global_id(0);" << std::endl;

        Substitutions kernelSubs(openclFunctions, model.getPrecision());
        kernelSubs.addVarSubstitution("t", "t");

        // Parallelise over synapse groups whose weight update models have code for synapse dynamics
        genParallelGroup<SynapseGroupInternal>(synapseDynamicsUpdateKernelBody, kernelSubs, model.getLocalSynapseGroups(), idSynapseDynamicsStart, synapseDynamicsUpdateKernelParams,
            [this](const SynapseGroupInternal& sg) { return Utils::padSize(getNumSynapseDynamicsThreads(sg), m_KernelWorkGroupSizes[KernelSynapseDynamicsUpdate]); },
            [](const SynapseGroupInternal& sg) { return !sg.getWUModel()->getSynapseDynamicsCode().empty(); },
            [synapseDynamicsHandler, &model, this, &synapseDynamicsUpdateKernelParams](CodeStream& synapseDynamicsUpdateKernelBody, const SynapseGroupInternal& sg, const Substitutions& popSubs)
            {
                // If presynaptic neuron group has variable queues, calculate offset to read from its variables with axonal delay
                if (sg.getSrcNeuronGroup()->isDelayRequired()) {
                    synapseDynamicsUpdateKernelBody << "const unsigned int preReadDelayOffset = " << sg.getPresynapticAxonalDelaySlot("") << " * " << sg.getSrcNeuronGroup()->getNumNeurons() << ";" << std::endl;
                    synapseDynamicsUpdateKernelParams.insert({ "spkQuePtr" + sg.getSrcNeuronGroup()->getName(), "volatile unsigned int" });
                }

                // If postsynaptic neuron group has variable queues, calculate offset to read from its variables at current time
                if (sg.getTrgNeuronGroup()->isDelayRequired()) {
                    synapseDynamicsUpdateKernelBody << "const unsigned int postReadDelayOffset = " << sg.getPostsynapticBackPropDelaySlot("") << " * " << sg.getTrgNeuronGroup()->getNumNeurons() << ";" << std::endl;
                    synapseDynamicsUpdateKernelParams.insert({ "spkQuePtr" + sg.getTrgNeuronGroup()->getName(), "volatile unsigned int" });
                }

                Substitutions synSubs(&popSubs);

                if (sg.getMatrixType() & SynapseMatrixConnectivity::SPARSE) {
                    synapseDynamicsUpdateKernelBody << "if (" << popSubs["id"] << " < d_synRemap" << sg.getName() << "[0])";
                    synapseDynamicsUpdateKernelParams.insert({ "d_synRemap" + sg.getName(), "__global unsigned int*" });
                }
                else {
                    synapseDynamicsUpdateKernelBody << "if (" << popSubs["id"] << " < " << sg.getSrcNeuronGroup()->getNumNeurons() * sg.getTrgNeuronGroup()->getNumNeurons() << ")";
                }

                {
                    CodeStream::Scope b(synapseDynamicsUpdateKernelBody);

                    if (sg.getMatrixType() & SynapseMatrixConnectivity::SPARSE) {
                        // Determine synapse and presynaptic indices for this thread
                        synapseDynamicsUpdateKernelBody << "const unsigned int s = d_synRemap" << sg.getName() << "[1 + " << popSubs["id"] << "];" << std::endl;
                        // Parameter d_synRemap for kernel already inserted

                        synSubs.addVarSubstitution("id_pre", "s / " + std::to_string(sg.getMaxConnections()));
                        synSubs.addVarSubstitution("id_post", "d_ind" + sg.getName() + "[s]");
                        synSubs.addVarSubstitution("id_syn", "s");

                        synapseDynamicsUpdateKernelParams.insert({ "d_ind" + sg.getName(), "__global unsigned int*" });
                    }
                    else {
                        synSubs.addVarSubstitution("id_pre", popSubs["id"] + " / " + std::to_string(sg.getTrgNeuronGroup()->getNumNeurons()));
                        synSubs.addVarSubstitution("id_post", popSubs["id"] + " % " + std::to_string(sg.getTrgNeuronGroup()->getNumNeurons()));
                        synSubs.addVarSubstitution("id_syn", popSubs["id"]);
                    }

                    // If dendritic delay is required, always use atomic operation to update dendritic delay buffer
                    if (sg.isDendriticDelayRequired()) {
                        synSubs.addFuncSubstitution("addToInSynDelay", 2, getFloatAtomicAdd(model.getPrecision()) + "(&d_denDelay" + sg.getPSModelTargetName() + "[" + sg.getDendriticDelayOffset("", "$(1)") + synSubs["id_post"] + "], $(0))");

                        synapseDynamicsUpdateKernelParams.insert({ "d_denDelay" + sg.getPSModelTargetName(), "__global unsigned int*" });
                        synapseDynamicsUpdateKernelParams.insert({ "denDelayPtr" + sg.getPSModelTargetName(), "volatile unsigned int" });
                    }
                    // Otherwise
                    else {
                        synSubs.addFuncSubstitution("addToInSyn", 1, getFloatAtomicAdd(model.getPrecision()) + "(&d_inSyn" + sg.getPSModelTargetName() + "[" + synSubs["id_post"] + "], $(0))");
                        synapseDynamicsUpdateKernelParams.insert({ "d_inSyn" + sg.getPSModelTargetName(), "__global float*" });
                    }

                    synapseDynamicsHandler(synapseDynamicsUpdateKernelBody, sg, synSubs);
                }
            });
    }*/
    synapseUpdateKernels << std::endl;
    
    // Write out kernel source string literal
    os << "const char* synapseUpdateSrc = ";
    divideKernelStreamInParts(os, synapseUpdateKernelsStream, 5000);
    os << ";" << std::endl;
    os << std::endl;
    
    os << "// Initialize the synapseUpdate kernels" << std::endl;
    os << "void buildSynapseUpdateProgram()";
    {
        CodeStream::Scope b(os);
        os << "// Build program" << std::endl;
        os << "CHECK_OPENCL_ERRORS_POINTER(synapseUpdateProgram = cl::Program(clContext, synapseUpdateSrc, false, &error));" << std::endl;
        os << "if(synapseUpdateProgram.build(\"-cl-std=CL1.2 -I clRNG/include\") != CL_SUCCESS)";
        {
            CodeStream::Scope b(os);
            os << "throw std::runtime_error(\"Synapse update program compile error:\" + synapseUpdateProgram.getBuildInfo<CL_PROGRAM_BUILD_LOG>(clDevice));" << std::endl;
        }
        os << std::endl;

        os << "// Configure merged struct buffers and kernels" << std::endl;
        genMergedStructBuild(os, modelMerged.getMergedSynapseDendriticDelayUpdateGroups(), "synapseUpdateProgram");
        genMergedStructBuild(os, modelMerged.getMergedPresynapticUpdateGroups(), "synapseUpdateProgram");
        genMergedStructBuild(os, modelMerged.getMergedPostsynapticUpdateGroups(), "synapseUpdateProgram");
        os << std::endl;

        if(idPreSynapseReset > 0) {
            os << "// Configure dendritic delay update kernel" << std::endl;
            os << "CHECK_OPENCL_ERRORS_POINTER(" << KernelNames[KernelPreSynapseReset] << " = cl::Kernel(synapseUpdateProgram, \"" << KernelNames[KernelPreSynapseReset] << "\", &error));" << std::endl;
            setMergedGroupKernelParams(os, KernelNames[KernelPreSynapseReset], modelMerged.getMergedSynapseDendriticDelayUpdateGroups());
            os << std::endl;
        }

        if(idPresynapticStart > 0) {
            os << "// Configure presynaptic update kernel" << std::endl;
            os << "CHECK_OPENCL_ERRORS_POINTER(" << KernelNames[KernelPresynapticUpdate] << " = cl::Kernel(synapseUpdateProgram, \"" << KernelNames[KernelPresynapticUpdate] << "\", &error));" << std::endl;
            setMergedGroupKernelParams(os, KernelNames[KernelPresynapticUpdate], modelMerged.getMergedPresynapticUpdateGroups());
            os << std::endl;
        }

        if(idPostsynapticStart > 0) {
            os << "// Configure postsynaptic update kernel" << std::endl;
            os << "CHECK_OPENCL_ERRORS_POINTER(" << KernelNames[KernelPostsynapticUpdate] << " = cl::Kernel(synapseUpdateProgram, \"" << KernelNames[KernelPostsynapticUpdate] << "\", &error));" << std::endl;
            setMergedGroupKernelParams(os, KernelNames[KernelPostsynapticUpdate], modelMerged.getMergedPostsynapticUpdateGroups());
            os << std::endl;
        }
    }

    os << std::endl;

    os << "void updateSynapses(" << modelMerged.getModel().getTimePrecision() << " t)";
    {
        CodeStream::Scope b(os);

        // Launch pre-synapse reset kernel if required
        if (idPreSynapseReset > 0) {
            CodeStream::Scope b(os);
            genKernelDimensions(os, KernelPreSynapseReset, idPreSynapseReset);
            os << "CHECK_OPENCL_ERRORS(commandQueue.enqueueNDRangeKernel(" << KernelNames[KernelPreSynapseReset] << ", cl::NullRange, globalWorkSize, localWorkSize));" << std::endl;
        }

        // Launch synapse dynamics kernel if required
        /*if (idSynapseDynamicsStart > 0) {
            CodeStream::Scope b(os);
            genKernelHostArgs(os, KernelSynapseDynamicsUpdate, synapseDynamicsUpdateKernelParams);
            os << "CHECK_OPENCL_ERRORS(" << KernelNames[KernelSynapseDynamicsUpdate] << ".setArg(" << synapseDynamicsUpdateKernelParams.size() << ", t));" << std::endl;
            os << std::endl;
            genKernelDimensions(os, KernelSynapseDynamicsUpdate, idSynapseDynamicsStart);
            os << "CHECK_OPENCL_ERRORS(commandQueue.enqueueNDRangeKernel(" << KernelNames[KernelSynapseDynamicsUpdate] << ", cl::NullRange, globalWorkSize, localWorkSize));" << std::endl;
            os << "CHECK_OPENCL_ERRORS(commandQueue.finish());" << std::endl;
        }*/

        // Launch presynaptic update kernel
        if (idPresynapticStart > 0) {
            CodeStream::Scope b(os);
            os << "CHECK_OPENCL_ERRORS(" << KernelNames[KernelPresynapticUpdate] << ".setArg(" << modelMerged.getMergedPresynapticUpdateGroups().size() << ", t));" << std::endl;
            os << std::endl;
            genKernelDimensions(os, KernelPresynapticUpdate, idPresynapticStart);
            os << "CHECK_OPENCL_ERRORS(commandQueue.enqueueNDRangeKernel(" << KernelNames[KernelPresynapticUpdate] << ", cl::NullRange, globalWorkSize, localWorkSize";
            if(model.isTimingEnabled()) {
                os << ", nullptr, &presynapticUpdateEvent";
            }
            os << "));" << std::endl;
        }

        // Launch postsynaptic update kernel
        if (idPostsynapticStart > 0) {
            CodeStream::Scope b(os);
            os << "CHECK_OPENCL_ERRORS(" << KernelNames[KernelPostsynapticUpdate] << ".setArg(" << modelMerged.getMergedPostsynapticUpdateGroups().size() << ", t));" << std::endl;
            os << std::endl;
            genKernelDimensions(os, KernelPostsynapticUpdate, idPostsynapticStart);
            os << "CHECK_OPENCL_ERRORS(commandQueue.enqueueNDRangeKernel(" << KernelNames[KernelPostsynapticUpdate] << ", cl::NullRange, globalWorkSize, localWorkSize";
            if(model.isTimingEnabled()) {
                os << ", nullptr, &postsynapticUpdateEvent";
            }
            os << "));" << std::endl;
        }
    }
}
//--------------------------------------------------------------------------
void Backend::genInit(CodeStream &os, const ModelSpecMerged &modelMerged, MemorySpaces&,
                      HostHandler preambleHandler, NeuronInitGroupMergedHandler localNGHandler, SynapseDenseInitGroupMergedHandler sgDenseInitHandler,
                      SynapseConnectivityInitMergedGroupHandler sgSparseConnectHandler, SynapseSparseInitGroupMergedHandler sgSparseInitHandler,
                      HostHandler initPushEGPHandler, HostHandler initSparsePushEGPHandler) const
{
    // Generate reset kernel to be run before the neuron kernel
    const ModelSpecInternal &model = modelMerged.getModel();

    os << "//--------------------------------------------------------------------------" << std::endl;
    os << "// OpenCL program and kernels" << std::endl;
    os << "//--------------------------------------------------------------------------" << std::endl;
    os << "cl::Program initializeProgram;" << std::endl;
    os << "cl::Kernel " << KernelNames[KernelInitialize] << ";" << std::endl;
    os << "cl::Kernel " << KernelNames[KernelInitializeSparse] << ";" << std::endl;
    genMergedStructPreamble(os, modelMerged.getMergedNeuronInitGroups());
    genMergedStructPreamble(os, modelMerged.getMergedSynapseDenseInitGroups());
    genMergedStructPreamble(os, modelMerged.getMergedSynapseConnectivityInitGroups());
    genMergedStructPreamble(os, modelMerged.getMergedSynapseSparseInitGroups());
    os << std::endl;
<<<<<<< HEAD

    // Generate preamble
    preambleHandler(os);
=======
    //! TO BE IMPLEMENTED - initializeRNGKernel - if needed

    // Build map of extra global parameters for init kernel
    std::map<std::string, std::string> initializeKernelParams;
    for (const auto& s : model.getLocalSynapseGroups()) {
        const auto* initSparseConnectivitySnippet = s.second.getConnectivityInitialiser().getSnippet();
        updateExtraGlobalParams(s.first, "", initSparseConnectivitySnippet->getExtraGlobalParams(), initializeKernelParams,
            { initSparseConnectivitySnippet->getRowBuildCode() });
    }
>>>>>>> 5df40409

    // initialization kernel code
    size_t idInitStart = 0;

    //! KernelInitialize BODY START
    Substitutions kernelSubs(openclFunctions, model.getPrecision());

    // Creating the kernel body separately so it can be split into multiple string literals
    std::stringstream initializeKernelsStream;
    CodeStream initializeKernels(initializeKernelsStream);

    // Include definitions
    genKernelPreamble(initializeKernels, modelMerged);  

    // Generate struct definitions
    modelMerged.genMergedNeuronInitGroupStructs(initializeKernels, *this);
    modelMerged.genMergedSynapseDenseInitGroupStructs(initializeKernels, *this);
    modelMerged.genMergedSynapseConnectivityInitGroupStructs(initializeKernels, *this);
    modelMerged.genMergedSynapseSparseInitGroupStructs(initializeKernels, *this);

    // Generate data structure for accessing merged groups from within initialisation kernel
    // **NOTE** pass in zero constant cache here as it's precious and would be wasted on init kernels which are only launched once
    genMergedKernelDataStructures(initializeKernels, m_KernelWorkGroupSizes[KernelInitialize],
                                  modelMerged.getMergedNeuronInitGroups(), [](const NeuronGroupInternal &ng) { return ng.getNumNeurons(); },
                                  modelMerged.getMergedSynapseDenseInitGroups(), [](const SynapseGroupInternal &sg) { return sg.getTrgNeuronGroup()->getNumNeurons(); },
                                  modelMerged.getMergedSynapseConnectivityInitGroups(), [](const SynapseGroupInternal &sg) { return sg.getSrcNeuronGroup()->getNumNeurons(); });

    // Generate data structure for accessing merged groups from within sparse initialisation kernel
    genMergedKernelDataStructures(initializeKernels, m_KernelWorkGroupSizes[KernelInitializeSparse],
                                  modelMerged.getMergedSynapseSparseInitGroups(), [](const SynapseGroupInternal &sg) { return sg.getMaxConnections(); });
    initializeKernels << std::endl;

    // Generate kernels used to populate merged structs
    genMergedStructBuildKernels(initializeKernels, modelMerged.getMergedNeuronInitGroups());
    genMergedStructBuildKernels(initializeKernels, modelMerged.getMergedSynapseDenseInitGroups());
    genMergedStructBuildKernels(initializeKernels, modelMerged.getMergedSynapseConnectivityInitGroups());
    genMergedStructBuildKernels(initializeKernels, modelMerged.getMergedSynapseSparseInitGroups());

    initializeKernels << "__kernel void " << KernelNames[KernelInitialize] << "(";
    genMergedGroupKernelParams(initializeKernels, modelMerged.getMergedNeuronInitGroups(), true);
    genMergedGroupKernelParams(initializeKernels, modelMerged.getMergedSynapseDenseInitGroups(), true);
    genMergedGroupKernelParams(initializeKernels, modelMerged.getMergedSynapseConnectivityInitGroups(), true);
    initializeKernels << "unsigned int deviceRNGSeed";  // **TODO** check type
    initializeKernels << ")";
    {
        CodeStream::Scope b(initializeKernels);

        initializeKernels << "const unsigned int localId = get_local_id(0);" << std::endl;
        initializeKernels << "const unsigned int id = get_global_id(0);" << std::endl;

        initializeKernels << "// ------------------------------------------------------------------------" << std::endl;
        initializeKernels << "// Local neuron groups" << std::endl;
        // Parallelise over neuron groups
        genParallelGroup<NeuronInitGroupMerged>(initializeKernels, kernelSubs, modelMerged.getMergedNeuronInitGroups(), idInitStart,
            [this](const NeuronGroupInternal &ng) { return padSize(ng.getNumNeurons(), getKernelWorkGroupSize(KernelInitialize)); },
            [localNGHandler](CodeStream &os, const NeuronInitGroupMerged &ng, Substitutions &popSubs)
            {
                os << "// only do this for existing neurons" << std::endl;
                os << "if(" << popSubs["id"] << " < group->numNeurons)";
                {
                    CodeStream::Scope b(os);

                    //! TO BE IMPLEMENTED - isSimRNGRequired - isInitRNGRequired

                    localNGHandler(os, ng, popSubs);
                }
            });
        initializeKernels << std::endl;

        initializeKernels << "// ------------------------------------------------------------------------" << std::endl;
        initializeKernels << "// Synapse groups with dense connectivity" << std::endl;
        genParallelGroup<SynapseDenseInitGroupMerged>(initializeKernels, kernelSubs, modelMerged.getMergedSynapseDenseInitGroups(), idInitStart,
            [this](const SynapseGroupInternal& sg) { return padSize(sg.getTrgNeuronGroup()->getNumNeurons(), getKernelWorkGroupSize(KernelInitialize)); },
            [sgDenseInitHandler](CodeStream& os, const SynapseDenseInitGroupMerged &sg, Substitutions &popSubs)
            {
                os << "// only do this for existing postsynaptic neurons" << std::endl;
                os << "if(" << popSubs["id"] << " < group->numTrgNeurons)";
                {
                    CodeStream::Scope b(os);

                    //! TO BE IMPLEMENTED - isWUInitRNGRequired

                    popSubs.addVarSubstitution("id_post", popSubs["id"]);
                    sgDenseInitHandler(os, sg, popSubs);
                }
            });
        initializeKernels << std::endl;

        initializeKernels << "// ------------------------------------------------------------------------" << std::endl;
        initializeKernels << "// Synapse groups with sparse connectivity" << std::endl;
        genParallelGroup<SynapseConnectivityInitGroupMerged>(initializeKernels, kernelSubs, modelMerged.getMergedSynapseConnectivityInitGroups(), idInitStart,
            [this](const SynapseGroupInternal& sg) { return padSize(sg.getSrcNeuronGroup()->getNumNeurons(), getKernelWorkGroupSize(KernelInitialize)); },
            [sgSparseConnectHandler](CodeStream &os, const SynapseConnectivityInitGroupMerged &sg, Substitutions &popSubs)
            {
                os << "// only do this for existing presynaptic neurons" << std::endl;
                os << "if(" << popSubs["id"] << " < group->numSrcNeurons)";
                {
                    CodeStream::Scope b(os);
                    popSubs.addVarSubstitution("id_pre", popSubs["id"]);
                    popSubs.addVarSubstitution("id_post_begin", "0");
                    popSubs.addVarSubstitution("id_thread", "0");
                    popSubs.addVarSubstitution("num_threads", "1");
                    popSubs.addVarSubstitution("num_post", "group->numTrgNeurons");

                    //! TO BE IMPLEMENTED - ::Utils::isRNGRequired

                    // If the synapse group has bitmask connectivity
                    if (sg.getArchetype().getMatrixType() & SynapseMatrixConnectivity::BITMASK) {
                        // Get maximum number of synapses anywhere in merged group
                        size_t maxSynapses = 0;
                        for(const auto &s : sg.getGroups()) {
                            maxSynapses = std::max(maxSynapses, (size_t)s.get().getTrgNeuronGroup()->getNumNeurons() * (size_t)s.get().getSrcNeuronGroup()->getNumNeurons());
                        }

                        // Calculate indices of bits at start and end of row
                        os << "// Calculate indices" << std::endl;
                        if ((maxSynapses & 0xFFFFFFFF00000000ULL) != 0) {
                            os << "const ulong rowStartGID = " << popSubs["id"] << " * group->numTrgNeurons;" << std::endl;
                        }
                        else {
                            os << "const unsigned int rowStartGID = " << popSubs["id"] << " * group->numTrgNeurons;" << std::endl;
                        }

                        // Build function template to set correct bit in bitmask
                        popSubs.addFuncSubstitution("addSynapse", 1,
                            "atomic_or(&group->gp[(rowStartGID + $(0)) / 32], 0x80000000 >> ((rowStartGID + $(0)) & 31))");
                    }
                    // Otherwise, if synapse group has ragged connectivity
                    else if (sg.getArchetype().getMatrixType() & SynapseMatrixConnectivity::SPARSE) {
                        const std::string rowLength = "group->rowLength[" + popSubs["id"] + "]";
                        const std::string ind = "group->ind";

                        // Zero row length
                        os << rowLength << " = 0;" << std::endl;

                        // Build function template to increment row length and insert synapse into ind array
                        popSubs.addFuncSubstitution("addSynapse", 1,
                                                    "group->ind[(" + popSubs["id"] + " * group->rowStride) + (" + rowLength + "++)] = $(0)");
                    }
                    else {
                        assert(false);
                    }

                    sgSparseConnectHandler(os, sg, popSubs);
                }
            });
    }
    const size_t numStaticInitThreads = idInitStart;

    // Generate sparse initialisation kernel
    size_t idSparseInitStart = 0;
    initializeKernels << "__kernel void " << KernelNames[KernelInitializeSparse] << "(";
    genMergedGroupKernelParams(initializeKernels, modelMerged.getMergedSynapseSparseInitGroups());
    initializeKernels << ")";
    {
        CodeStream::Scope b(initializeKernels);

        // Common variables for all cases
        Substitutions kernelSubs(openclFunctions, model.getPrecision());

        initializeKernels << "const unsigned int localId = get_local_id(0);" << std::endl;
        initializeKernels << "const unsigned int id = get_global_id(0);" << std::endl;

        // Shared memory array so row lengths don't have to be read by EVERY postsynaptic thread
        // **TODO** check actually required
        initializeKernels << "__local unsigned int shRowLength[" << m_KernelWorkGroupSizes[KernelInitializeSparse] << "];" << std::endl;
        if (std::any_of(modelMerged.getMergedSynapseSparseInitGroups().cbegin(), modelMerged.getMergedSynapseSparseInitGroups().cend(),
            [](const SynapseSparseInitGroupMerged &s) { return (s.getArchetype().getMatrixType() & SynapseMatrixConnectivity::SPARSE) && !s.getArchetype().getWUModel()->getSynapseDynamicsCode().empty(); }))
        {
            initializeKernels << "__local unsigned int shRowStart[" << m_KernelWorkGroupSizes[KernelInitializeSparse] + 1 << "];" << std::endl;
        }

        // Initialise weight update variables for synapse groups with dense connectivity
        genParallelGroup<SynapseSparseInitGroupMerged>(initializeKernels, kernelSubs, modelMerged.getMergedSynapseSparseInitGroups(), idSparseInitStart,
            [this](const SynapseGroupInternal &sg) { return padSize(sg.getMaxConnections(), m_KernelWorkGroupSizes[KernelInitializeSparse]); },
            [this, sgSparseInitHandler, numStaticInitThreads](CodeStream &os, const SynapseSparseInitGroupMerged  &sg, Substitutions& popSubs)
            {
                //! TO BE IMPLEMENTED - isWUInitRNGRequired

                os << "unsigned int idx = " << popSubs["id"] << ";" << std::endl;

                // Calculate how many blocks rows need to be processed in (in order to store row lengths in shared memory)
                const size_t workGroupSize = m_KernelWorkGroupSizes[KernelInitializeSparse];
                os << "const unsigned int numBlocks = (group->numSrcNeurons + " << workGroupSize << " - 1) / " << workGroupSize << ";" << std::endl;

                // Loop through blocks
                os << "for(unsigned int r = 0; r < numBlocks; r++)";
                {
                    CodeStream::Scope b(os);

                    // Calculate number of rows to process in this block
                    os << "const unsigned numRowsInBlock = (r == (numBlocks - 1))";
                    os << " ? ((group->numSrcNeurons - 1) % " << workGroupSize << ") + 1";
                    os << " : " << workGroupSize << ";" << std::endl;

                    // Use threads to copy block of sparse structure into shared memory
                    os << "barrier(CLK_LOCAL_MEM_FENCE);" << std::endl;
                    os << "if (localId < numRowsInBlock)";
                    {
                        CodeStream::Scope b(os);
                        os << "shRowLength[localId] = group->rowLength[(r * " << workGroupSize << ") + localId];" << std::endl;
                    }

                    // If this synapse group has synapse dynamics
                    if (!sg.getArchetype().getWUModel()->getSynapseDynamicsCode().empty()) {
                        os << "barrier(CLK_LOCAL_MEM_FENCE);" << std::endl;

                        // Use first thread to generate cumulative sum
                        os << "if (localId == 0)";
                        {
                            CodeStream::Scope b(os);

                            // Get index of last row in resultant synapse dynamics structure
                            // **NOTE** if there IS a previous block, it will always have had initSparseBlkSz rows in it
                            os << "unsigned int rowStart = (r == 0) ? 0 : shRowStart[" << workGroupSize << "];" << std::endl;
                            os << "shRowStart[0] = rowStart;" << std::endl;

                            // Loop through rows in block
                            os << "for(unsigned int i = 0; i < numRowsInBlock; i++)";
                            {
                                CodeStream::Scope b(os);

                                // Add this row's length to cumulative sum and write this to this row's end
                                os << "rowStart += shRowLength[i];" << std::endl;
                                os << "shRowStart[i + 1] = rowStart;" << std::endl;
                            }

                            // If this is the first thread block of the first block in the group AND the last block of rows,
                            // write the total cumulative sum to the first entry of the remap structure
                            os << "if(" << popSubs["id"] << " == 0 && (r == numBlocks - 1))";
                            {
                                CodeStream::Scope b(os);
                                os << "group->remap[0] = shRowStart[numRowsInBlock];" << std::endl;
                            }

                        }
                    }

                    os << "barrier(CLK_LOCAL_MEM_FENCE);" << std::endl;

                    // Loop through rows
                    os << "for(unsigned int i = 0; i < numRowsInBlock; i++)";
                    {
                        CodeStream::Scope b(os);

                        // If there is a synapse for this thread to initialise
                        os << "if(" << popSubs["id"] << " < shRowLength[i])";
                        {
                            CodeStream::Scope b(os);

                            // Generate sparse initialisation code
                            if (sg.getArchetype().isWUVarInitRequired()) {
                                popSubs.addVarSubstitution("id_pre", "((r * " + std::to_string(workGroupSize) + ") + i)");
                                popSubs.addVarSubstitution("id_post", "group->ind[idx]");

                                sgSparseInitHandler(os, sg, popSubs);
                            }

                            // If postsynaptic learning is required
                            if (!sg.getArchetype().getWUModel()->getLearnPostCode().empty()) {
                                CodeStream::Scope b(os);

                                // Extract index of synapse's postsynaptic target
                                os << "const unsigned int postIndex = group->ind[idx];" << std::endl;
                                
                                // Atomically increment length of column of connectivity associated with this target
                                // **NOTE** this returns previous length i.e. where to insert new entry
                                os << "const unsigned int colLocation = atomic_add(&group->colLength[postIndex], 1);" << std::endl;
                                
                                // From this calculate index into column-major matrix
                                os << "const unsigned int colMajorIndex = (postIndex * group->colStride) + colLocation;" << std::endl;

                                // Add remapping entry at this location poining back to row-major index
                                os << "group->remap[colMajorIndex] = idx;" << std::endl;
                            }

                            // If synapse dynamics are required, copy idx into syn remap structure
                            if (!sg.getArchetype().getWUModel()->getSynapseDynamicsCode().empty()) {
                                CodeStream::Scope b(os);
                                os << "remap->[shRowStart[i] + " + popSubs["id"] + " + 1] = idx;" << std::endl;
                            }
                        }

                        // If matrix is ragged, advance index to next row by adding stride
                        os << "idx += group->rowStride;" << std::endl;
                    }
                }
            });
        os << std::endl;
    }
    //! KernelInitializeSparse BODY END

    // Write out kernel source string literal
    os << "const char* initializeSrc = ";
    divideKernelStreamInParts(os, initializeKernelsStream, 5000);
    os << ";" << std::endl;
    os << std::endl;

    // Function for initializing the initialization kernels
    os << "// Initialize the initialization kernel(s)" << std::endl;
    os << "void buildInitializeProgram()";
    {
        CodeStream::Scope b(os);
        os << "// Build program" << std::endl;
        os << "CHECK_OPENCL_ERRORS_POINTER(initializeProgram = cl::Program(clContext, initializeSrc, false, &error));" << std::endl;
        os << "if(initializeProgram.build(\"-cl-std=CL1.2\") != CL_SUCCESS)";
        {
            CodeStream::Scope b(os);
            os << "throw std::runtime_error(\"Initialize program compile error:\" + initializeProgram.getBuildInfo<CL_PROGRAM_BUILD_LOG>(clDevice));" << std::endl;
        }
        os << std::endl;

        os << "// Configure merged struct building kernels" << std::endl;
        genMergedStructBuild(os, modelMerged.getMergedNeuronInitGroups(), "initializeProgram");
        genMergedStructBuild(os, modelMerged.getMergedSynapseDenseInitGroups(), "initializeProgram");
        genMergedStructBuild(os, modelMerged.getMergedSynapseConnectivityInitGroups(), "initializeProgram");
        genMergedStructBuild(os, modelMerged.getMergedSynapseSparseInitGroups(), "initializeProgram");
        os << std::endl;

        if (idInitStart > 0) {
            os << "// Configure initialization kernel" << std::endl;
            os << "CHECK_OPENCL_ERRORS_POINTER(" << KernelNames[KernelInitialize] << " = cl::Kernel(initializeProgram, \"" << KernelNames[KernelInitialize] << "\", &error));" << std::endl;
            size_t start = 0;
            setMergedGroupKernelParams(os, KernelNames[KernelInitialize], modelMerged.getMergedNeuronInitGroups(), start);
            setMergedGroupKernelParams(os, KernelNames[KernelInitialize], modelMerged.getMergedSynapseDenseInitGroups(), start);
            setMergedGroupKernelParams(os, KernelNames[KernelInitialize], modelMerged.getMergedSynapseConnectivityInitGroups(), start);
            os << std::endl;
        }

        if(idSparseInitStart > 0) {
            os << "// Configure sparse initialization kernel" << std::endl;
            os << "CHECK_OPENCL_ERRORS_POINTER(" << KernelNames[KernelInitializeSparse] << " = cl::Kernel(initializeProgram, \"" << KernelNames[KernelInitializeSparse] << "\", &error));" << std::endl;
            setMergedGroupKernelParams(os, KernelNames[KernelInitializeSparse], modelMerged.getMergedSynapseSparseInitGroups());
            os << std::endl;
        }
    }

    os << std::endl;

    os << "void initialize()";
    {
        CodeStream::Scope b(os);

        // If there are any initialisation work-items
        if (idInitStart > 0) {
            CodeStream::Scope b(os);
            //! TO BE IMPLEMENTED - Using hard coded deviceRNGSeed for now
            os << "unsigned int deviceRNGSeed = 0;" << std::endl;
            for (const auto& s : model.getSynapseGroups()) {
                // If this synapse population has BITMASK connectivity and is intialised on device, insert a call to cudaMemset to zero the whole bitmask
                if (s.second.isSparseConnectivityInitRequired() && s.second.getMatrixType() & SynapseMatrixConnectivity::BITMASK) {
                    const size_t gpSize = ((size_t)s.second.getSrcNeuronGroup()->getNumNeurons() * (size_t)s.second.getTrgNeuronGroup()->getNumNeurons()) / 32 + 1;
                    os << "CHECK_OPENCL_ERRORS(commandQueue.enqueueFillBuffer(d_gp" << s.first << ", 0, 0, " << gpSize << " * sizeof(uint32_t)));" << std::endl;
                }
                // Otherwise, if this synapse population has RAGGED connectivity and has postsynaptic learning, insert a call to cudaMemset to zero column lengths
                else if ((s.second.getMatrixType() & SynapseMatrixConnectivity::SPARSE) && !s.second.getWUModel()->getLearnPostCode().empty()) {
                    os << "CHECK_OPENCL_ERRORS(commandQueue.enqueueFillBuffer(d_colLength" << s.first << ", 0, 0, " << s.second.getTrgNeuronGroup()->getNumNeurons() << " * sizeof(unsigned int)));" << std::endl;
                }
            }
            os << std::endl;

            os << std::endl;
            genKernelDimensions(os, KernelInitialize, idInitStart);
            const size_t numInitGroups = (modelMerged.getMergedNeuronInitGroups().size() + modelMerged.getMergedSynapseDenseInitGroups().size() + 
                                          modelMerged.getMergedSynapseConnectivityInitGroups().size());
            os << "CHECK_OPENCL_ERRORS(" << KernelNames[KernelInitialize] << ".setArg(" << numInitGroups << ", deviceRNGSeed));" << std::endl;
            os << "CHECK_OPENCL_ERRORS(commandQueue.enqueueNDRangeKernel(" << KernelNames[KernelInitialize] << ", cl::NullRange, globalWorkSize, localWorkSize";
            if(model.isTimingEnabled()) {
                os << ", nullptr, &initEvent";
            }
            os << "));" << std::endl;

            if(model.isTimingEnabled()) {
                os << "CHECK_OPENCL_ERRORS(commandQueue.finish());" << std::endl;
                genReadEventTiming(os, "init");
            }
        }
    }

    os << std::endl;

    // Generating code for initializing all OpenCL elements - Using intializeSparse
    os << "// Initialize all OpenCL elements" << std::endl;
    os << "void initializeSparse()";
    {
        CodeStream::Scope b(os);
        // Copy all uninitialised state variables to device
        os << "copyStateToDevice(true);" << std::endl;
        os << "copyConnectivityToDevice(true);" << std::endl;

        // If there are any sparse initialisation work-items
        if (idSparseInitStart > 0) {
            CodeStream::Scope b(os);
            {
                genKernelDimensions(os, KernelInitializeSparse, idSparseInitStart);
                os << "CHECK_OPENCL_ERRORS(commandQueue.enqueueNDRangeKernel(" << KernelNames[KernelInitializeSparse] << ", cl::NullRange, globalWorkSize, localWorkSize";
                if(model.isTimingEnabled()) {
                    os << ", nullptr, &initSparseEvent";
                }
                os << "));" << std::endl;

                if(model.isTimingEnabled()) {
                    os << "CHECK_OPENCL_ERRORS(commandQueue.finish());" << std::endl;
                    genReadEventTiming(os, "initSparse");
                }
            }
        }
    }
}
//--------------------------------------------------------------------------
size_t Backend::getSynapticMatrixRowStride(const SynapseGroupInternal &sg) const
{
    return getPresynapticUpdateStrategy(sg)->getSynapticMatrixRowStride(sg);
}
//--------------------------------------------------------------------------
void Backend::genDefinitionsPreamble(CodeStream& os, const ModelSpecMerged&) const
{
    os << "// Standard C++ includes" << std::endl;
    os << "#include <string>" << std::endl;
    os << "#include <stdexcept>" << std::endl;
    os << std::endl;
    os << "// Standard C includes" << std::endl;
    os << "#include <cstdint>" << std::endl;
    os << "#include <cassert>" << std::endl;
}
//--------------------------------------------------------------------------
void Backend::genDefinitionsInternalPreamble(CodeStream& os, const ModelSpecMerged &) const
{
#ifdef _WIN32
    os << "#pragma warning(disable: 4297)" << std::endl;
#endif
    os << "// OpenCL includes" << std::endl;
    os << "#define CL_USE_DEPRECATED_OPENCL_1_2_APIS" << std::endl;
    os << "#include <CL/cl.hpp>" << std::endl;
    //os << "#include \"clRNG/lfsr113.h\"" << std::endl;
    os << std::endl;
    os << "// ------------------------------------------------------------------------" << std::endl;
    os << "// Helper macro for error-checking OpenCL calls" << std::endl;
    os << "#define CHECK_OPENCL_ERRORS(call) {\\" << std::endl;
    os << "    cl_int error = call;\\" << std::endl;
    os << "    if (error != CL_SUCCESS) {\\" << std::endl;
    os << "        throw std::runtime_error(__FILE__\": \" + std::to_string(__LINE__) + \": opencl error \" + std::to_string(error) + \": \" + clGetErrorString(error));\\" << std::endl;
    os << "    }\\" << std::endl;
    os << "}" << std::endl;
    os << std::endl;
    os << "#define CHECK_OPENCL_ERRORS_POINTER(call) {\\" << std::endl;
    os << "    cl_int error;\\" << std::endl;
    os << "    call;\\" << std::endl;
    os << "    if (error != CL_SUCCESS) {\\" << std::endl;
    os << "        throw std::runtime_error(__FILE__\": \" + std::to_string(__LINE__) + \": opencl error \" + std::to_string(error) + \": \" + clGetErrorString(error));\\" << std::endl;
    os << "    }\\" << std::endl;
    os <<"}" << std::endl;

    // Declaration of OpenCL functions
    os << "// ------------------------------------------------------------------------" << std::endl;
    os << "// OpenCL functions declaration" << std::endl;
    os << "// ------------------------------------------------------------------------" << std::endl;
    os << "const char* clGetErrorString(cl_int error);" << std::endl;

    os << std::endl;

    // Declaration of OpenCL variables
    os << "// OpenCL variables" << std::endl;
    os << "EXPORT_VAR cl::Context clContext;" << std::endl;
    os << "EXPORT_VAR cl::Device clDevice;" << std::endl;
    os << "EXPORT_VAR cl::CommandQueue commandQueue;" << std::endl;
    os << std::endl;

    os << "// OpenCL program initialization functions" << std::endl;
    os << "EXPORT_FUNC void buildInitializeProgram();" << std::endl;
    os << "EXPORT_FUNC void buildNeuronUpdateProgram();" << std::endl;
    os << "EXPORT_FUNC void buildSynapseUpdateProgram();" << std::endl;
    
    os << std::endl;
}
//--------------------------------------------------------------------------
void Backend::genRunnerPreamble(CodeStream& os, const ModelSpecMerged &) const
{
    // Generating OpenCL variables for the runner
    os << "// OpenCL variables" << std::endl;
    os << "cl::Context clContext;" << std::endl;
    os << "cl::Device clDevice;" << std::endl;
    os << "cl::CommandQueue commandQueue;" << std::endl;
    os << std::endl;

    os << "// Get OpenCL error as string" << std::endl;
    os << "const char* clGetErrorString(cl_int error)";
    {
        CodeStream::Scope b(os);
        os << "switch(error)";
        {
            CodeStream::Scope b(os);

            #define STRINGIFY(ERR) #ERR
            #define GEN_CL_ERROR_CASE(ERR) os << "case " STRINGIFY(ERR) ": return \"" #ERR << "\";" << std::endl
            
            // run-time and JIT compiler errors
            GEN_CL_ERROR_CASE(CL_SUCCESS);
            GEN_CL_ERROR_CASE(CL_DEVICE_NOT_FOUND);
            GEN_CL_ERROR_CASE(CL_DEVICE_NOT_AVAILABLE);
            GEN_CL_ERROR_CASE(CL_COMPILER_NOT_AVAILABLE);
            GEN_CL_ERROR_CASE(CL_MEM_OBJECT_ALLOCATION_FAILURE);
            GEN_CL_ERROR_CASE(CL_OUT_OF_RESOURCES);
            GEN_CL_ERROR_CASE(CL_OUT_OF_HOST_MEMORY);
            GEN_CL_ERROR_CASE(CL_PROFILING_INFO_NOT_AVAILABLE);
            GEN_CL_ERROR_CASE(CL_MEM_COPY_OVERLAP);
            GEN_CL_ERROR_CASE(CL_IMAGE_FORMAT_MISMATCH);
            GEN_CL_ERROR_CASE(CL_IMAGE_FORMAT_NOT_SUPPORTED);
            GEN_CL_ERROR_CASE(CL_BUILD_PROGRAM_FAILURE);
            GEN_CL_ERROR_CASE(CL_MAP_FAILURE);
            GEN_CL_ERROR_CASE(CL_MISALIGNED_SUB_BUFFER_OFFSET);
            GEN_CL_ERROR_CASE(CL_EXEC_STATUS_ERROR_FOR_EVENTS_IN_WAIT_LIST);
            GEN_CL_ERROR_CASE(CL_COMPILE_PROGRAM_FAILURE);
            GEN_CL_ERROR_CASE(CL_LINKER_NOT_AVAILABLE);
            GEN_CL_ERROR_CASE(CL_LINK_PROGRAM_FAILURE);
            GEN_CL_ERROR_CASE(CL_DEVICE_PARTITION_FAILED);
            GEN_CL_ERROR_CASE(CL_KERNEL_ARG_INFO_NOT_AVAILABLE);

            // compile-time errors
            GEN_CL_ERROR_CASE(CL_INVALID_VALUE);
            GEN_CL_ERROR_CASE(CL_INVALID_DEVICE_TYPE);
            GEN_CL_ERROR_CASE(CL_INVALID_PLATFORM);
            GEN_CL_ERROR_CASE(CL_INVALID_DEVICE);
            GEN_CL_ERROR_CASE(CL_INVALID_CONTEXT);
            GEN_CL_ERROR_CASE(CL_INVALID_QUEUE_PROPERTIES);
            GEN_CL_ERROR_CASE(CL_INVALID_COMMAND_QUEUE);
            GEN_CL_ERROR_CASE(CL_INVALID_HOST_PTR);
            GEN_CL_ERROR_CASE(CL_INVALID_MEM_OBJECT);
            GEN_CL_ERROR_CASE(CL_INVALID_IMAGE_FORMAT_DESCRIPTOR);
            GEN_CL_ERROR_CASE(CL_INVALID_IMAGE_SIZE);
            GEN_CL_ERROR_CASE(CL_INVALID_SAMPLER);
            GEN_CL_ERROR_CASE(CL_INVALID_BINARY);
            GEN_CL_ERROR_CASE(CL_INVALID_BUILD_OPTIONS);
            GEN_CL_ERROR_CASE(CL_INVALID_PROGRAM);
            GEN_CL_ERROR_CASE(CL_INVALID_PROGRAM_EXECUTABLE);
            GEN_CL_ERROR_CASE(CL_INVALID_KERNEL_NAME);
            GEN_CL_ERROR_CASE(CL_INVALID_KERNEL_DEFINITION);
            GEN_CL_ERROR_CASE(CL_INVALID_KERNEL);
            GEN_CL_ERROR_CASE(CL_INVALID_ARG_INDEX);
            GEN_CL_ERROR_CASE(CL_INVALID_ARG_VALUE);
            GEN_CL_ERROR_CASE(CL_INVALID_ARG_SIZE);
            GEN_CL_ERROR_CASE(CL_INVALID_KERNEL_ARGS);
            GEN_CL_ERROR_CASE(CL_INVALID_WORK_DIMENSION);
            GEN_CL_ERROR_CASE(CL_INVALID_WORK_GROUP_SIZE);
            GEN_CL_ERROR_CASE(CL_INVALID_WORK_ITEM_SIZE);
            GEN_CL_ERROR_CASE(CL_INVALID_GLOBAL_OFFSET);
            GEN_CL_ERROR_CASE(CL_INVALID_EVENT_WAIT_LIST);
            GEN_CL_ERROR_CASE(CL_INVALID_EVENT);
            GEN_CL_ERROR_CASE(CL_INVALID_OPERATION);
            GEN_CL_ERROR_CASE(CL_INVALID_GL_OBJECT);
            GEN_CL_ERROR_CASE(CL_INVALID_BUFFER_SIZE);
            GEN_CL_ERROR_CASE(CL_INVALID_MIP_LEVEL);
            GEN_CL_ERROR_CASE(CL_INVALID_GLOBAL_WORK_SIZE);
            GEN_CL_ERROR_CASE(CL_INVALID_PROPERTY);
            GEN_CL_ERROR_CASE(CL_INVALID_IMAGE_DESCRIPTOR);
            GEN_CL_ERROR_CASE(CL_INVALID_COMPILER_OPTIONS);
            GEN_CL_ERROR_CASE(CL_INVALID_LINKER_OPTIONS);
            GEN_CL_ERROR_CASE(CL_INVALID_DEVICE_PARTITION_COUNT);
            os << "default: return \"Unknown OpenCL error\";" << std::endl;
            
            #undef GEN_CL_ERROR_CASE
            #undef STRINGIFY
        }
    }
    os << std::endl;
}
//--------------------------------------------------------------------------
void Backend::genAllocateMemPreamble(CodeStream& os, const ModelSpecMerged &modelMerged) const
{
    // Initializing OpenCL programs
    os << "// Get platforms" << std::endl;
    os << "std::vector<cl::Platform> platforms; " << std::endl;
    os << "cl::Platform::get(&platforms);" << std::endl;
    
    os << "// Get platform devices" << std::endl;
    os << "std::vector<cl::Device> platformDevices; " << std::endl;
    os << "platforms[" << m_ChosenPlatformIndex << "].getDevices(CL_DEVICE_TYPE_ALL, &platformDevices);" << std::endl;
    
    os << "// Select device and create context and command queue" << std::endl;
    os << "clDevice = platformDevices[" << m_ChosenDeviceIndex << "];" << std::endl;
    os << "clContext = cl::Context(clDevice);" << std::endl;
    os << "commandQueue = cl::CommandQueue(clContext, clDevice, ";
    os << (modelMerged.getModel().isTimingEnabled() ? "CL_QUEUE_PROFILING_ENABLE" : "0") << ");" << std::endl;

    os << "// Build OpenCL programs" << std::endl;
    os << "buildInitializeProgram();" << std::endl;
    os << "buildNeuronUpdateProgram();" << std::endl;
    os << "buildSynapseUpdateProgram();" << std::endl;
}
//--------------------------------------------------------------------------
void Backend::genStepTimeFinalisePreamble(CodeStream& os, const ModelSpecMerged &modelMerged) const
{
    // If timing is enabled, synchronise 
    // **THINK** is it better to wait on events?
    if(modelMerged.getModel().isTimingEnabled()) {
        os << "CHECK_OPENCL_ERRORS(commandQueue.finish());" << std::endl;
    }
}
//--------------------------------------------------------------------------
void Backend::genVariableDefinition(CodeStream& definitions, CodeStream& definitionsInternal, const std::string& type, const std::string& name, VarLocation loc) const
{
    const bool deviceType = isDeviceType(type);

    if (loc & VarLocation::HOST) {
        if (deviceType) {
            throw std::runtime_error("Variable '" + name + "' is of device-only type '" + type + "' but is located on the host");
        }
        definitions << "EXPORT_VAR " << type << " " << name << ";" << std::endl;
    }
    if (loc & VarLocation::DEVICE) {
        definitionsInternal << "EXPORT_VAR cl::Buffer d_" << name << ";" << std::endl;
    }
}
//--------------------------------------------------------------------------
void Backend::genVariableImplementation(CodeStream& os, const std::string& type, const std::string& name, VarLocation loc) const
{
    if (loc & VarLocation::HOST) {
        os << type << " " << name << ";" << std::endl;
    }
    if (loc & VarLocation::DEVICE) {
        os << "cl::Buffer d_" << name << ";" << std::endl;
    }
}
//--------------------------------------------------------------------------
MemAlloc Backend::genVariableAllocation(CodeStream& os, const std::string& type, const std::string& name, VarLocation loc, size_t count) const
{
    auto allocation = MemAlloc::zero();

    if (loc & VarLocation::HOST) {
        os << name << " = new " << type << "[" << count << "];" << std::endl;
        allocation += MemAlloc::host(count * getSize(type));
    }

    // If variable is present on device then initialize the device buffer
    if (loc & VarLocation::DEVICE) {
        os << "CHECK_OPENCL_ERRORS_POINTER(d_" << name << " = cl::Buffer(clContext, CL_MEM_READ_WRITE, " << count << " * sizeof(" << type << "), nullptr, &error));" << std::endl;
        allocation += MemAlloc::device(count * getSize(type));
    }

    return allocation;
}
//--------------------------------------------------------------------------
void Backend::genVariableFree(CodeStream& os, const std::string& name, VarLocation loc) const
{
    if (loc & VarLocation::HOST) {
        os << "delete[] " << name << ";" << std::endl;
    }
}
//--------------------------------------------------------------------------
void Backend::genExtraGlobalParamDefinition(CodeStream& definitions, const std::string& type, const std::string& name, VarLocation loc) const
{
    if (loc & VarLocation::HOST) {
        definitions << "EXPORT_VAR " << type << " " << name << ";" << std::endl;
    }
    if (loc & VarLocation::DEVICE && ::Utils::isTypePointer(type)) {
        definitions << "EXPORT_VAR " << type << " d_" << name << ";" << std::endl;
    }
}
//--------------------------------------------------------------------------
void Backend::genExtraGlobalParamImplementation(CodeStream& os, const std::string& type, const std::string& name, VarLocation loc) const
{
    if (loc & VarLocation::HOST) {
        os << type << " " << name << ";" << std::endl;
    }
    if (loc & VarLocation::DEVICE && ::Utils::isTypePointer(type)) {
        os << type << " d_" << name << ";" << std::endl;
    }
}
//--------------------------------------------------------------------------
void Backend::genExtraGlobalParamAllocation(CodeStream &os, const std::string &type, const std::string &name,
                                            VarLocation loc, const std::string &countVarName, const std::string &prefix) const
{
    // Get underlying type
    const std::string underlyingType = ::Utils::getUnderlyingType(type);
    const bool pointerToPointer = ::Utils::isTypePointerToPointer(type);

    const std::string hostPointer = pointerToPointer ? ("*" + prefix + name) : (prefix + name);
    const std::string devicePointer = pointerToPointer ? ("*" + prefix + "d_" + name) : (prefix + "d_" + name);

    if(loc & VarLocation::HOST) {
        os << hostPointer << " = new " << underlyingType << "[" << countVarName << "];" << std::endl;
    }

    // If variable is present on device at all
    if(loc & VarLocation::DEVICE) {
        os << devicePointer << " = cl::Buffer(clContext, CL_MEM_READ_WRITE, " << countVarName << " * sizeof(" << underlyingType << "), ";
    }

    /*if (loc & VarLocation::HOST) {
        os << name << " = (" << underlyingType << "*)calloc(count, sizeof(" << underlyingType << "));" << std::endl;
    }

    // If variable is present on device at all
    if (loc & VarLocation::DEVICE) {
        os << getVarPrefix() << name << " = (" << underlyingType << "*)calloc(count, sizeof(" << underlyingType << "));" << std::endl;
    }*/
}
//--------------------------------------------------------------------------
void Backend::genExtraGlobalParamPush(CodeStream &os, const std::string &type, const std::string &name,
                                      VarLocation loc, const std::string &countVarName, const std::string &prefix) const
{
    if (!(loc & VarLocation::ZERO_COPY)) {
        throw Utils::ToBeImplemented("genExtraGlobalParamPush");
        //! TO BE REVIEWED - No need to push
    }
}
//--------------------------------------------------------------------------
void Backend::genExtraGlobalParamPull(CodeStream &os, const std::string &type, const std::string &name,
                                      VarLocation loc, const std::string &countVarName, const std::string &prefix) const
{
    if (!(loc & VarLocation::ZERO_COPY)) {
        throw Utils::ToBeImplemented("genExtraGlobalParamPull");
    }
}
//--------------------------------------------------------------------------
void Backend::genMergedExtraGlobalParamPush(CodeStream &os, const std::string &suffix, size_t mergedGroupIdx,
                                            const std::string &groupIdx, const std::string &fieldName,
                                            const std::string &egpName) const
{
    const std::string structName = "Merged" + suffix + "Group" + std::to_string(mergedGroupIdx);
    os << "CHECK_OPENCL_ERRORS(commandQueue.enqueueWriteBuffer(dd_merged" << suffix << "Group" << mergedGroupIdx;
    os << ", " << "CL_FALSE";
    os << ", " << "(sizeof(" << structName << ") * (" << groupIdx << ")) + offsetof(" << structName << ", " << fieldName << ")";
    os << ", " << "sizeof(" << egpName << ")";
    os << ", &egpName));" << std::endl;
}
//--------------------------------------------------------------------------
std::string Backend::getMergedGroupFieldHostType(const std::string &type) const
{
    // If type is a pointer, on the host it is represented by an OpenCL buffer
    if(::Utils::isTypePointer(type)) {
        return "cl::Buffer";
    }
    // Otherwise, type remains the same
    else {
        return type;
    }
}
//--------------------------------------------------------------------------
void Backend::genPopVariableInit(CodeStream& os, const Substitutions& kernelSubs, Handler handler) const
{
    Substitutions varSubs(&kernelSubs);

    // If this is first thread in group
    os << "if(" << varSubs["id"] << " == 0)";
    {
        CodeStream::Scope b(os);
        handler(os, varSubs);
    }
}
//--------------------------------------------------------------------------
void Backend::genVariableInit(CodeStream &os, const std::string &, const std::string &countVarName,
                              const Substitutions &kernelSubs, Handler handler) const
{
    // Variable should already be provided via parallelism
    assert(kernelSubs.hasVarSubstitution(countVarName));

    Substitutions varSubs(&kernelSubs);
    handler(os, varSubs);
}
//--------------------------------------------------------------------------
void Backend::genSynapseVariableRowInit(CodeStream &os, const SynapseGroupMergedBase &,
                                        const Substitutions &kernelSubs, Handler handler) const
{
    // Pre and postsynaptic ID should already be provided via parallelism
    assert(kernelSubs.hasVarSubstitution("id_pre"));
    assert(kernelSubs.hasVarSubstitution("id_post"));

    Substitutions varSubs(&kernelSubs);
    varSubs.addVarSubstitution("id_syn", "(" + kernelSubs["id_pre"] + " * group->rowStride) + " + kernelSubs["id"]);
    handler(os, varSubs);
}
//--------------------------------------------------------------------------
void Backend::genVariablePush(CodeStream& os, const std::string& type, const std::string& name, VarLocation loc, bool autoInitialized, size_t count) const
{
    if (!(loc & VarLocation::ZERO_COPY)) {
        // Only copy if uninitialisedOnly isn't set
        if (autoInitialized) {
            os << "if(!uninitialisedOnly)" << CodeStream::OB(1101);
        }

        os << "CHECK_OPENCL_ERRORS(commandQueue.enqueueWriteBuffer(d_" << name;
        os << ", " << "CL_TRUE";
        os << ", " << "0";
        os << ", " << count << " * sizeof(" << type << ")";
        os << ", " << name << "));" << std::endl;

        if (autoInitialized) {
            os << CodeStream::CB(1101);
        }
    }
}
//--------------------------------------------------------------------------
void Backend::genVariablePull(CodeStream& os, const std::string& type, const std::string& name, VarLocation loc, size_t count) const
{
    if (!(loc & VarLocation::ZERO_COPY)) {
        os << "CHECK_OPENCL_ERRORS(commandQueue.enqueueReadBuffer(d_" << name;
        os << ", " << "CL_TRUE";
        os << ", " << "0";
        os << ", " << count << " * sizeof(" << type << ")";
        os << ", " << name << "));" << std::endl;
    }
}
//--------------------------------------------------------------------------
void Backend::genCurrentVariablePush(CodeStream& os, const NeuronGroupInternal& ng, const std::string& type, const std::string& name, VarLocation loc) const
{
    // If this variable requires queuing and isn't zero-copy
    if (ng.isVarQueueRequired(name) && ng.isDelayRequired() && !(loc & VarLocation::ZERO_COPY)) {
        // Generate memcpy to copy only current timestep's data
        //! TO BE IMPLEMENTED - Current push not applicable for OpenCL
        /*
        os << "CHECK_OPENCL_ERRORS(commandQueue.enqueueWriteBuffer(" << getVarPrefix() << name << ng.getName();
        os << "[spkQuePtr" << ng.getName() << " * " << ng.getNumNeurons() << "]";
        os << ", " << "CL_TRUE";
        os << ", " << "0";
        os << ", " << ng.getNumNeurons() << " * sizeof(" << type << ")";
        os << ", &" << name << ng.getName() << "[spkQuePtr" << ng.getName() << " * " << ng.getNumNeurons() << "]));" << std::endl;
        */
        genVariablePush(os, type, name + ng.getName(), loc, false, ng.getNumNeurons());
    }
    // Otherwise, generate standard push
    else {
        genVariablePush(os, type, name + ng.getName(), loc, false, ng.getNumNeurons());
    }
}
//--------------------------------------------------------------------------
void Backend::genCurrentVariablePull(CodeStream& os, const NeuronGroupInternal& ng, const std::string& type, const std::string& name, VarLocation loc) const
{
    // If this variable requires queuing and isn't zero-copy
    if (ng.isVarQueueRequired(name) && ng.isDelayRequired() && !(loc & VarLocation::ZERO_COPY)) {
        // Generate memcpy to copy only current timestep's data
        //! TO BE IMPLEMENTED - Current pull not applicable for OpenCL
        /*
        os << "CHECK_OPENCL_ERRORS(commandQueue.enqueueReadBuffer(" << getVarPrefix() << name << ng.getName();
        os << "[spkQuePtr" << ng.getName() << " * " << ng.getNumNeurons() << "]";
        os << ", " << "CL_TRUE";
        os << ", " << "0";
        os << ", " << ng.getNumNeurons() << " * sizeof(" << type << ")";
        os << ", &" << name << ng.getName() << "[spkQuePtr" << ng.getName() << " * " << ng.getNumNeurons() << "]));" << std::endl;
        */
        genVariablePull(os, type, name + ng.getName(), loc, ng.getNumNeurons());
    }
    // Otherwise, generate standard push
    else {
        genVariablePull(os, type, name + ng.getName(), loc, ng.getNumNeurons());
    }
}
//--------------------------------------------------------------------------
MemAlloc Backend::genGlobalDeviceRNG(CodeStream &, CodeStream &definitionsInternal, CodeStream &runner, CodeStream &, CodeStream &) const
{
    throw Utils::ToBeImplemented("genGlobalDeviceRNG");
    return MemAlloc::zero();
}
//--------------------------------------------------------------------------
MemAlloc Backend::genPopulationRNG(CodeStream& definitions, CodeStream& definitionsInternal, CodeStream& runner, CodeStream& allocations, CodeStream& free,
                                   const std::string& name, size_t count) const
{
    genVariableDefinition(definitionsInternal, definitionsInternal, "clrngLfsr113Stream*", name, VarLocation::HOST_DEVICE);
    genVariableImplementation(runner, "clrngLfsr113Stream*", name, VarLocation::HOST_DEVICE);
    genVariableFree(free, name, VarLocation::HOST_DEVICE);

    // genVariableAllocation
    auto allocation = MemAlloc::zero();

    allocations << name << " = clrngLfsr113CreateStreams(NULL, " << count << ", &" << name << "Count, NULL);" << std::endl;
    allocations << "CHECK_OPENCL_ERRORS_POINTER(d_" << name << " = cl::Buffer(clContext, CL_MEM_READ_WRITE | CL_MEM_COPY_HOST_PTR, " << count << ", " << name << "), &error);" << std::endl;

    return allocation;
}
//--------------------------------------------------------------------------
void Backend::genTimer(CodeStream&, CodeStream& definitionsInternal, CodeStream& runner, CodeStream& allocations, CodeStream& free,
                       CodeStream& stepTimeFinalise, const std::string& name, bool updateInStepTime) const
{
    // Define OpenCL event in internal defintions (as they use CUDA-specific types)
    definitionsInternal << "EXPORT_VAR cl::Event  " << name  << "Event;" << std::endl;

    // Implement  event variables
    runner << "cl::Event " << name << "Event;" << std::endl;

    if(updateInStepTime) {
        CodeGenerator::CodeStream::Scope b(stepTimeFinalise);
        genReadEventTiming(stepTimeFinalise, name);
    }

}
//--------------------------------------------------------------------------
void Backend::genReturnFreeDeviceMemoryBytes(CodeStream &os) const
{
    // **NOTE** OpenCL does not have this functionality
    os << "return 0;" << std::endl;
}
//--------------------------------------------------------------------------
void Backend::genMakefilePreamble(std::ostream& os) const
{
    os << "LIBS := " << "-lOpenCL" << std::endl;
    os << "INCL := " << "-I$(OPENCL_PATH)/include" << std::endl;
    os << "LINKFLAGS := " << "-shared" << std::endl;
    os << "CXXFLAGS := " << "-c -fPIC -std=c++11 -MMD -MP" << std::endl;
}
//--------------------------------------------------------------------------
void Backend::genMakefileLinkRule(std::ostream& os) const
{
    os << "\t@$(CXX) $(LINKFLAGS) -o $@ $(OBJECTS) $(LIBS)" << std::endl;
}
//--------------------------------------------------------------------------
void Backend::genMakefileCompileRule(std::ostream& os) const
{
    os << "%.o: %.cc" << std::endl;
    os << "\t@$(CXX) $(CXXFLAGS) $(INCL) -o $@ $<" << std::endl;
}
//--------------------------------------------------------------------------
void Backend::genMSBuildConfigProperties(std::ostream& os) const
{
}
//--------------------------------------------------------------------------
void Backend::genMSBuildImportProps(std::ostream& os) const
{
    os << "\t<ImportGroup Label=\"ExtensionSettings\">" << std::endl;
    os << "\t</ImportGroup>" << std::endl;
}
//--------------------------------------------------------------------------
void Backend::genMSBuildItemDefinitions(std::ostream& os) const
{
    // Add item definition for host compilation
    os << "\t\t<ClCompile>" << std::endl;
    os << "\t\t\t<WarningLevel>Level3</WarningLevel>" << std::endl;
    os << "\t\t\t<Optimization Condition=\"'$(Configuration)'=='Release'\">MaxSpeed</Optimization>" << std::endl;
    os << "\t\t\t<Optimization Condition=\"'$(Configuration)'=='Debug'\">Disabled</Optimization>" << std::endl;
    os << "\t\t\t<FunctionLevelLinking Condition=\"'$(Configuration)'=='Release'\">true</FunctionLevelLinking>" << std::endl;
    os << "\t\t\t<IntrinsicFunctions Condition=\"'$(Configuration)'=='Release'\">true</IntrinsicFunctions>" << std::endl;
    os << "\t\t\t<PreprocessorDefinitions Condition=\"'$(Configuration)'=='Release'\">_CRT_SECURE_NO_WARNINGS;WIN32;WIN64;NDEBUG;_CONSOLE;BUILDING_GENERATED_CODE;%(PreprocessorDefinitions)</PreprocessorDefinitions>" << std::endl;
    os << "\t\t\t<PreprocessorDefinitions Condition=\"'$(Configuration)'=='Debug'\">_CRT_SECURE_NO_WARNINGS;WIN32;WIN64;_DEBUG;_CONSOLE;BUILDING_GENERATED_CODE;%(PreprocessorDefinitions)</PreprocessorDefinitions>" << std::endl;
    os << "\t\t\t<AdditionalIncludeDirectories>";
    os << "..\\clRNG\\include;";
    os << "$(OPENCL_PATH)\\include;%(AdditionalIncludeDirectories)";
    os << "</AdditionalIncludeDirectories>" << std::endl;
    os << "\t\t</ClCompile>" << std::endl;

    // Add item definition for linking
    os << "\t\t<Link>" << std::endl;
    os << "\t\t\t<GenerateDebugInformation>true</GenerateDebugInformation>" << std::endl;
    os << "\t\t\t<EnableCOMDATFolding Condition=\"'$(Configuration)'=='Release'\">true</EnableCOMDATFolding>" << std::endl;
    os << "\t\t\t<OptimizeReferences Condition=\"'$(Configuration)'=='Release'\">true</OptimizeReferences>" << std::endl;
    os << "\t\t\t<SubSystem>Console</SubSystem>" << std::endl;
    os << "\t\t\t<AdditionalLibraryDirectories>$(OPENCL_PATH)\\lib\\x64;$(OPENCL_PATH)\\lib\\x86_64;%(AdditionalLibraryDirectories)</AdditionalLibraryDirectories>" << std::endl;
    os << "\t\t\t<AdditionalDependencies>OpenCL.lib;kernel32.lib;user32.lib;gdi32.lib;winspool.lib;comdlg32.lib;advapi32.lib;shell32.lib;ole32.lib;oleaut32.lib;uuid.lib;odbc32.lib;odbccp32.lib;%(AdditionalDependencies)</AdditionalDependencies>" << std::endl;
    os << "\t\t</Link>" << std::endl;
}
//--------------------------------------------------------------------------
void Backend::genMSBuildCompileModule(const std::string& moduleName, std::ostream& os) const
{
    os << "\t\t<ClCompile Include=\"" << moduleName << ".cc\" />" << std::endl;
}
//--------------------------------------------------------------------------
void Backend::genMSBuildImportTarget(std::ostream& os) const
{
    os << "\t<ItemGroup Label=\"clRNG\">" << std::endl;
    std::vector<std::string> clrngItems = { "clRNG.c", "private.c", "mrg32k3a.c", "mrg31k3p.c", "lfsr113.c", "philox432.c" };
    for (const auto& clrngItem : clrngItems) {
        os << "\t\t<ClCompile Include=\"..\\clRNG\\" << clrngItem << "\" />" << std::endl;
    }
    os << "\t</ItemGroup>" << std::endl;
}
//--------------------------------------------------------------------------
std::string Backend::getFloatAtomicAdd(const std::string& ftype, const char* memoryType) const
{
    if (ftype == "float" || ftype == "double") {
        return "atomic_add_f_" + std::string(memoryType);
    }
    else {
        return "atomic_add";
    }
}
//--------------------------------------------------------------------------
size_t Backend::getNumPresynapticUpdateThreads(const SynapseGroupInternal &sg)
{
     return getPresynapticUpdateStrategy(sg)->getNumThreads(sg);
}
//--------------------------------------------------------------------------
size_t Backend::getNumPostsynapticUpdateThreads(const SynapseGroupInternal &sg)
{
    if (sg.getMatrixType() & SynapseMatrixConnectivity::SPARSE) {
        return sg.getMaxSourceConnections();
    }
    else {
        return sg.getSrcNeuronGroup()->getNumNeurons();
    }
}
//--------------------------------------------------------------------------
size_t Backend::getNumSynapseDynamicsThreads(const SynapseGroupInternal &sg)
{
    if (sg.getMatrixType() & SynapseMatrixConnectivity::SPARSE) {
        return (size_t)sg.getSrcNeuronGroup()->getNumNeurons() * sg.getMaxConnections();
    }
    else {
        return (size_t)sg.getSrcNeuronGroup()->getNumNeurons() * sg.getTrgNeuronGroup()->getNumNeurons();
    }
}
//--------------------------------------------------------------------------
void Backend::addPresynapticUpdateStrategy(PresynapticUpdateStrategy::Base *strategy)
{
    s_PresynapticUpdateStrategies.push_back(strategy);
}
//--------------------------------------------------------------------------
bool Backend::isGlobalHostRNGRequired(const ModelSpecMerged &modelMerged) const
{
    // Host RNG is required if any synapse groups require a host initialization RNG
    const ModelSpecInternal &model = modelMerged.getModel();
    return std::any_of(model.getSynapseGroups().cbegin(), model.getSynapseGroups().cend(),
                       [](const ModelSpec::SynapseGroupValueType &s)
    {
        return (s.second.isHostInitRNGRequired());
    });
}
//--------------------------------------------------------------------------
bool Backend::isGlobalDeviceRNGRequired(const ModelSpecMerged &modelMerged) const
{
    // If any neuron groups require  RNG for initialisation, return true
    // **NOTE** this takes postsynaptic model initialisation into account
    const ModelSpecInternal &model = modelMerged.getModel();
    if(std::any_of(model.getNeuronGroups().cbegin(), model.getNeuronGroups().cend(),
                   [](const ModelSpec::NeuronGroupValueType &n)
    {
        return n.second.isInitRNGRequired();
    }))
    {
        return true;
    }

    // If any synapse groups require an RNG for weight update model initialisation or procedural connectivity, return true
    if(std::any_of(model.getSynapseGroups().cbegin(), model.getSynapseGroups().cend(),
                   [](const ModelSpec::SynapseGroupValueType &s)
    {
        return (s.second.isWUInitRNGRequired() || s.second.isProceduralConnectivityRNGRequired());
    }))
    {
        return true;
    }

    return false;
}
//--------------------------------------------------------------------------
Backend::MemorySpaces Backend::getMergedGroupMemorySpaces(const ModelSpecMerged &) const
{
    return {};
}
//--------------------------------------------------------------------------
void Backend::genCurrentSpikePush(CodeStream& os, const NeuronGroupInternal& ng, bool spikeEvent) const
{
    if (!(ng.getSpikeLocation() & VarLocation::ZERO_COPY)) {
        // Is delay required
        const bool delayRequired = spikeEvent ?
            ng.isDelayRequired() :
            (ng.isTrueSpikeRequired() && ng.isDelayRequired());

        const char* spikeCntPrefix = spikeEvent ? "glbSpkCntEvnt" : "glbSpkCnt";
        const char* spikePrefix = spikeEvent ? "glbSpkEvnt" : "glbSpk";

        if (delayRequired) {
            os << "CHECK_OPENCL_ERRORS(commandQueue.enqueueWriteBuffer(d_" << spikeCntPrefix << ng.getName();
            os << ", " << "CL_TRUE";
            os << ", " << "0";
            os << ", sizeof(unsigned int)";
            os << ", " << spikeCntPrefix << ng.getName() << "));" << std::endl;

            os << "CHECK_OPENCL_ERRORS(commandQueue.enqueueWriteBuffer(d_" << spikePrefix << ng.getName();
            os << ", " << "CL_TRUE";
            os << ", " << "0";
            os << ", " << ng.getNumNeurons() << " * sizeof(unsigned int)";
            os << ", " << spikePrefix << ng.getName() << "));" << std::endl;
        }
        else {
            os << "CHECK_OPENCL_ERRORS(commandQueue.enqueueWriteBuffer(d_" << spikeCntPrefix << ng.getName();
            os << ", " << "CL_TRUE";
            os << ", " << "0";
            os << ", sizeof(unsigned int)";
            os << ", " << spikeCntPrefix << ng.getName() << "));" << std::endl;

            os << "CHECK_OPENCL_ERRORS(commandQueue.enqueueWriteBuffer(d_" << spikePrefix << ng.getName();
            os << ", " << "CL_TRUE";
            os << ", " << "0";
            os << ", " << spikeCntPrefix << ng.getName() << "[0] * sizeof(unsigned int)";
            os << ", " << spikePrefix << ng.getName() << "));" << std::endl;
        }
    }
}
//--------------------------------------------------------------------------
void Backend::genCurrentSpikePull(CodeStream& os, const NeuronGroupInternal& ng, bool spikeEvent) const
{
    if (!(ng.getSpikeLocation() & VarLocation::ZERO_COPY)) {
        // Is delay required
        const bool delayRequired = spikeEvent ?
            ng.isDelayRequired() :
            (ng.isTrueSpikeRequired() && ng.isDelayRequired());

        const char* spikeCntPrefix = spikeEvent ? "glbSpkCntEvnt" : "glbSpkCnt";
        const char* spikePrefix = spikeEvent ? "glbSpkEvnt" : "glbSpk";

        if (delayRequired) {
            os << "CHECK_OPENCL_ERRORS(commandQueue.enqueueReadBuffer(d_" << spikeCntPrefix << ng.getName();
            os << ", " << "CL_TRUE";
            os << ", " << "0";
            os << ", sizeof(unsigned int)";
            os << ", " << spikeCntPrefix << ng.getName() << "));" << std::endl;

            os << "CHECK_OPENCL_ERRORS(commandQueue.enqueueReadBuffer(d_" << spikePrefix << ng.getName();
            os << ", " << "CL_TRUE";
            os << ", " << "0";
            os << ", " << ng.getNumNeurons() << " * sizeof(unsigned int)";
            os << ", " << spikePrefix << ng.getName() << "));" << std::endl;
        }
        else {
            os << "CHECK_OPENCL_ERRORS(commandQueue.enqueueReadBuffer(d_" << spikeCntPrefix << ng.getName();
            os << ", " << "CL_TRUE";
            os << ", " << "0";
            os << ", sizeof(unsigned int)";
            os << ", " << spikeCntPrefix << ng.getName() << "));" << std::endl;

            os << "CHECK_OPENCL_ERRORS(commandQueue.enqueueReadBuffer(d_" << spikePrefix << ng.getName();
            os << ", " << "CL_TRUE";
            os << ", " << "0";
            os << ", " << spikeCntPrefix << ng.getName() << "[0] * sizeof(unsigned int)";
            os << ", " << spikePrefix << ng.getName() << "));" << std::endl;
        }
    }
}
//--------------------------------------------------------------------------
void Backend::genEmitSpike(CodeStream& os, const Substitutions& subs, const std::string& suffix) const
{
    os << "const unsigned int spk" << suffix << "Idx = atomic_add(&shSpk" << suffix << "Count, 1);" << std::endl;
    os << "shSpk" << suffix << "[spk" << suffix << "Idx] = " << subs["id"] << ";" << std::endl;
}
//--------------------------------------------------------------------------
void Backend::genKernelDimensions(CodeStream& os, Kernel kernel, size_t numThreads) const
{
    // Calculate global and local work size
    const size_t numOfWorkGroups = ceilDivide(numThreads, m_KernelWorkGroupSizes[kernel]);
    os << "const cl::NDRange globalWorkSize(" << (m_KernelWorkGroupSizes[kernel] * numOfWorkGroups) << ", 1);" << std::endl;
    os << "const cl::NDRange localWorkSize(" << m_KernelWorkGroupSizes[kernel] << ", 1);" << std::endl;
}
//--------------------------------------------------------------------------
void Backend::genKernelPreamble(CodeStream &os, const ModelSpecMerged &modelMerged) const
{
    const ModelSpecInternal &model = modelMerged.getModel();
    os << "typedef " << model.getPrecision() << " scalar;" << std::endl;
    os << "#define DT " << std::to_string(model.getDT());
    if(model.getTimePrecision() == "float") {
        os << "f";
    } 
    os << std::endl;
    genTypeRange(os, model.getTimePrecision(), "TIME");

    // **YUCK** OpenCL doesn't let you include C99 system header so, instead, 
    // manually define C99 types in terms of OpenCL types (whose sizes are guaranteed)
    os << "// ------------------------------------------------------------------------" << std::endl;
    os << "// C99 sized types" << std::endl;
    os << "typedef uchar uint8_t;" << std::endl;
    os << "typedef ushort uint16_t;" << std::endl;
    os << "typedef uint uint32_t;" << std::endl;
    os << "typedef char int8_t;" << std::endl;
    os << "typedef short int16_t;" << std::endl;
    os << "typedef int int32_t;" << std::endl;
}
//--------------------------------------------------------------------------
void Backend::addDeviceType(const std::string& type, size_t size)
{
    addType(type, size);
    m_DeviceTypes.emplace(type);
}
//--------------------------------------------------------------------------
bool Backend::isDeviceType(const std::string& type) const
{
    // Get underlying type
    const std::string underlyingType = ::Utils::isTypePointer(type) ? ::Utils::getUnderlyingType(type) : type;

    // Return true if it is in device types set
    return (m_DeviceTypes.find(underlyingType) != m_DeviceTypes.cend());
}
//--------------------------------------------------------------------------
void Backend::divideKernelStreamInParts(CodeStream& os, const std::stringstream& kernelCode, size_t partLength) const
{
    const std::string kernelStr = kernelCode.str();
    const size_t parts = ceilDivide(kernelStr.length(), partLength);
    for(size_t i = 0; i < parts; i++) {
        os << "R\"(" << kernelStr.substr(i * partLength, partLength) << ")\"" << std::endl;
    }
}
//--------------------------------------------------------------------------
const PresynapticUpdateStrategy::Base* Backend::getPresynapticUpdateStrategy(const SynapseGroupInternal& sg)
{
    // Loop through presynaptic update strategies until we find one that is compatible with this synapse group
    // **NOTE** this is done backwards so that user-registered strategies get first priority
    for (auto s = s_PresynapticUpdateStrategies.rbegin(); s != s_PresynapticUpdateStrategies.rend(); ++s) {
        if ((*s)->isCompatible(sg)) {
            return *s;
        }
    }

    throw std::runtime_error("Unable to find a suitable presynaptic update strategy for synapse group '" + sg.getName() + "'");
    return nullptr;
}
} // namespace OpenCL
} // namespace CodeGenerator<|MERGE_RESOLUTION|>--- conflicted
+++ resolved
@@ -25,13 +25,8 @@
 namespace 
 {
 //! TO BE IMPLEMENTED - Use OpenCL functions - clRNG
-<<<<<<< HEAD
 const std::vector<Substitutions::FunctionTemplate> openclFunctions = {
-    {"gennrand_uniform", 0, "uniform_double($(rng))", "uniform_clrngLfsr113($(rng))"},
-=======
-const std::vector<CodeGenerator::FunctionTemplate> openclFunctions = {
     {"gennrand_uniform", 0, "clrngLfsr113RandomU01(&localStream)", "clrngLfsr113RandomU01(&localStream)"},
->>>>>>> 5df40409
     {"gennrand_normal", 0, "normal_double($(rng))", "normal($(rng))"},
     {"gennrand_exponential", 0, "exponentialDistDouble($(rng))", "exponentialDistFloat($(rng))"},
     {"gennrand_log_normal", 2, "log_normal_double($(rng), $(0), $(1))", "log_normal_float($(rng), $(0), $(1))"},
@@ -217,6 +212,14 @@
     // Creating the kernel body separately so it can be split into multiple string literals
     std::stringstream neuronUpdateKernelsStream;
     CodeStream neuronUpdateKernels(neuronUpdateKernelsStream);
+
+    // Include clRNG headers in kernel if any groups require them
+    if(std::any_of(modelMerged.getMergedNeuronUpdateGroups().cbegin(), modelMerged.getMergedNeuronUpdateGroups().cend(),
+                   [](const NeuronUpdateGroupMerged &ng) { return ng.getArchetype().isSimRNGRequired(); }))
+    {
+        neuronUpdateKernels << "#define CLRNG_SINGLE_PRECISION" << std::endl;
+        neuronUpdateKernels << "#include <clRNG/lfsr113.clh>" << std::endl;
+    }
 
     // Include definitions
     genKernelPreamble(neuronUpdateKernels, modelMerged);
@@ -337,34 +340,22 @@
 
 
                 // If this neuron group requires a simulation RNG, substitute in this neuron group's RNG
-<<<<<<< HEAD
-                //! TO BE IMPLEMENTED - Not using rng at this point - 2020/03/08
                 if (ng.getArchetype().isSimRNGRequired()) {
                     popSubs.addVarSubstitution("rng", "&group->rng[" + popSubs["id"] + "]");
-=======
-                if (ng.isSimRNGRequired()) {
-                    popSubs.addVarSubstitution("rng", "&d_rng" + ng.getName() + "[" + popSubs["id"] + "]");
-                    updateNeuronsKernelParams.insert({ "d_rng" + ng.getName(), "__global clrngLfsr113HostStream*" });
->>>>>>> 5df40409
                 }
 
                 // Call handler to generate generic neuron code
                 os << "if(" << popSubs["id"] << " < group->numNeurons)";
                 {
-<<<<<<< HEAD
                     CodeStream::Scope b(os);
+
+                    // Copy global RNG stream to local
+                    if (ng.getArchetype().isSimRNGRequired()) {
+                        os << "clrngLfsr113Stream localStream;" << std::endl;
+                        os << "clrngLfsr113CopyOverStreamsFromGlobal(1, &localStream, &group->rng[" << popSubs["id"] + "]);" << std::endl;
+                    }
+                    
                     simHandler(os, ng, popSubs,
-=======
-                    CodeStream::Scope b(updateNeuronsKernelBody);
-
-                    if (ng.isSimRNGRequired()) {
-                        updateNeuronsKernelBody << "clrngLfsr113Stream localStream;" << std::endl;
-                        updateNeuronsKernelBody << "clrngLfsr113CopyOverStreamsFromGlobal(1, &localStream, &d_rng" << ng.getName() << "[" << popSubs["id"] + "]);" << std::endl;
-                        updateNeuronsKernelBody << std::endl;
-                    }
-
-                    simHandler(updateNeuronsKernelBody, ng, popSubs,
->>>>>>> 5df40409
                         // Emit true spikes
                         [this](CodeStream& neuronUpdateKernelsBody, const NeuronUpdateGroupMerged &, Substitutions& subs)
                         {
@@ -376,9 +367,10 @@
                             genEmitSpike(neuronUpdateKernelsBody, subs, "Evnt");
                         });
 
-                    if (ng.isSimRNGRequired()) {
-                        updateNeuronsKernelBody << std::endl;
-                        updateNeuronsKernelBody << "clrngLfsr113CopyOverStreamsToGlobal(1, &d_rng" << ng.getName() << "[" << popSubs["id"] + "], &localStream);" << std::endl;
+                    // Copy local stream back to local
+                    if (ng.getArchetype().isSimRNGRequired()) {
+                        os << std::endl;
+                        os << "clrngLfsr113CopyOverStreamsToGlobal(1, &group->rng[" << popSubs["id"] + "], &localStream);" << std::endl;
                     }
                 }
 
@@ -454,87 +446,7 @@
             }
         );
     }
-<<<<<<< HEAD
     neuronUpdateKernels << std::endl;
-=======
-    //! KernelNeuronUpdate BODY END
-    //! KernelNeuronUpdate END
-
-    // Neuron update kernels
-    os << "extern \"C\" const char* " << ProgramNames[ProgramNeuronsUpdate] << "Src = R\"(typedef float scalar;" << std::endl;
-    os << std::endl;
-
-    os << "#define fmodf fmod" << std::endl;
-    // Defines
-    os << "#define DT " << std::to_string(model.getDT());
-    if (model.getTimePrecision() == "float") {
-        os << "f";
-    }
-    os << std::endl << std::endl;
-
-    ::genSupportCode(os, model);
-
-    // RNG functions
-    if (std::any_of(model.getLocalNeuronGroups().cbegin(), model.getLocalNeuronGroups().cend(),
-        [](const ModelSpec::NeuronGroupValueType& s) { return s.second.isSimRNGRequired(); })) {
-        os << "#define CLRNG_SINGLE_PRECISION" << std::endl;
-        os << "#include <clRNG/lfsr113.clh>" << std::endl;
-        os << std::endl;
-    }
-
-    // KernelPreNeuronReset definition
-    os << "__kernel void " << KernelNames[KernelPreNeuronReset] << "(";
-    {
-        int argCnt = 0;
-        for (const auto& arg : preNeuronResetKernelParams) {
-            if (argCnt == preNeuronResetKernelParams.size() - 1) {
-                os << arg.second << " " << arg.first;
-            }
-            else {
-                os << arg.second << " " << arg.first << ", ";
-            }
-            argCnt++;
-        }
-    }
-    os << ")";
-    {
-        CodeStream::Scope b(os);
-        os << preNeuronResetKernelBodyStream.str();
-    }
-
-    os << std::endl;
-
-    // KernelNeuronUpdate definition
-    os << "__kernel void " << KernelNames[KernelNeuronUpdate] << "(";
-    // Passing the neurons to the kernel as kernel arguments
-    // Local neuron groups
-    for (const auto& ng : model.getLocalNeuronGroups()) {
-        auto* nm = ng.second.getNeuronModel();
-        for (const auto& v : nm->getVars()) {
-            updateNeuronsKernelParams[getVarPrefix() + v.name + ng.second.getName()] = "__global " + v.type + "*";
-        }
-    }
-    // Local synapse groups
-    for (const auto& sg : model.getLocalSynapseGroups()) {
-        // Postsynaptic model
-        if (sg.second.getMatrixType() & SynapseMatrixWeight::INDIVIDUAL_PSM) {
-            auto* psm = sg.second.getPSModel();
-            for (const auto& v : psm->getVars()) {
-                updateNeuronsKernelParams[getVarPrefix() + v.name + sg.second.getName()] = "__global " + v.type + "*";
-            }
-        }
-    }
-    for (const auto& arg : updateNeuronsKernelParams) {
-        os << arg.second << " " << arg.first << ", ";
-    }
-    os << model.getTimePrecision() << " t)";
-    {
-        CodeStream::Scope b(os);
-        os << updateNeuronsKernelBodyStream.str();
-    }
-    // Closing the multiline char* containing all kernels for updating neurons
-    os << ")\";" << std::endl;
->>>>>>> 5df40409
 
     // Write out kernel source string literal
     os << "const char* neuronUpdateSrc = ";
@@ -1148,21 +1060,9 @@
     genMergedStructPreamble(os, modelMerged.getMergedSynapseConnectivityInitGroups());
     genMergedStructPreamble(os, modelMerged.getMergedSynapseSparseInitGroups());
     os << std::endl;
-<<<<<<< HEAD
 
     // Generate preamble
     preambleHandler(os);
-=======
-    //! TO BE IMPLEMENTED - initializeRNGKernel - if needed
-
-    // Build map of extra global parameters for init kernel
-    std::map<std::string, std::string> initializeKernelParams;
-    for (const auto& s : model.getLocalSynapseGroups()) {
-        const auto* initSparseConnectivitySnippet = s.second.getConnectivityInitialiser().getSnippet();
-        updateExtraGlobalParams(s.first, "", initSparseConnectivitySnippet->getExtraGlobalParams(), initializeKernelParams,
-            { initSparseConnectivitySnippet->getRowBuildCode() });
-    }
->>>>>>> 5df40409
 
     // initialization kernel code
     size_t idInitStart = 0;
@@ -1173,6 +1073,15 @@
     // Creating the kernel body separately so it can be split into multiple string literals
     std::stringstream initializeKernelsStream;
     CodeStream initializeKernels(initializeKernelsStream);
+
+    // Include clRNG headers in kernel if any groups require them
+    // **TEMPORARY** RNGs not seeded on device in OpenCL
+    if(std::any_of(modelMerged.getMergedNeuronUpdateGroups().cbegin(), modelMerged.getMergedNeuronUpdateGroups().cend(),
+                    [](const NeuronUpdateGroupMerged &ng) { return ng.getArchetype().isSimRNGRequired(); }))
+    {
+        initializeKernels << "#define CLRNG_SINGLE_PRECISION" << std::endl;
+        initializeKernels << "#include <clRNG/lfsr113.clh>" << std::endl;
+    }
 
     // Include definitions
     genKernelPreamble(initializeKernels, modelMerged);  
@@ -1468,7 +1377,7 @@
         CodeStream::Scope b(os);
         os << "// Build program" << std::endl;
         os << "CHECK_OPENCL_ERRORS_POINTER(initializeProgram = cl::Program(clContext, initializeSrc, false, &error));" << std::endl;
-        os << "if(initializeProgram.build(\"-cl-std=CL1.2\") != CL_SUCCESS)";
+        os << "if(initializeProgram.build(\"-cl-std=CL1.2 -I clRNG/include\") != CL_SUCCESS)";
         {
             CodeStream::Scope b(os);
             os << "throw std::runtime_error(\"Initialize program compile error:\" + initializeProgram.getBuildInfo<CL_PROGRAM_BUILD_LOG>(clDevice));" << std::endl;
@@ -1596,8 +1505,12 @@
 #endif
     os << "// OpenCL includes" << std::endl;
     os << "#define CL_USE_DEPRECATED_OPENCL_1_2_APIS" << std::endl;
+    os << "#define CLRNG_SINGLE_PRECISION" << std::endl;
+
     os << "#include <CL/cl.hpp>" << std::endl;
-    //os << "#include \"clRNG/lfsr113.h\"" << std::endl;
+    os << "#include <clRNG/lfsr113.h>" << std::endl;
+    os << std::endl;
+
     os << std::endl;
     os << "// ------------------------------------------------------------------------" << std::endl;
     os << "// Helper macro for error-checking OpenCL calls" << std::endl;
@@ -2027,8 +1940,12 @@
     // genVariableAllocation
     auto allocation = MemAlloc::zero();
 
-    allocations << name << " = clrngLfsr113CreateStreams(NULL, " << count << ", &" << name << "Count, NULL);" << std::endl;
-    allocations << "CHECK_OPENCL_ERRORS_POINTER(d_" << name << " = cl::Buffer(clContext, CL_MEM_READ_WRITE | CL_MEM_COPY_HOST_PTR, " << count << ", " << name << "), &error);" << std::endl;
+    {
+        CodeStream::Scope b(allocations);
+        allocations << "size_t deviceBytes = " << count << ";" << std::endl;
+        allocations << name << " = clrngLfsr113CreateStreams(nullptr, " << count << ", &deviceBytes, nullptr);" << std::endl;
+        allocations << "CHECK_OPENCL_ERRORS_POINTER(d_" << name << " = cl::Buffer(clContext, CL_MEM_READ_WRITE | CL_MEM_COPY_HOST_PTR, deviceBytes, " << name << ", &error));" << std::endl;
+    }
 
     return allocation;
 }
