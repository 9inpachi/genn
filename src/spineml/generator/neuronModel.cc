--- conflicted
+++ resolved
@@ -316,13 +316,6 @@
                                                                      &objectHandlerTimeDerivative,
                                                                      regimeEndFunc);
 
-<<<<<<< HEAD
-    // Loop through send ports which send an alias and add simulation code to calculate send port value
-    for(const auto &s : sendPortAliases) {
-        simCodeStream << s << " = " << aliases[s] << ";" << std::endl;
-=======
-    auto variableParams = params.getVariableParams();
-
     // Loop through send ports which send an alias
     if(!sendPortAliases.empty()) {
         simCodeStream << "// Send port aliases" << std::endl;
@@ -330,27 +323,11 @@
     for(const auto &s : sendPortAliases) {
         // Add simulation code to calculate send port value and store in state variable
         simCodeStream << s << " = " << aliases.getAliasCode(s) << ";" << std::endl;
-
-        // Add this state variable to variable params set
-        variableParams.insert(s);
-    }
-
-    // Add state variables for external input ports
-    for(const auto &p : externalInputPorts) {
-        variableParams.insert(p);
->>>>>>> c7c6a8c3
     }
 
     // Store generated code in class
     m_SimCode = simCodeStream.str();
     m_ThresholdConditionCode = regimeThresholds.getThresholdCode(multipleRegimes);
-
-    // Generate aliases required for sim code and threshold
-    std::stringstream aliasStream;
-    aliases.genAliases(aliasStream, {m_SimCode, m_ThresholdConditionCode}, sendPortAliases);
-
-    // Prepend simcode with aliases
-    m_SimCode = aliasStream.str() + m_SimCode;
 
     // Build the final vectors of parameter names and variables from model
     m_Vars = findModelVariables(componentClass, multipleRegimes);
