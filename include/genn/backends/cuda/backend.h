--- conflicted
+++ resolved
@@ -316,15 +316,13 @@
 
     int m_RuntimeVersion;
 
-<<<<<<< HEAD
     //! Types that are only supported on device i.e. should never be exposed to user code
     std::unordered_set<std::string> m_DeviceTypes;
-=======
+
     //--------------------------------------------------------------------------
     // Static members
     //--------------------------------------------------------------------------
     static std::vector<PresynapticUpdateStrategy::Base*> s_PresynapticUpdateStrategies;
->>>>>>> 8fd67e15
 };
 }   // CUDA
 }   // CodeGenerator