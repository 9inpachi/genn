--- conflicted
+++ resolved
@@ -77,13 +77,10 @@
     /*! This is ignored for CPU simulations */
     void setInSynVarMode(VarMode mode) { m_InSynVarMode = mode; }
 
-<<<<<<< HEAD
     //! Set variable mode used for sparse connectivity
     /*! This is ignored for CPU simulations */
     void setSparseConnectivityVarMode(VarMode mode){ m_SparseConnectivityVarMode = mode; }
 
-=======
->>>>>>> 0dd74ff9
     //! Set variable mode used for this synapse group's dendritic delay buffers
     /*! This is ignored for CPU simulations */
     void setDendriticDelayVarMode(VarMode mode) { m_DendriticDelayVarMode = mode; }
@@ -123,12 +120,9 @@
     //! Get variable mode used for variables used to combine input from this synapse group
     VarMode getInSynVarMode() const { return m_InSynVarMode; }
 
-<<<<<<< HEAD
     //! Get variable mode used for sparse connectivity
     VarMode getSparseConnectivityVarMode() const{ return m_SparseConnectivityVarMode; }
 
-=======
->>>>>>> 0dd74ff9
     //! Get variable mode used for this synapse group's dendritic delay buffers
     VarMode getDendriticDelayVarMode() const{ return m_DendriticDelayVarMode; }
 
@@ -159,14 +153,11 @@
     const std::vector<NewModels::VarInit> &getPSVarInitialisers() const{ return m_PSVarInitialisers; }
     const std::vector<double> getPSConstInitVals() const;
 
-<<<<<<< HEAD
     const InitSparseConnectivitySnippet::Init &getConnectivityInitialiser() const{ return m_ConnectivityInitialiser; }
-    
-=======
+
     const std::string &getPSModelTargetName() const{ return m_PSModelTargetName; }
     bool isPSModelMerged() const{ return m_PSModelTargetName != getName(); }
 
->>>>>>> 0dd74ff9
     bool isZeroCopyEnabled() const;
     bool isWUVarZeroCopyEnabled(const std::string &var) const{ return (getWUVarMode(var) & VarLocation::ZERO_COPY); }
     bool isPSVarZeroCopyEnabled(const std::string &var) const{ return (getPSVarMode(var) & VarLocation::ZERO_COPY); }
@@ -191,12 +182,6 @@
     // **THINK** do these really belong here - they are very code-generation specific
     std::string getOffsetPre() const;
     std::string getDendriticDelayOffset(const std::string &devPrefix, const std::string &offset = "") const;
-<<<<<<< HEAD
-=======
-
-    //! Does this synapse group require dendritic delay
-    bool isDendriticDelayRequired() const;
->>>>>>> 0dd74ff9
 
     //! Does this synapse group require dendritic delay?
     bool isDendriticDelayRequired() const;
@@ -316,15 +301,13 @@
     //!< Whether indidividual state variables of post synapse should use zero-copied memory
     std::vector<VarMode> m_PSVarMode;
 
-<<<<<<< HEAD
     //!< Initialiser used for creating sparse connectivity
     InitSparseConnectivitySnippet::Init m_ConnectivityInitialiser;
 
     //!< Variable mode used for sparse connectivity
     VarMode m_SparseConnectivityVarMode;
-=======
+
     //! Name of the synapse group in which postsynaptic model is located
     /*! This may not be the name of this group if it has been merged*/
     std::string m_PSModelTargetName;
->>>>>>> 0dd74ff9
 };