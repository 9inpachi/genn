#pragma once

// Standard includes
#include <map>
#include <set>
#include <string>
#include <vector>

// GeNN includes
#include "neuronGroup.h"
#include "newPostsynapticModels.h"
#include "newWeightUpdateModels.h"
#include "synapseMatrixType.h"

//------------------------------------------------------------------------
// SynapseGroup
//------------------------------------------------------------------------
class SynapseGroup
{
public:
    SynapseGroup(const std::string name, SynapseMatrixType matrixType, unsigned int delaySteps,
<<<<<<< HEAD
                 const WeightUpdateModels::Base *wu, const std::vector<double> &wuParams, const std::vector<double> &wuInitVals,
                 const PostsynapticModels::Base *ps, const std::vector<double> &psParams, const std::vector<double> &psInitVals,
                 NeuronGroup *srcNeuronGroup, NeuronGroup *trgNeuronGroup) :
        m_PaddedKernelIDRange(0, 0), m_Name(name), m_SpanType(SpanType::POSTSYNAPTIC), m_DelaySteps(delaySteps), m_MaxConnections(trgNeuronGroup->getNumNeurons()), m_MatrixType(matrixType),
        m_SrcNeuronGroup(srcNeuronGroup), m_TrgNeuronGroup(trgNeuronGroup),
        m_TrueSpikeRequired(false), m_SpikeEventRequired(false), m_EventThresholdReTestRequired(false),
        m_WUModel(wu), m_WUParams(wuParams), m_WUInitVals(wuInitVals), m_PSModel(ps), m_PSParams(psParams), m_PSInitVals(psInitVals)
    {
    }
=======
                 const WeightUpdateModels::Base *wu, const std::vector<double> &wuParams, const std::vector<NewModels::VarInit> &wuVarInitialisers,
                 const PostsynapticModels::Base *ps, const std::vector<double> &psParams, const std::vector<NewModels::VarInit> &psVarInitialisers,
                 NeuronGroup *srcNeuronGroup, NeuronGroup *trgNeuronGroup);
    SynapseGroup(const SynapseGroup&) = delete;
    SynapseGroup() = delete;
>>>>>>> 51f2f76e

    //------------------------------------------------------------------------
    // Enumerations
    //------------------------------------------------------------------------
    enum class SpanType
    {
        POSTSYNAPTIC,
        PRESYNAPTIC
    };

    //------------------------------------------------------------------------
    // Public methods
    //------------------------------------------------------------------------
    NeuronGroup *getSrcNeuronGroup(){ return m_SrcNeuronGroup; }
    NeuronGroup *getTrgNeuronGroup(){ return m_TrgNeuronGroup; }

    void setTrueSpikeRequired(bool req){ m_TrueSpikeRequired = req; }
    void setSpikeEventRequired(bool req){ m_SpikeEventRequired = req; }
    void setEventThresholdReTestRequired(bool req){ m_EventThresholdReTestRequired = req; }

    //!< Function to enable the use of zero-copied memory for a particular weight update model state variable:
    //!< May improve IO performance at the expense of kernel performance
    void setWUVarZeroCopyEnabled(const std::string &varName, bool enabled)
    {
        setWUVarMode(varName, enabled ? VarMode::LOC_ZERO_COPY_INIT_HOST : VarMode::LOC_HOST_DEVICE_INIT_HOST);
    }

    //!< Function to enable the use zero-copied memory for a particular postsynaptic model state variable
    //!< May improve IO performance at the expense of kernel performance
<<<<<<< HEAD
    void setPSVarZeroCopyEnabled(const std::string &varName, bool enabled);
=======
    void setPSVarZeroCopyEnabled(const std::string &varName, bool enabled)
    {
        setPSVarMode(varName, enabled ? VarMode::LOC_ZERO_COPY_INIT_HOST : VarMode::LOC_HOST_DEVICE_INIT_HOST);
    }

    void setWUVarMode(const std::string &varName, VarMode mode);
    void setPSVarMode(const std::string &varName, VarMode mode);

    void setClusterIndex(int hostID, int deviceID){ m_HostID = hostID; m_DeviceID = deviceID; }
>>>>>>> 51f2f76e

    //!< Set variable mode used for variables used to combine input from this synapse group
    void setInSynVarMode(VarMode mode) { m_InSynVarMode = mode; }

    void setMaxConnections(unsigned int maxConnections);
    void setSpanType(SpanType spanType);

    void initDerivedParams(double dt);
    void calcKernelSizes(unsigned int blockSize, unsigned int &paddedKernelIDStart);

    //------------------------------------------------------------------------
    // Public const methods
    //------------------------------------------------------------------------
    std::pair<unsigned int, unsigned int> getPaddedKernelIDRange() const{ return m_PaddedKernelIDRange; }

    const std::string &getName() const{ return m_Name; }

    SpanType getSpanType() const{ return m_SpanType; }
    unsigned int getDelaySteps() const{ return m_DelaySteps; }
    unsigned int getMaxConnections() const{ return m_MaxConnections; }
    SynapseMatrixType getMatrixType() const{ return m_MatrixType; }

    //!< Get variable mode used for variables used to combine input from this synapse group
    VarMode getInSynVarMode() const { return m_InSynVarMode; }

    unsigned int getPaddedDynKernelSize(unsigned int blockSize) const;
    unsigned int getPaddedPostLearnKernelSize(unsigned int blockSize) const;

    const NeuronGroup *getSrcNeuronGroup() const{ return m_SrcNeuronGroup; }
    const NeuronGroup *getTrgNeuronGroup() const{ return m_TrgNeuronGroup; }

    int getClusterHostID() const{ return m_TrgNeuronGroup->getClusterHostID(); }
    int getClusterDeviceID() const{ return m_TrgNeuronGroup->getClusterDeviceID(); }

    bool isTrueSpikeRequired() const{ return m_TrueSpikeRequired; }
    bool isSpikeEventRequired() const{ return m_SpikeEventRequired; }
    bool isEventThresholdReTestRequired() const{ return m_EventThresholdReTestRequired; }

    const WeightUpdateModels::Base *getWUModel() const{ return m_WUModel; }

    const std::vector<double> &getWUParams() const{ return m_WUParams; }
    const std::vector<double> &getWUDerivedParams() const{ return m_WUDerivedParams; }
    const std::vector<NewModels::VarInit> &getWUVarInitialisers() const{ return m_WUVarInitialisers; }
    const std::vector<double> getWUConstInitVals() const;

    const PostsynapticModels::Base *getPSModel() const{ return m_PSModel; }

    const std::vector<double> &getPSParams() const{ return m_PSParams; }
    const std::vector<double> &getPSDerivedParams() const{ return m_PSDerivedParams; }
    const std::vector<NewModels::VarInit> &getPSVarInitialisers() const{ return m_PSVarInitialisers; }
    const std::vector<double> getPSConstInitVals() const;

    bool isZeroCopyEnabled() const;
    bool isWUVarZeroCopyEnabled(const std::string &var) const{ return (getWUVarMode(var) & VarLocation::ZERO_COPY); }
    bool isPSVarZeroCopyEnabled(const std::string &var) const{ return (getPSVarMode(var) & VarLocation::ZERO_COPY); }

    VarMode getWUVarMode(const std::string &var) const;
    VarMode getWUVarMode(size_t index) const{ return m_WUVarMode[index]; }
    VarMode getPSVarMode(const std::string &var) const;
    VarMode getPSVarMode(size_t index) const{ return m_PSVarMode[index]; }

    //!< Is this synapse group too large to use shared memory for combining postsynaptic output
    // **THINK** this is very cuda-specific
    bool isPSAtomicAddRequired(unsigned int blockSize) const;

    void addExtraGlobalNeuronParams(std::map<string, string> &kernelParameters) const;
    void addExtraGlobalSynapseParams(std::map<string, string> &kernelParameters) const;
    void addExtraGlobalPostLearnParams(std::map<string, string> &kernelParameters) const;
    void addExtraGlobalSynapseDynamicsParams(std::map<string, string> &kernelParameters) const;

    // **THINK** do these really belong here - they are very code-generation specific
    std::string getOffsetPre() const;
    std::string getOffsetPost(const std::string &devPrefix) const;

    //!< Does this synapse group require an RNG for it's postsynaptic init code
    bool isPSInitRNGRequired(VarInit varInitMode) const;

    //!< Does this synapse group require an RNG for it's weight update init code
    bool isWUInitRNGRequired(VarInit varInitMode) const;

    //!< Is device var init code required for any variables in this synapse group's postsynaptic model
    bool isPSDeviceVarInitRequired() const;

    //!< Is device var init code required for any variables in this synapse group's weight update model
    bool isWUDeviceVarInitRequired() const;

    //! Can this synapse group run on the CPU? If we are running in CPU_ONLY mode this is always true,
    //! but some GPU functionality will prevent models being run on both CPU and GPU.
    bool canRunOnCPU() const;

private:
    //------------------------------------------------------------------------
    // Private methods
    //------------------------------------------------------------------------
    void addExtraGlobalSimParams(const std::string &prefix, const std::string &suffix, const NewModels::Base::StringPairVec &extraGlobalParameters,
                                 std::map<std::string, std::string> &kernelParameters) const;
    void addExtraGlobalPostLearnParams(const std::string &prefix, const std::string &suffix, const NewModels::Base::StringPairVec &extraGlobalParameters,
                                       std::map<std::string, std::string> &kernelParameters) const;
    void addExtraGlobalSynapseDynamicsParams(const std::string &prefix, const std::string &suffix, const NewModels::Base::StringPairVec &extraGlobalParameters,
                                             std::map<std::string, std::string> &kernelParameters) const;

    //------------------------------------------------------------------------
    // Members
    //------------------------------------------------------------------------
    //!< Range of indices of this synapse group in synapse kernel
    std::pair<unsigned int, unsigned int> m_PaddedKernelIDRange;

    //!< Name of the synapse group
    std::string m_Name;

    //!< Execution order of synapses in the kernel. It determines whether synapses are executed in parallel for every postsynaptic neuron, or for every presynaptic neuron.
    SpanType m_SpanType;

    //!< Global synaptic conductance delay for the group (in time steps)
    unsigned int m_DelaySteps;

    //!< Padded summed maximum number of connections for a neuron in the neuron groups
    unsigned int m_MaxConnections;

    //!< Connectivity type of synapses
    SynapseMatrixType m_MatrixType;

    //!< Pointer to presynaptic neuron group
    NeuronGroup *m_SrcNeuronGroup;

    //!< Pointer to postsynaptic neuron group
    NeuronGroup *m_TrgNeuronGroup;

    //!< Defines if synapse update is done after detection of real spikes (only one point after threshold)
    bool m_TrueSpikeRequired;

    //!< Defines if synapse update is done after detection of spike events (every point above threshold)
    bool m_SpikeEventRequired;

    //!< Defines whether the Evnt Threshold needs to be retested in the synapse kernel due to multiple non-identical events in the pre-synaptic neuron population
    bool m_EventThresholdReTestRequired;

    //!< Variable mode used for variables used to combine input from this synapse group
    VarMode m_InSynVarMode;

    //!< Weight update model type
    const WeightUpdateModels::Base *m_WUModel;

    //!< Parameters of weight update model
    std::vector<double> m_WUParams;

    //!< Derived parameters for weight update model
    std::vector<double> m_WUDerivedParams;

    //!< Initialisers for weight update model variables
    std::vector<NewModels::VarInit> m_WUVarInitialisers;

    //!< Post synapse update model type
    const PostsynapticModels::Base *m_PSModel;

    //!< Parameters of post synapse model
    std::vector<double> m_PSParams;

    //!< Derived parameters for post synapse model
    std::vector<double> m_PSDerivedParams;

    //!< Initialisers for post synapse model variables
    std::vector<NewModels::VarInit> m_PSVarInitialisers;

    //!< Whether indidividual state variables of weight update model should use zero-copied memory
    std::vector<VarMode> m_WUVarMode;

    //!< Whether indidividual state variables of post synapse should use zero-copied memory
<<<<<<< HEAD
    std::set<string> m_PSVarZeroCopyEnabled;
=======
    std::vector<VarMode> m_PSVarMode;

    //!< The ID of the cluster node which the synapse group is computed on
    int m_HostID;

    //!< The ID of the CUDA device which the synapse group is comnputed on
    int m_DeviceID;
>>>>>>> 51f2f76e
};<|MERGE_RESOLUTION|>--- conflicted
+++ resolved
@@ -19,23 +19,11 @@
 {
 public:
     SynapseGroup(const std::string name, SynapseMatrixType matrixType, unsigned int delaySteps,
-<<<<<<< HEAD
-                 const WeightUpdateModels::Base *wu, const std::vector<double> &wuParams, const std::vector<double> &wuInitVals,
-                 const PostsynapticModels::Base *ps, const std::vector<double> &psParams, const std::vector<double> &psInitVals,
-                 NeuronGroup *srcNeuronGroup, NeuronGroup *trgNeuronGroup) :
-        m_PaddedKernelIDRange(0, 0), m_Name(name), m_SpanType(SpanType::POSTSYNAPTIC), m_DelaySteps(delaySteps), m_MaxConnections(trgNeuronGroup->getNumNeurons()), m_MatrixType(matrixType),
-        m_SrcNeuronGroup(srcNeuronGroup), m_TrgNeuronGroup(trgNeuronGroup),
-        m_TrueSpikeRequired(false), m_SpikeEventRequired(false), m_EventThresholdReTestRequired(false),
-        m_WUModel(wu), m_WUParams(wuParams), m_WUInitVals(wuInitVals), m_PSModel(ps), m_PSParams(psParams), m_PSInitVals(psInitVals)
-    {
-    }
-=======
                  const WeightUpdateModels::Base *wu, const std::vector<double> &wuParams, const std::vector<NewModels::VarInit> &wuVarInitialisers,
                  const PostsynapticModels::Base *ps, const std::vector<double> &psParams, const std::vector<NewModels::VarInit> &psVarInitialisers,
                  NeuronGroup *srcNeuronGroup, NeuronGroup *trgNeuronGroup);
     SynapseGroup(const SynapseGroup&) = delete;
     SynapseGroup() = delete;
->>>>>>> 51f2f76e
 
     //------------------------------------------------------------------------
     // Enumerations
@@ -65,9 +53,6 @@
 
     //!< Function to enable the use zero-copied memory for a particular postsynaptic model state variable
     //!< May improve IO performance at the expense of kernel performance
-<<<<<<< HEAD
-    void setPSVarZeroCopyEnabled(const std::string &varName, bool enabled);
-=======
     void setPSVarZeroCopyEnabled(const std::string &varName, bool enabled)
     {
         setPSVarMode(varName, enabled ? VarMode::LOC_ZERO_COPY_INIT_HOST : VarMode::LOC_HOST_DEVICE_INIT_HOST);
@@ -75,9 +60,6 @@
 
     void setWUVarMode(const std::string &varName, VarMode mode);
     void setPSVarMode(const std::string &varName, VarMode mode);
-
-    void setClusterIndex(int hostID, int deviceID){ m_HostID = hostID; m_DeviceID = deviceID; }
->>>>>>> 51f2f76e
 
     //!< Set variable mode used for variables used to combine input from this synapse group
     void setInSynVarMode(VarMode mode) { m_InSynVarMode = mode; }
@@ -244,17 +226,4 @@
 
     //!< Whether indidividual state variables of weight update model should use zero-copied memory
     std::vector<VarMode> m_WUVarMode;
-
-    //!< Whether indidividual state variables of post synapse should use zero-copied memory
-<<<<<<< HEAD
-    std::set<string> m_PSVarZeroCopyEnabled;
-=======
-    std::vector<VarMode> m_PSVarMode;
-
-    //!< The ID of the cluster node which the synapse group is computed on
-    int m_HostID;
-
-    //!< The ID of the CUDA device which the synapse group is comnputed on
-    int m_DeviceID;
->>>>>>> 51f2f76e
 };