--- conflicted
+++ resolved
@@ -106,19 +106,11 @@
     unsigned int trg, //!< the number of the target neuron population
     unsigned int nt_pre, //!< the neuron type of the pre-synaptic neuron
     unsigned int nt_post, //!< the neuron type of the post-synaptic neuron
-<<<<<<< HEAD
-    string offsetPre, //!< delay slot offset expression for pre-synaptic vars
-    string offsetPost, //!< delay slot offset expression for post-synaptic vars
-    string preIdx, //!< index of the pre-synaptic neuron to be accessed for _pre variables; differs for different Span)
-    string postIdx, //!< index of the post-synaptic neuron to be accessed for _post variables; differs for different Span)
-    string devPrefix //!< device prefix, "dd_" for GPU, nothing for CPU
-=======
     const string &offsetPre, //!< delay slot offset expression for pre-synaptic vars
     const string &offsetPost, //!< delay slot offset expression for post-synaptic vars
     const string &preIdx, //!< index of the pre-synaptic neuron to be accessed for _pre variables; differs for different Span)
     const string &postIdx, //!< index of the post-synaptic neuron to be accessed for _post variables; differs for different Span)
     const string &devPrefix //!< device prefix, "dd_" for GPU, nothing for CPU
->>>>>>> 0601ce3b
                                            );
 
 #endif // STRINGUTILS_H