--- conflicted
+++ resolved
@@ -48,13 +48,8 @@
  */
 //--------------------------------------------------------------------------
 
-<<<<<<< HEAD
-void generate_model_runner(NNmodel &model,  //!< Model description
-                           string path      //!< Path where the generated code will be deposited
-=======
 void generate_model_runner(const NNmodel &model,  //!< Model description
                            const string &path      //!< Path where the generated code will be deposited
->>>>>>> 0601ce3b
                            )
 {
 #ifdef _WIN32
@@ -98,11 +93,7 @@
 
 #ifndef CPU_ONLY
 void chooseDevice(NNmodel &model, //!< the nn model we are generating code for
-<<<<<<< HEAD
-                  string path     //!< path the generated code will be deposited
-=======
                   const string &path     //!< path the generated code will be deposited
->>>>>>> 0601ce3b
     )
 {
     const int krnlNo = 4;
@@ -226,11 +217,7 @@
             CHECK_CU_ERRORS(cuCtxSetCurrent(cuContext));
 
             string nvccFlags = "-cubin -x cu -arch sm_";
-<<<<<<< HEAD
-            nvccFlags += tS(deviceProp[theDevice].major) + tS(deviceProp[theDevice].minor);
-=======
             nvccFlags += to_string(deviceProp[theDevice].major) + to_string(deviceProp[theDevice].minor);
->>>>>>> 0601ce3b
             nvccFlags += " " + GENN_PREFERENCES::userNvccFlags;
             if (GENN_PREFERENCES::optimizeCode) nvccFlags += " -O3 -use_fast_math";
             if (GENN_PREFERENCES::debugCode) nvccFlags += " -O0 -g -G";
@@ -240,21 +227,13 @@
             nvccFlags += " -I\"%GENN_PATH%\\lib\\include\"";
             string runnerPath = path + "\\" + model.name + "_CODE\\runner.cc";
             string cubinPath = path + "\\runner.cubin";
-<<<<<<< HEAD
-            string nvccCommand = "\"\"" + tS(NVCC) + "\" " + nvccFlags;
-=======
             string nvccCommand = "\"\"" NVCC "\" " + nvccFlags;
->>>>>>> 0601ce3b
             nvccCommand += " -o \"" + cubinPath + "\" \"" + runnerPath + "\"\"";
 #else
             nvccFlags += " -I\"$GENN_PATH/lib/include\"";
             string runnerPath = path + "/" + model.name + "_CODE/runner.cc";
             string cubinPath = path + "/runner.cubin";
-<<<<<<< HEAD
-            string nvccCommand = "\"" + tS(NVCC) + "\" " + nvccFlags;
-=======
             string nvccCommand = "\"" NVCC "\" " + nvccFlags;
->>>>>>> 0601ce3b
             nvccCommand += " -o \"" + cubinPath + "\" \"" + runnerPath + "\"";
 #endif
 
