/*--------------------------------------------------------------------------
  Author: Thomas Nowotny
  
  Institute: Center for Computational Neuroscience and Robotics
  University of Sussex
  Falmer, Brighton BN1 9QJ, UK 
  
  email to:  T.Nowotny@sussex.ac.uk
  
  initial version: 2010-02-07
  
  --------------------------------------------------------------------------*/

//--------------------------------------------------------------------------
/*! \file generateCPU.cc 

  \brief Functions for generating code that will run the neuron and synapse simulations on the CPU. Part of the code generation section.

*/
//--------------------------------------------------------------------------

#include "generateCPU.h"
#include "global.h"
#include "utils.h"
#include "codeGenUtils.h"
#include "standardGeneratedSections.h"
#include "standardSubstitutions.h"
#include "codeStream.h"

#include <algorithm>
#include <typeinfo>

//-------------------------------------------------------------------------
// Anonymous namespace
//-------------------------------------------------------------------------
namespace
{
//-------------------------------------------------------------------------
/*!
  \brief Function for generating the CUDA synapse kernel code that handles presynaptic
  spikes or spike type events
*/
//-------------------------------------------------------------------------
void generate_process_presynaptic_events_code_CPU(
    CodeStream &os, //!< output stream for code
    const string &sgName,
    const SynapseGroup &sg,
    const string &postfix, //!< whether to generate code for true spikes or spike type events
    const string &ftype)
{
    bool evnt = postfix == "Evnt";
    int UIntSz = sizeof(unsigned int) * 8;
    int logUIntSz = (int) (logf((float) UIntSz) / logf(2.0f) + 1e-5f);

    if ((evnt && sg.isSpikeEventRequired()) || (!evnt && sg.isTrueSpikeRequired())) {
        const auto *wu = sg.getWUModel();
        const bool sparse = sg.getMatrixType() & SynapseMatrixConnectivity::SPARSE;

        // Detect spike events or spikes and do the update
        os << "// process presynaptic events: " << (evnt ? "Spike type events" : "True Spikes") << std::endl;
        if (sg.getSrcNeuronGroup()->isDelayRequired()) {
            os << "for (int i = 0; i < glbSpkCnt" << postfix << sg.getSrcNeuronGroup()->getName() << "[delaySlot]; i++)" << CodeStream::OB(201);
        }
        else {
            os << "for (int i = 0; i < glbSpkCnt" << postfix << sg.getSrcNeuronGroup()->getName() << "[0]; i++)" << CodeStream::OB(201);
        }

        os << "ipre = glbSpk" << postfix << sg.getSrcNeuronGroup()->getName() << "[" << sg.getOffsetPre() << "i];" << std::endl;

        if (sparse) { // SPARSE
            os << "npost = C" << sgName << ".indInG[ipre + 1] - C" << sgName << ".indInG[ipre];" << std::endl;
            os << "for (int j = 0; j < npost; j++)" << CodeStream::OB(202);
            os << "ipost = C" << sgName << ".ind[C" << sgName << ".indInG[ipre] + j];" << std::endl;
        }
        else { // DENSE
            os << "for (ipost = 0; ipost < " << sg.getTrgNeuronGroup()->getNumNeurons() << "; ipost++)" << CodeStream::OB(202);
        }

        if (sg.getMatrixType() & SynapseMatrixConnectivity::BITMASK) {
            os << "unsigned int gid = (ipre * " << sg.getTrgNeuronGroup()->getNumNeurons() << " + ipost);" << std::endl;
        }

        if (!wu->getSimSupportCode().empty()) {
            os << " using namespace " << sgName << "_weightupdate_simCode;" << std::endl;
        }

        // Create iteration context to iterate over the variables; derived and extra global parameters
        DerivedParamNameIterCtx wuDerivedParams(wu->getDerivedParams());
        ExtraGlobalParamNameIterCtx wuExtraGlobalParams(wu->getExtraGlobalParams());
        VarNameIterCtx wuVars(wu->getVars());

        if (evnt) {
            os << "if ";
            if (sg.getMatrixType() & SynapseMatrixConnectivity::BITMASK) {
                os << "((B(gp" << sgName << "[gid >> " << logUIntSz << "], gid & " << UIntSz - 1 << ")) && ";
            }

            // code substitutions ----
            string eCode = wu->getEventThresholdConditionCode();
            substitute(eCode, "$(id)", "n");
            substitute(eCode, "$(t)", "t");
            StandardSubstitutions::weightUpdateThresholdCondition(eCode, sg,
                                                                  wuDerivedParams, wuExtraGlobalParams,
                                                                  "ipre", "ipost", "",
                                                                  cpuFunctions, ftype);

           // end code substitutions ----
            os << "(" << eCode << ")";

            if (sg.getMatrixType() & SynapseMatrixConnectivity::BITMASK) {
                os << ")";
            }
            os << CodeStream::OB(2041);
        }
        else if (sg.getMatrixType() & SynapseMatrixConnectivity::BITMASK) {
            os << "if (B(gp" << sgName << "[gid >> " << logUIntSz << "], gid & " << UIntSz - 1 << "))" << CodeStream::OB(2041);
        }

        // Code substitutions ----------------------------------------------------------------------------------
        string wCode = evnt ? wu->getEventCode() : wu->getSimCode();
        substitute(wCode, "$(updatelinsyn)", "$(inSyn) += $(addtoinSyn)");
        substitute(wCode, "$(t)", "t");
        if (sparse) { // SPARSE
            if (sg.getMatrixType() & SynapseMatrixWeight::INDIVIDUAL) {
                name_substitutions(wCode, "", wuVars.nameBegin, wuVars.nameEnd,
                                   sgName + "[C" + sgName + ".indInG[ipre] + j]");
            }

        }
        else { // DENSE
            if (sg.getMatrixType() & SynapseMatrixWeight::INDIVIDUAL) {
                name_substitutions(wCode, "", wuVars.nameBegin, wuVars.nameEnd,
                                    sgName + "[ipre * " + to_string(sg.getTrgNeuronGroup()->getNumNeurons()) + " + ipost]");
            }

        }
        substitute(wCode, "$(inSyn)", "inSyn" + sgName + "[ipost]");

        StandardSubstitutions::weightUpdateSim(wCode, sg,
                                               wuVars, wuDerivedParams, wuExtraGlobalParams,
                                               "ipre", "ipost", "", cpuFunctions, ftype);
        // end Code substitutions -------------------------------------------------------------------------
        os << wCode << std::endl;

        if (evnt) {
            os << CodeStream::CB(2041); // end if (eCode)
        }
        else if (sg.getMatrixType() & SynapseMatrixConnectivity::BITMASK) {
            os << CodeStream::CB(2041); // end if (B(gp" << sgName << "[gid >> " << logUIntSz << "], gid
        }
        os << CodeStream::CB(202);
        os << CodeStream::CB(201);
    }
}
}   // Anonymous namespace

//--------------------------------------------------------------------------
/*!
  \brief Function that generates the code of the function the will simulate all neurons on the CPU.
*/
//--------------------------------------------------------------------------

void genNeuronFunction(const NNmodel &model, //!< Model description
                       const string &path) //!< Path for code generation
{
    // Open a file output stream for writing synapse function
    ofstream fs;
    string name = path + "/" + model.getName() + "_CODE/neuronFnct.cc";
    fs.open(name.c_str());

    // Attach this to a code stream
    CodeStream os(fs);

    // write header content
    writeHeader(os);
    os << std::endl;

    // compiler/include control (include once)
    os << "#ifndef _" << model.getName() << "_neuronFnct_cc" << std::endl;
    os << "#define _" << model.getName() << "_neuronFnct_cc" << std::endl;
    os << std::endl;

    // write doxygen comment
    os << "//-------------------------------------------------------------------------" << std::endl;
    os << "/*! \\file neuronFnct.cc" << std::endl << std::endl;
    os << "\\brief File generated from GeNN for the model " << model.getName();
    os << " containing the the equivalent of neuron kernel function for the CPU-only version." << std::endl;
    os << "*/" << std::endl;
    os << "//-------------------------------------------------------------------------" << std::endl << std::endl;

    os << "// include the support codes provided by the user for neuron or synaptic models" << std::endl;
    os << "#include \"support_code.h\"" << std::endl << std::endl;

    // function header
    os << "void calcNeuronsCPU(" << model.getPrecision() << " t)" << std::endl;
    os << CodeStream::OB(51);

    // function code
    for(const auto &n : model.getNeuronGroups()) {
        os << "// neuron group " << n.first << std::endl;
        os << CodeStream::OB(55);

        // increment spike queue pointer and reset spike count
        StandardGeneratedSections::neuronOutputInit(os, n.second, "");

        if (n.second.isVarQueueRequired() && n.second.isDelayRequired()) {
            os << "unsigned int delaySlot = (spkQuePtr" << n.first;
            os << " + " << (n.second.getNumDelaySlots() - 1);
            os << ") % " << n.second.getNumDelaySlots() << ";" << std::endl;
        }
        os << std::endl;

        os << "for (int n = 0; n < " <<  n.second.getNumNeurons() << "; n++)" << CodeStream::OB(10);

        // Get neuron model associated with this group
        auto nm = n.second.getNeuronModel();

        // Create iteration context to iterate over the variables; derived and extra global parameters
        VarNameIterCtx nmVars(nm->getVars());
        DerivedParamNameIterCtx nmDerivedParams(nm->getDerivedParams());
        ExtraGlobalParamNameIterCtx nmExtraGlobalParams(nm->getExtraGlobalParams());

        // Generate code to copy neuron state into local variable
        StandardGeneratedSections::neuronLocalVarInit(os, n.second, nmVars, "", "n");

        if ((nm->getSimCode().find("$(sT)") != string::npos)
            || (nm->getThresholdConditionCode().find("$(sT)") != string::npos)
            || (nm->getResetCode().find("$(sT)") != string::npos)) { // load sT into local variable
            os << model.getPrecision() << " lsT= sT" <<  n.first << "[";
            if (n.second.isDelayRequired()) {
                os << "(delaySlot * " << n.second.getNumNeurons() << ") + ";
            }
            os << "n];" << std::endl;
        }
        os << std::endl;

        if (n.second.getInSyn().size() > 0 || (nm->getSimCode().find("Isyn") != string::npos)) {
            os << model.getPrecision() << " Isyn = 0;" << std::endl;
        }

        // Initialise any additional input variables supported by neuron model
        for(const auto &a : nm->getAdditionalInputVars()) {
            os << a.second.first << " " << a.first << " = " << a.second.second << ";" << std::endl;
        }

        for(const auto *sg : n.second.getInSyn()) {
            const auto *psm = sg->getPSModel();

            if (sg->getMatrixType() & SynapseMatrixWeight::INDIVIDUAL) {
                for(const auto &v : psm->getVars()) {
                    os << v.second << " lps" << v.first << sg->getName();
                    os << " = " <<  v.first << sg->getName() << "[n];" << std::endl;
                }
            }

            // Apply substitutions to current converter code
            string psCode = psm->getApplyInputCode();
            substitute(psCode, "$(id)", "n");
            substitute(psCode, "$(inSyn)", "inSyn" + sg->getName() + "[n]");
            StandardSubstitutions::postSynapseApplyInput(psCode, sg, n.second,
<<<<<<< HEAD
                nmVars, nmDerivedParams, nmExtraGlobalParams, model.getPrecision());
=======
                nmVars, nmDerivedParams, nmExtraGlobalParams, cpuFunctions, model.getPrecision(), "rng");
>>>>>>> 73f7e192

            if (!psm->getSupportCode().empty()) {
                os << CodeStream::OB(29) << " using namespace " << sg->getName() << "_postsyn;" << std::endl;
            }
            os << psCode << std::endl;
            if (!psm->getSupportCode().empty()) {
                os << CodeStream::CB(29) << " // namespace bracket closed" << std::endl;
            }
        }

        if (!nm->getSupportCode().empty()) {
            os << " using namespace " << n.first << "_neuron;" << std::endl;
        }

        string thCode = nm->getThresholdConditionCode();
        if (thCode.empty()) { // no condition provided
            cerr << "Warning: No thresholdConditionCode for neuron type " << typeid(*nm).name() << " used for population \"" << n.first << "\" was provided. There will be no spikes detected in this population!" << endl;
        }
        else {
            os << "// test whether spike condition was fulfilled previously" << std::endl;
            substitute(thCode, "$(id)", "n");
            StandardSubstitutions::neuronThresholdCondition(thCode, n.second,
                                                            nmVars, nmDerivedParams, nmExtraGlobalParams,
                                                            cpuFunctions, model.getPrecision(), "rng");
            if (GENN_PREFERENCES::autoRefractory) {
                os << "bool oldSpike= (" << thCode << ");" << std::endl;
            }
        }

        os << "// calculate membrane potential" << std::endl;
        string sCode = nm->getSimCode();
        substitute(sCode, "$(id)", "n");
        StandardSubstitutions::neuronSim(sCode, n.second,
                                         nmVars, nmDerivedParams, nmExtraGlobalParams,
                                         cpuFunctions, model.getPrecision(), "rng");
        if (nm->isPoisson()) {
            substitute(sCode, "lrate", "rates" + n.first + "[n + offset" + n.first + "]");
        }
        os << sCode << std::endl;

        string queueOffset = n.second.getQueueOffset("");

        // look for spike type events first.
        if (n.second.isSpikeEventRequired()) {
            // Generate spike event test
            StandardGeneratedSections::neuronSpikeEventTest(os, n.second,
                                                            nmVars, nmExtraGlobalParams, "n",
                                                            cpuFunctions, model.getPrecision(), "rng");

            os << "// register a spike-like event" << std::endl;
            os << "if (spikeLikeEvent)" << CodeStream::OB(30);
            os << "glbSpkEvnt" << n.first << "[" << queueOffset << "glbSpkCntEvnt" << n.first;
            if (n.second.isDelayRequired()) { // WITH DELAY
                os << "[spkQuePtr" << n.first << "]++] = n;" << std::endl;
            }
            else { // NO DELAY
                os << "[0]++] = n;" << std::endl;
            }
            os << CodeStream::CB(30);
        }

        // test for true spikes if condition is provided
        if (!thCode.empty()) {
            os << "// test for and register a true spike" << std::endl;
            if (GENN_PREFERENCES::autoRefractory) {
              os << "if ((" << thCode << ") && !(oldSpike))" << CodeStream::OB(40);
            }
            else{
              os << "if (" << thCode << ") " << CodeStream::OB(40);
            }

            string queueOffsetTrueSpk = n.second.isTrueSpikeRequired() ? queueOffset : "";
            os << "glbSpk" << n.first << "[" << queueOffsetTrueSpk << "glbSpkCnt" << n.first;
            if (n.second.isDelayRequired() && n.second.isTrueSpikeRequired()) { // WITH DELAY
                os << "[spkQuePtr" << n.first << "]++] = n;" << std::endl;
            }
            else { // NO DELAY
                os << "[0]++] = n;" << std::endl;
            }
            if (n.second.isSpikeTimeRequired()) {
                os << "sT" << n.first << "[" << queueOffset << "n] = t;" << std::endl;
            }

            // add after-spike reset if provided
            if (!nm->getResetCode().empty()) {
                string rCode = nm->getResetCode();
                substitute(rCode, "$(id)", "n");
                StandardSubstitutions::neuronReset(rCode, n.second,
                                                   nmVars, nmDerivedParams, nmExtraGlobalParams,
                                                   cpuFunctions, model.getPrecision(), "rng");
                os << "// spike reset code" << std::endl;
                os << rCode << std::endl;
            }
            os << CodeStream::CB(40);
        }

        // store the defined parts of the neuron state into the global state variables V etc
        StandardGeneratedSections::neuronLocalVarWrite(os, n.second, nmVars, "", "n");

         for(const auto *sg : n.second.getInSyn()) {
            const auto *psm = sg->getPSModel();

            string pdCode = psm->getDecayCode();
            substitute(pdCode, "$(id)", "n");
            substitute(pdCode, "$(inSyn)", "inSyn" + sg->getName() + "[n]");
            StandardSubstitutions::postSynapseDecay(pdCode, sg, n.second,
                                                    nmVars, nmDerivedParams, nmExtraGlobalParams,
                                                    cpuFunctions, model.getPrecision(), "rng");
            os << "// the post-synaptic dynamics" << std::endl;
            if (!psm->getSupportCode().empty()) {
                os << CodeStream::OB(29) << " using namespace " << sg->getName() << "_postsyn;" << std::endl;
            }
            os << pdCode << std::endl;
            if (!psm->getSupportCode().empty()) {
                os << CodeStream::CB(29) << " // namespace bracket closed" << endl;
            }
            for (const auto &v : psm->getVars()) {
                os << v.first << sg->getName() << "[n]" << " = lps" << v.first << sg->getName() << ";" << std::endl;
            }
        }
        os << CodeStream::CB(10);
        os << CodeStream::CB(55);
        os << std::endl;
    }
    os << CodeStream::CB(51) << std::endl;
    os << "#endif" << std::endl;
    fs.close();
} 

//--------------------------------------------------------------------------
/*!
  \brief Function that generates code that will simulate all synapses of the model on the CPU.
*/
//--------------------------------------------------------------------------

void genSynapseFunction(const NNmodel &model, //!< Model description
                        const string &path) //!< Path for code generation
{
    // Open a file output stream for writing synapse function
    ofstream fs;
    string name = path + "/" + model.getName() + "_CODE/synapseFnct.cc";
    fs.open(name.c_str());

    // Attach this to a code stream
    CodeStream os(fs);

    // write header content
    writeHeader(os);
    os << std::endl;

    // compiler/include control (include once)
    os << "#ifndef _" << model.getName() << "_synapseFnct_cc" << std::endl;
    os << "#define _" << model.getName() << "_synapseFnct_cc" << std::endl;
    os << std::endl;

    // write doxygen comment
    os << "//-------------------------------------------------------------------------" << std::endl;
    os << "/*! \\file synapseFnct.cc" << std::endl << std::endl;
    os << "\\brief File generated from GeNN for the model " << model.getName() << " containing the equivalent of the synapse kernel and learning kernel functions for the CPU only version." << std::endl;
    os << "*/" << std::endl;
    os << "//-------------------------------------------------------------------------" << std::endl << std::endl;

    if (!model.getSynapseDynamicsGroups().empty()) {
        // synapse dynamics function
        os << "void calcSynapseDynamicsCPU(" << model.getPrecision() << " t)" << std::endl;
        os << CodeStream::OB(1000);

        os << model.getPrecision() << " addtoinSyn;" << std::endl;
        os << std::endl;

        os << "// execute internal synapse dynamics if any" << std::endl;

        for(const auto &s : model.getSynapseDynamicsGroups())
        {
            const SynapseGroup *sg = model.findSynapseGroup(s.first);
            const auto *wu = sg->getWUModel();

            // there is some internal synapse dynamics
            if (!wu->getSynapseDynamicsCode().empty()) {

                os << "// synapse group " << s.first << std::endl;
                os << CodeStream::OB(1005);

                if (sg->getSrcNeuronGroup()->isDelayRequired()) {
                    os << "unsigned int delaySlot = (spkQuePtr" << sg->getSrcNeuronGroup()->getName();
                    os << " + " << (sg->getSrcNeuronGroup()->getNumDelaySlots() - sg->getDelaySteps());
                    os << ") % " << sg->getSrcNeuronGroup()->getNumDelaySlots() << ";" << std::endl;
                }

                if (!wu->getSynapseDynamicsSuppportCode().empty()) {
                    os << "using namespace " << s.first << "_weightupdate_synapseDynamics;" << std::endl;
                }

                // Create iteration context to iterate over the variables and derived parameters
                DerivedParamNameIterCtx wuDerivedParams(wu->getDerivedParams());
                ExtraGlobalParamNameIterCtx wuExtraGlobalParams(wu->getExtraGlobalParams());
                VarNameIterCtx wuVars(wu->getVars());

                string SDcode= wu->getSynapseDynamicsCode();
                substitute(SDcode, "$(t)", "t");
                substitute(SDcode, "$(updatelinsyn)", "$(inSyn) += $(addtoinSyn)");

                if (sg->getMatrixType() & SynapseMatrixConnectivity::SPARSE) { // SPARSE
                    os << "for (int n= 0; n < C" << s.first << ".connN; n++)" << CodeStream::OB(24) << std::endl;
                    if (sg->getMatrixType() & SynapseMatrixWeight::INDIVIDUAL) {
                        // name substitute synapse var names in synapseDynamics code
                        name_substitutions(SDcode, "", wuVars.nameBegin, wuVars.nameEnd, s.first + "[n]");
                    }

                    const std::string postIdx = "C" + s.first + ".ind[n]";
                    substitute(SDcode, "$(inSyn)", "inSyn" + s.first + "[" + postIdx + "]");

                    StandardSubstitutions::weightUpdateDynamics(SDcode, sg, wuVars, wuDerivedParams, wuExtraGlobalParams,
                                                                "C" + s.first + ".preInd[n]", postIdx, "",
                                                                cpuFunctions, model.getPrecision());
                    os << SDcode << std::endl;
                    os << CodeStream::CB(24);
                }
                else { // DENSE
                    os << "for (int i = 0; i < " <<  sg->getSrcNeuronGroup()->getNumNeurons() << "; i++)" << CodeStream::OB(25);
                    os << "for (int j = 0; j < " <<  sg->getTrgNeuronGroup()->getNumNeurons() << "; j++)" << CodeStream::OB(26);
                    os << "// loop through all synapses" << endl;
                    // substitute initial values as constants for synapse var names in synapseDynamics code
                    if (sg->getMatrixType() & SynapseMatrixWeight::INDIVIDUAL) {
                        name_substitutions(SDcode, "", wuVars.nameBegin, wuVars.nameEnd,
                                        s.first + "[i*" + to_string(sg->getTrgNeuronGroup()->getNumNeurons()) + "+j]");
                    }

                    substitute(SDcode, "$(inSyn)", "inSyn" + s.first + "[j]");

                    StandardSubstitutions::weightUpdateDynamics(SDcode, sg, wuVars, wuDerivedParams, wuExtraGlobalParams,
                                                                "i","j", "", cpuFunctions, model.getPrecision());
                    os << SDcode << std::endl;
                    os << CodeStream::CB(26);
                    os << CodeStream::CB(25);
                }
                os << CodeStream::CB(1005);
            }
        }
        os << CodeStream::CB(1000);
    }

    // synapse function header
    os << "void calcSynapsesCPU(" << model.getPrecision() << " t)" << std::endl;

    // synapse function code
    os << CodeStream::OB(1001);

    os << "unsigned int ipost;" << std::endl;
    os << "unsigned int ipre;" << std::endl;
    for(const auto &s : model.getSynapseGroups()) {
        if (s.second.getMatrixType() & SynapseMatrixConnectivity::SPARSE) {
            os << "unsigned int npost;" << std::endl;
            break;
        }
    }
    os << model.getPrecision() << " addtoinSyn;" << std::endl;
    os << std::endl;

    for(const auto &s : model.getSynapseGroups()) {
        os << "// synapse group " << s.first << std::endl;
        os << CodeStream::OB(1006);

        if (s.second.getSrcNeuronGroup()->isDelayRequired()) {
            os << "unsigned int delaySlot = (spkQuePtr" << s.second.getSrcNeuronGroup()->getName();
            os << " + " << (s.second.getSrcNeuronGroup()->getNumDelaySlots() - s.second.getDelaySteps());
            os << ") % " << s.second.getSrcNeuronGroup()->getNumDelaySlots() << ";" << std::endl;
        }

        // generate the code for processing spike-like events
        if (s.second.isSpikeEventRequired()) {
            generate_process_presynaptic_events_code_CPU(os, s.first, s.second, "Evnt", model.getPrecision());
        }

        // generate the code for processing true spike events
        if (s.second.isTrueSpikeRequired()) {
            generate_process_presynaptic_events_code_CPU(os, s.first, s.second, "", model.getPrecision());
        }

        os << CodeStream::CB(1006);
        os << std::endl;
    }
    os << CodeStream::CB(1001);
    os << std::endl;


    //////////////////////////////////////////////////////////////
    // function for learning synapses, post-synaptic spikes

    if (!model.getSynapsePostLearnGroups().empty()) {

        os << "void learnSynapsesPostHost(" << model.getPrecision() << " t)" << std::endl;
        os << CodeStream::OB(811);

        os << "unsigned int ipost;" << std::endl;
        os << "unsigned int ipre;" << std::endl;
        os << "unsigned int lSpk;" << std::endl;

        // If any synapse groups have sparse connectivity
        if(any_of(begin(model.getSynapseGroups()), end(model.getSynapseGroups()),
            [](const NNmodel::SynapseGroupValueType &s)
            {
                return (s.second.getMatrixType() & SynapseMatrixConnectivity::SPARSE);

            }))
        {
            os << "unsigned int npre;" << std::endl;
        }
        os << std::endl;

        for(const auto &s : model.getSynapsePostLearnGroups())
        {
            const SynapseGroup *sg = model.findSynapseGroup(s.first);
            const auto *wu = sg->getWUModel();
            const bool sparse = sg->getMatrixType() & SynapseMatrixConnectivity::SPARSE;

            // Create iteration context to iterate over the variables; derived and extra global parameters
            DerivedParamNameIterCtx wuDerivedParams(wu->getDerivedParams());
            ExtraGlobalParamNameIterCtx wuExtraGlobalParams(wu->getExtraGlobalParams());
            VarNameIterCtx wuVars(wu->getVars());

// NOTE: WE DO NOT USE THE AXONAL DELAY FOR BACKWARDS PROPAGATION - WE CAN TALK ABOUT BACKWARDS DELAYS IF WE WANT THEM

            os << "// synapse group " << s.first << std::endl;
            os << CodeStream::OB(950);

            if (sg->getSrcNeuronGroup()->isDelayRequired()) {
                os << "unsigned int delaySlot = (spkQuePtr" << sg->getSrcNeuronGroup()->getName();
                os << " + " << (sg->getSrcNeuronGroup()->getNumDelaySlots() - sg->getDelaySteps());
                os << ") % " << sg->getSrcNeuronGroup()->getNumDelaySlots() << ";" << std::endl;
            }

            if (!wu->getLearnPostSupportCode().empty()) {
                os << "using namespace " << s.first << "_weightupdate_simLearnPost;" << std::endl;
            }

            if (sg->getTrgNeuronGroup()->isDelayRequired() && sg->getTrgNeuronGroup()->isTrueSpikeRequired()) {
                os << "for (ipost = 0; ipost < glbSpkCnt" << sg->getTrgNeuronGroup()->getName() << "[spkQuePtr" << sg->getTrgNeuronGroup()->getName() << "]; ipost++)" << CodeStream::OB(910);
            }
            else {
                os << "for (ipost = 0; ipost < glbSpkCnt" << sg->getTrgNeuronGroup()->getName() << "[0]; ipost++)" << CodeStream::OB(910);
            }

            string offsetTrueSpkPost = sg->getTrgNeuronGroup()->isTrueSpikeRequired() ? sg->getOffsetPost("") : "";
            os << "lSpk = glbSpk" << sg->getTrgNeuronGroup()->getName() << "[" << offsetTrueSpkPost << "ipost];" << std::endl;

            if (sparse) { // SPARSE
                // TODO: THIS NEEDS CHECKING AND FUNCTIONAL C.POST* ARRAYS
                os << "npre = C" << s.first << ".revIndInG[lSpk + 1] - C" << s.first << ".revIndInG[lSpk];" << std::endl;
                os << "for (int l = 0; l < npre; l++)" << CodeStream::OB(121);
                os << "ipre = C" << s.first << ".revIndInG[lSpk] + l;" << std::endl;
            }
            else { // DENSE
                os << "for (ipre = 0; ipre < " << sg->getSrcNeuronGroup()->getNumNeurons() << "; ipre++)" << CodeStream::OB(121);
            }

            string code = wu->getLearnPostCode();
            substitute(code, "$(t)", "t");
            // Code substitutions ----------------------------------------------------------------------------------
            if (sparse) { // SPARSE
                name_substitutions(code, "", wuVars.nameBegin, wuVars.nameEnd,
                                   s.first + "[C" + s.first + ".remap[ipre]]");
            }
            else { // DENSE
                name_substitutions(code, "", wuVars.nameBegin, wuVars.nameEnd,
                                   s.first + "[lSpk + " + to_string(sg->getTrgNeuronGroup()->getNumNeurons()) + " * ipre]");
            }
            StandardSubstitutions::weightUpdatePostLearn(code, sg,
                                                         wuDerivedParams, wuExtraGlobalParams,
                                                         sparse ?  "C" + s.first + ".revInd[ipre]" : "ipre",
                                                         "lSpk", "", cpuFunctions, model.getPrecision());
            // end Code substitutions -------------------------------------------------------------------------
            os << code << std::endl;

            os << CodeStream::CB(121);
            os << CodeStream::CB(910);
            os << CodeStream::CB(950);
        }
        os << CodeStream::CB(811);
    }
    os << std::endl;


    os << "#endif" << std::endl;
    fs.close();

//  cout << "exiting genSynapseFunction" << endl;
}<|MERGE_RESOLUTION|>--- conflicted
+++ resolved
@@ -258,11 +258,7 @@
             substitute(psCode, "$(id)", "n");
             substitute(psCode, "$(inSyn)", "inSyn" + sg->getName() + "[n]");
             StandardSubstitutions::postSynapseApplyInput(psCode, sg, n.second,
-<<<<<<< HEAD
-                nmVars, nmDerivedParams, nmExtraGlobalParams, model.getPrecision());
-=======
                 nmVars, nmDerivedParams, nmExtraGlobalParams, cpuFunctions, model.getPrecision(), "rng");
->>>>>>> 73f7e192
 
             if (!psm->getSupportCode().empty()) {
                 os << CodeStream::OB(29) << " using namespace " << sg->getName() << "_postsyn;" << std::endl;
