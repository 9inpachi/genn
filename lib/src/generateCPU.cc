--- conflicted
+++ resolved
@@ -307,40 +307,9 @@
                         }
                     }
 
-<<<<<<< HEAD
-                    if (n.second.isInjected()) {
-                        os << "// add injected current from sources" << std::endl;
-                        os << "scalar Iinj = 0;" << std::endl;
-                        const auto scs = n.second.getCurrentSources();
-                        for (const auto *sc : scs)
-                        {
-                            const auto* scm = sc->getCurrentSourceModel();
-                            VarNameIterCtx scVars(scm->getVars());
-                            DerivedParamNameIterCtx scDerivedParams(scm->getDerivedParams());
-                            ExtraGlobalParamNameIterCtx scExtraGlobalParams(scm->getExtraGlobalParams());
-                            os << "// current source " << sc->getName() << std::endl;
-                            if (!scm->getTimeConditionCode().empty())
-                            {
-                                string tcCode = scm->getTimeConditionCode();
-                                StandardSubstitutions::currentSourceTimeCondition(tcCode, sc,
-                                                    scDerivedParams, scExtraGlobalParams);
-                                os << "if (" << tcCode << ")" << std::endl <<"{" << std::endl;
-                            }
-                            if (!scm->getInjectionCode().empty()){
-                                string iCode = scm->getInjectionCode();
-                                StandardSubstitutions::currentSourceInjection(iCode, sc,
-                                                    scVars, scDerivedParams, scExtraGlobalParams,
-                                                    cpuFunctions, model.getPrecision(), "rng");
-                                os << "    Iinj += " << iCode << ";" << std::endl;
-                            }
-                            if (!scm->getTimeConditionCode().empty()) os << "}" << std::endl;
-                        }
-                    }
-=======
                     // check for current sources and insert code if necessary
                     StandardGeneratedSections::neuronCurrentInjection(os, n.second,
                                "", "n", cpuFunctions, model.getPrecision(), "rng");
->>>>>>> 3b9fa24f
 
                     os << "// calculate membrane potential" << std::endl;
                     string sCode = nm->getSimCode();
