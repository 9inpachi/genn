/*--------------------------------------------------------------------------
  Author: Thomas Nowotny
  
  Institute: Center for Computational Neuroscience and Robotics
  University of Sussex
  Falmer, Brighton BN1 9QJ, UK 
  
  email to:  T.Nowotny@sussex.ac.uk
  
  initial version: 2010-02-07
  
  --------------------------------------------------------------------------*/

//--------------------------------------------------------------------------
/*! \file generateCPU.cc 

  \brief Functions for generating code that will run the neuron and synapse simulations on the CPU. Part of the code generation section.

*/
//--------------------------------------------------------------------------

#include <string>
#include "CodeHelper.cc"
//--------------------------------------------------------------------------
/*!
  \brief Function that generates the code of the function the will simulate all neurons on the CPU.

*/
//--------------------------------------------------------------------------

void genNeuronFunction(NNmodel &model, //!< Model description 
		       string &path, //!< output stream for code
		       ostream &mos //!< output stream for messages
    )
{
    string name, s, localID;
    unsigned int nt;
    ofstream os;

    name = path + toString("/") + model.name + toString("_CODE/neuronFnct.cc");
    os.open(name.c_str());
    // write header content
    writeHeader(os);
    os << ENDL;
    // compiler/include control (include once)
    os << "#ifndef _" << model.name << "_neuronFnct_cc" << ENDL;
    os << "#define _" << model.name << "_neuronFnct_cc" << ENDL;
    os << ENDL;

    // write doxygen comment
    os << "//-------------------------------------------------------------------------" << ENDL;
    os << "/*! \\file neuronFnct.cc" << ENDL << ENDL;
    os << "\\brief File generated from GeNN for the model " << model.name;
    os << " containing the the equivalent of neuron kernel function for the CPU-only version." << ENDL;
    os << "*/" << ENDL;
    os << "//-------------------------------------------------------------------------" << ENDL << ENDL;
    // header
    os << "void calcNeuronsCPU(";
    for (int i = 0; i < model.neuronGrpN; i++) {
	if (model.neuronType[i] == POISSONNEURON) {
	    // Note: Poisson neurons only used as input neurons; they do not 
	    // receive any inputs
	    os << "unsigned int *rates" << model.neuronName[i] << ", // poisson ";
	    os << "\"rates\" of grp " << model.neuronName[i] << ENDL;
	    os << "unsigned int offset" << model.neuronName[i] << ", // poisson ";
	    os << "\"rates\" offset of grp " << model.neuronName[i] << ENDL;
	}
	if (model.receivesInputCurrent[i] >= 2) {
	    os << model.ftype << " *inputI" << model.neuronName[i] << ", // input current of grp " << model.neuronName[i] << ENDL;
	}
    }
    os << model.ftype << " t)" << ENDL;
    os << OB(51);
    for (int i = 0; i < model.neuronGrpN; i++) {
	nt = model.neuronType[i];
	os << "glbscnt" << model.neuronName[i] << " = 0;" << ENDL;
	if (model.neuronDelaySlots[i] == 1) {
	    os << "glbSpkEvntCnt" << model.neuronName[i] << " = 0;" << ENDL;
	}
	else {
	    os << "spkEvntQuePtr" << model.neuronName[i] << " = (spkEvntQuePtr" << model.neuronName[i] << " + 1) % ";
	    os << model.neuronDelaySlots[i] << ";" << ENDL;
	    os << "glbSpkEvntCnt" << model.neuronName[i] << "[spkEvntQuePtr" << model.neuronName[i] << "] = 0;" << ENDL;
	}
	os << "for (int n = 0; n < " <<  model.neuronN[i] << "; n++)" << OB(10);
	for (int k = 0; k < nModels[nt].varNames.size(); k++) {
	    os << nModels[nt].varTypes[k] << " l" << nModels[nt].varNames[k] << " = ";
	    os << nModels[nt].varNames[k] << model.neuronName[i] << "[";
	    if ((nModels[nt].varNames[k] == "V") && (model.neuronDelaySlots[i] != 1)) {
		os << "(((spkEvntQuePtr" << model.neuronName[i] << " + " << (model.neuronDelaySlots[i] - 1) << ") % ";
		os << model.neuronDelaySlots[i] << ") * " << model.neuronN[i] << ") + ";
	    }
	    os << "n];" << ENDL;
	}

 	if ((model.inSyn[i].size() > 0) || (model.receivesInputCurrent[i] > 0)) {
	    os << model.ftype << " Isyn = 0;" << ENDL;
	}

//untested synapseDynamics
	for (int j = 0; j < model.inSyn[i].size(); j++) {
	    unsigned int synPopID=  model.inSyn[i][j];
	    if (model.synapseType[synPopID] >= MAXSYN) { 
		unsigned int synt= model.synapseType[synPopID]-MAXSYN;
		if (weightUpdateModels[synt].synapseDynamics != tS("")) {
		    weightUpdateModel wu= weightUpdateModels[synt];
		    string code= wu.synapseDynamics;
		    unsigned int srcno= model.neuronN[model.synapseSource[synPopID]]; 
		    if (model.synapseConnType[synPopID] == SPARSE) {
			os << "for (int k= 0; k < gIndInG" <<  model.synapseName[synPopID] << "[" << srcno << "]; k++) " << OB(24) << ENDL;
			os << "// loop over all synapses" << ENDL;
			name_substitutions(code, tS(""), wu.varNames, model.synapseName[synPopID] + tS("[k]"));
			value_substitutions(code, wu.pNames, model.synapsePara[synPopID]);
			value_substitutions(code, wu.dpNames, model.dsp_w[synPopID]);
			os << code << ENDL;
			os << CB(24);
		    }
		    else { // DENSE
			unsigned int srcno= model.neuronN[model.synapseSource[synPopID]]; 
			unsigned int trgno= model.neuronN[model.synapseTarget[synPopID]]; 
			os << "for (int k= 0; k <" <<  srcno*trgno << "; k++) " << OB(25) << ENDL;
			name_substitutions(code, tS(""), wu.varNames, model.synapseName[synPopID] + tS("[k]"));
			value_substitutions(code, wu.pNames, model.synapsePara[synPopID]);
			value_substitutions(code, wu.dpNames, model.dsp_w[synPopID]);
			os << code << ENDL;
			os << CB(25);
		    }
		}
	    }
	}
// end of untested
	
   
	if (model.inSyn[i].size() > 0) {
	    //os << "    Isyn = ";
	    for (int j = 0; j < model.inSyn[i].size(); j++) {
		for (int k = 0, l = postSynModels[model.postSynapseType[model.inSyn[i][j]]].varNames.size(); k < l; k++) {
		    os << postSynModels[model.postSynapseType[model.inSyn[i][j]]].varTypes[k] << " lps" << postSynModels[model.postSynapseType[model.inSyn[i][j]]].varNames[k] << j;
		    os << " =" <<  postSynModels[model.postSynapseType[model.inSyn[i][j]]].varNames[k] << model.synapseName[model.inSyn[i][j]] << "[n];" << ENDL;

		}
		os << "Isyn+= ";
      		string psCode = postSynModels[model.postSynapseType[model.inSyn[i][j]]].postSyntoCurrent;

		substitute(psCode, tS("$(inSyn)"), tS("inSyn") + model.neuronName[i]+ tS(j) +tS("[n]"));
	
		for (int k = 0, l = nModels[nt].varNames.size(); k < l; k++) {
		    substitute(psCode, tS("$(") + nModels[nt].varNames[k] + tS(")"),
			       tS("l") + nModels[nt].varNames[k]);
		}
	
		for (int k = 0, l = nModels[nt].pNames.size(); k < l; k++) {
		    substitute(psCode, tS("$(") + nModels[nt].pNames[k] + tS(")"),
			       tS("l") + nModels[nt].pNames[k]);
		}

		for (int k = 0, l = postSynModels[model.postSynapseType[model.inSyn[i][j]]].pNames.size(); k < l; k++) {
		    substitute(psCode, tS("$(") + postSynModels[model.postSynapseType[model.inSyn[i][j]]].pNames[k] + tS(")"), 
			       tS(model.postSynapsePara[model.inSyn[i][j]][k]));
		}  
 
		for (int k = 0, l = postSynModels[model.postSynapseType[model.inSyn[i][j]]].varNames.size(); k < l; k++) {
		    substitute(psCode, tS("$(") + postSynModels[model.postSynapseType[model.inSyn[i][j]]].varNames[k] + tS(")"), 
			       tS("lps")+tS(postSynModels[model.postSynapseType[model.inSyn[i][j]]].varNames[k])+tS(j));
		}  
	
		for (int k = 0; k < postSynModels[model.postSynapseType[model.inSyn[i][j]]].dpNames.size(); ++k)
		    substitute(psCode, tS("$(") + postSynModels[model.postSynapseType[model.inSyn[i][j]]].dpNames[k] + tS(")"), tS(model.dpsp[model.inSyn[i][j]][k]));
		
		os << psCode;

		/*os << "inSyn" << model.neuronName[i] << j << "[n] * (";
		  os << SAVEP(model.synapsePara[model.inSyn[i][j]][0]) << " - lV)";*/


/*substitute(code, tS("lrate"), 
  tS("rates") + model.neuronName[i] + tS("[n + offset") + model.neuronName[i] + tS("]"));
*/

		/*if (j < model.inSyn[i].size() - 1) {
		  os << " + ";
		  }
		  else {*/
		os << ";" << ENDL;
		//}
	    }
	}
	if (model.receivesInputCurrent[i] == 1) { //receives constant input
	    if (model.synapseGrpN == 0) {
		os << "Isyn= " << model.globalInp[i] << ";" << ENDL;
	    }
	    else {
		os << "Isyn+= " << model.globalInp[i] << ";" << ENDL;
	    }
	}    	
	if (model.receivesInputCurrent[i] >= 2) {
	    if (model.synapseGrpN == 0) {
		os << "Isyn = (" << model.ftype << ") inputI" << model.neuronName[i] << "[n];" << ENDL;
	    }
	    else {
		os << "Isyn += (" << model.ftype << ") inputI" << model.neuronName[i] << "[n];" << ENDL;
	    }
	}
	string thcode= nModels[nt].thresholdConditionCode;
	if (nModels[nt].thresholdConditionCode  == tS("")) { //no condition provided
	    cerr << "Warning: No thresholdConditionCode for neuron type :  " << model.neuronType[i]  << " used for " << model.name[i] << " was provided. There will be no spikes detected in this population!" << ENDL;
	}
	else {
	    for (int k = 0, l = nModels[nt].varNames.size(); k < l; k++) {
		substitute(thcode, tS("$(") + nModels[nt].varNames[k] + tS(")"), tS("l")+ nModels[nt].varNames[k]);
	    }
  
	    substitute(thcode, tS("$(Isyn)"), tS("Isyn"));
	    for (int k = 0, l = nModels[nt].pNames.size(); k < l; k++) {
		substitute(thcode, tS("$(") + nModels[nt].pNames[k] + tS(")"),
			   tS(model.neuronPara[i][k]));
	    }
	    
	    for (int k = 0, l = nModels[nt].dpNames.size(); k < l; k++) {
		substitute(thcode, tS("$(") + nModels[nt].dpNames[k] + tS(")"),
			   tS(model.dnp[i][k]));
	    }
	    os << "bool oldSpike= (" << thcode << ");" << ENDL;  
	}
	os << "// calculate membrane potential" << ENDL;
	string code = nModels[nt].simCode;
	for (int k = 0, l = nModels[nt].varNames.size(); k < l; k++) {
	    substitute(code, tS("$(") + nModels[nt].varNames[k] + tS(")"),
		       tS("l") + nModels[nt].varNames[k]);
	}
	if (nt == POISSONNEURON) {
	    if (DT == 0.5) {
		substitute(code, tS("lrate"), 
			   tS("rates") + model.neuronName[i] + tS("[n + offset") + model.neuronName[i] + tS("]"));
	    }
	    else{
		substitute(code, tS("lrate"), 
			   tS("rates") + model.neuronName[i] + tS("[n + offset") + model.neuronName[i] + tS("]*")+tS(DT/0.5));
	    }
	}
	substitute(code, tS("$(Isyn)"), tS("Isyn"));
	for (int k = 0, l = nModels[nt].pNames.size(); k < l; k++) {
	    substitute(code, tS("$(") + nModels[nt].pNames[k] + tS(")"), 
		       tS(model.neuronPara[i][k]));
	}
	for (int k = 0, l = nModels[nt].dpNames.size(); k < l; k++) {
	    substitute(code, tS("$(") + nModels[nt].dpNames[k] + tS(")"), 
		       tS(model.dnp[i][k]));
	}
	for (int k = 0, l = nModels[nt].extraGlobalNeuronKernelParameters.size(); k < l; k++) {
	    substitute(code, tS("$(") + nModels[nt].extraGlobalNeuronKernelParameters[k] + tS(")"), 
		       nModels[nt].extraGlobalNeuronKernelParameters[k]+model.neuronName[i]);
	}
	os << code << ENDL;

	// look for spike type events first.
	os << "if (lV >= " << model.nSpkEvntThreshold[i] << ")"<< OB(20);
	os << "// register a spike type event " << ENDL;
	os << "glbSpkEvnt" << model.neuronName[i] << "[";
	if (model.neuronDelaySlots[i] != 1) {
	    os << "(spkEvntQuePtr" << model.neuronName[i] << " * " << model.neuronN[i] << ") + ";
	}
	os << "glbSpkEvntCnt" << model.neuronName[i];
	if (model.neuronDelaySlots[i] != 1) {
	    os << "[spkEvntQuePtr" << model.neuronName[i] << "]";
	}
	os << "++] = n;" << ENDL;
	os << CB(20) << ENDL;

	if (thcode != tS("")) {
	    os << "if ((" << thcode << ") && !(oldSpike)) " << OB(30) << ENDL;
	    os << "// register a true spike" << ENDL;
	    os << "glbSpk" << model.neuronName[i] << "[";
	    os << "glbscnt" << model.neuronName[i] << "++] = n;" << ENDL;
	    if (model.neuronNeedSt[i]) {
		os << "sT" << model.neuronName[i] << "[n] = t;" << ENDL;
	    }
	    if (nModels[nt].resetCode != tS("")) {
		code = nModels[nt].resetCode;
		for (int k = 0, l = nModels[nt].varNames.size(); k < l; k++) {
		    substitute(code, tS("$(") + nModels[nt].varNames[k] + tS(")"), 
			       tS("l")+ nModels[nt].varNames[k]);
		}
		substitute(code, tS("$(Isyn)"), tS("Isyn"));
		for (int k = 0, l = nModels[nt].pNames.size(); k < l; k++) {
		    substitute(code, tS("$(") + nModels[nt].pNames[k] + tS(")"), 
			       tS(model.neuronPara[i][k]));
		}
		for (int k = 0, l = nModels[nt].dpNames.size(); k < l; k++) {
		    substitute(code, tS("$(") + nModels[nt].dpNames[k] + tS(")"), 
			       tS(model.dnp[i][k]));
		}
		os << "        // spike reset code" << ENDL;
		os << "        " << code << ENDL;
	    }
	    os << CB(30) << ENDL;
	}
	for (int k = 0, l = nModels[nt].varNames.size(); k < l; k++) {
	    os << nModels[nt].varNames[k] <<  model.neuronName[i] << "[";
	    if ((nModels[nt].varNames[k] == "V") && (model.neuronDelaySlots[i] != 1)) {
		os << "(spkEvntQuePtr" << model.neuronName[i] << " * " << model.neuronN[i] << ") + ";
	    };
	    os << "n] = l" << nModels[nt].varNames[k] << ";" << ENDL;
	}
	for (int j = 0; j < model.inSyn[i].size(); j++) {
	    string psCode = postSynModels[model.postSynapseType[model.inSyn[i][j]]].postSynDecay;

	    substitute(psCode, tS("$(inSyn)"), tS("inSyn") + model.neuronName[i]+ tS(j) +tS("[n]"));
			
	    for (int k = 0, l = postSynModels[model.postSynapseType[model.inSyn[i][j]]].pNames.size(); k < l; k++) {
		substitute(psCode, tS("$(") + postSynModels[model.postSynapseType[model.inSyn[i][j]]].pNames[k] + tS(")"), 
			   tS(model.postSynapsePara[model.inSyn[i][j]][k]));
	    }  
		   
	    for (int k = 0, l = postSynModels[model.postSynapseType[model.inSyn[i][j]]].varNames.size(); k < l; k++) {
		substitute(psCode, tS("$(") + postSynModels[model.postSynapseType[model.inSyn[i][j]]].varNames[k] + tS(")"), 
			   tS("lps")+tS(postSynModels[model.postSynapseType[model.inSyn[i][j]]].varNames[k])+tS(j));
	    } 
  		 
	    for (int k = 0; k < postSynModels[model.postSynapseType[model.inSyn[i][j]]].dpNames.size(); ++k){
		substitute(psCode, tS("$(") + postSynModels[model.postSynapseType[model.inSyn[i][j]]].dpNames[k] + tS(")"), tS(model.dpsp		[model.inSyn[i][j]][k]));
	    }
	
	    for (int k = 0, l = nModels[nt].varNames.size(); k < l; k++) {
    		substitute(psCode, tS("$(") + nModels[nt].varNames[k] + tS(")"),
			   tS("l") + nModels[nt].varNames[k]);
	    }
	
	    for (int k = 0, l = nModels[nt].pNames.size(); k < l; k++) {
    		substitute(psCode, tS("$(") + nModels[nt].pNames[k] + tS(")"),
			   tS("l") + nModels[nt].pNames[k]);
	    }
    
	    os << psCode;
			
	    /*os << "    inSyn"  << model.neuronName[i] << j << "[n] *= ";
	      unsigned int synID = model.inSyn[i][j];
	      os << SAVEP(model.dsp[synID][0]) << ";" << ENDL;*/
      

	    for (int k = 0, l = postSynModels[model.postSynapseType[model.inSyn[i][j]]].varNames.size(); k < l; k++) {
		os << postSynModels[model.postSynapseType[model.inSyn[i][j]]].varNames[k] << model.synapseName[model.inSyn[i][j]] << "[n]" << " = lps" << postSynModels[model.postSynapseType[model.inSyn[i][j]]].varNames[k] << j << ";" << ENDL;
	    }
	}
	os << CB(10) << ENDL;
	os << ENDL;
    }
    os << CB(51) << ENDL << ENDL;
    os << "#endif" << ENDL;
    os.close();
} 


//--------------------------------------------------------------------------
/*!
  \brief Function that generates code that will simulate all synapses of the model on the CPU.

*/
//--------------------------------------------------------------------------

void genSynapseFunction(NNmodel &model, //!< Model description
			string &path, //!< Path for code generation
			ostream &mos //!< output stream for messages
    )
{
    string name, s, localID, theLG, preSpike, preSpikeV;
    ofstream os;

    cerr << "entering genSynapseFunction" << endl;
    name = path + toString("/") + model.name + toString("_CODE/synapseFnct.cc");
    os.open(name.c_str());
    // write header content
    writeHeader(os);
    // compiler/include control (include once)
    os << "#ifndef _" << model.name << "_synapseFnct_cc" << ENDL;
    os << "#define _" << model.name << "_synapseFnct_cc" << ENDL;
    os << ENDL;

    // write doxygen comment
    os << "//-------------------------------------------------------------------------" << ENDL;
    os << "/*! \\file synapseFnct.cc" << ENDL << ENDL;
    os << "\\brief File generated from GeNN for the model " << model.name << " containing the equivalent of the synapse kernel and learning kernel functions for the CPU only version." << ENDL;
    os << "*/" << ENDL;
    os << "//-------------------------------------------------------------------------" << ENDL;

    // Function for calculating synapse input to neurons
    // Function header
    os << "void calcSynapsesCPU(" << model.ftype << " t)" << ENDL;
    os << OB(1001);
    for (int i = 0; i < model.synapseGrpN; i++){
	if (model.synapseType[i] == LEARN1SYNAPSE){ 
	    os << model.ftype << " dt, dg;" << ENDL;
	    break;
	}
    }
    os << "unsigned int ipost, npost";
    if (model.needSynapseDelay) {
	os << ", delaySlot";
    }
    os << ";" << ENDL;
    
    for (int i = 0; i < model.synapseGrpN; i++) {  
	if (model.synapseType[i]>= MAXSYN){
	    os << model.ftype << " addtoinSyn;" << ENDL;  
	    break;
	}
    }


    os << ENDL;
    for (int i = 0; i < model.neuronGrpN; i++) {
	if (model.inSyn[i].size() > 0) { // there is input onto this neuron group
	    for (int j = 0; j < model.inSyn[i].size(); j++) {
		unsigned int synID = model.inSyn[i][j];
		unsigned int src = model.synapseSource[synID];
		unsigned int trg = model.synapseTarget[synID];
	    
		os << "//synapse group " << model.synapseName[synID] << ENDL;
		float Epre = 0;
<<<<<<< HEAD

=======
>>>>>>> 47142ec8
		if (model.synapseType[synID]< MAXSYN) Epre = model.synapsePara[synID][1];
		else{
		    unsigned int synt = model.synapseType[synID]-MAXSYN;
		    for (int k = 0, l = weightUpdateModels[synt].pNames.size(); k < l; k++) {
		   	if (weightUpdateModels[synt].pNames[k] == "Epre") {
			    Epre = model.synapsePara[synID][k];
			    break;
	    		}
	    		if (k==l-1) mos << "!!! WARNING: You did not provide a synapse parameter named Epre. Presynaptic threshold potential is set to 0" << ENDL;
		    }
		}
		float Vslope;
		if (model.synapseType[synID] == NGRADSYNAPSE) {
		    Vslope = model.synapsePara[synID][3];
		}

		unsigned int inSynNo = model.synapseInSynNo[synID];
		if (model.neuronDelaySlots[src] != 1) {
		    os << "delaySlot = (spkEvntQuePtr" << model.neuronName[src] << " + ";
		    os << (int) (model.neuronDelaySlots[src] - model.synapseDelay[synID] + 1);
		    os << ") % " << model.neuronDelaySlots[src] << ";" << ENDL;
		}	

		//set theLG	
		if ((model.synapseGType[synID] == GLOBALG) || (model.synapseGType[synID] == INDIVIDUALID)) {
		    theLG = toString(model.g0[synID]);
		}
  		
  		/*if (model.synapseGType[synID] == INDIVIDUALG){
   		//if sparse, defined below as os << "lg = d_gp" << model.synapseName[synID] << "[d_gp" << model.synapseName[synID] << "_indInG[shSpk[j]] + "<< localID << "];" << ENDL;
   		//else, os << "lg = d_gp" << model.synapseName[synID] << "[shSpkEvnt[j]*" << model.neuronN[trg] << " + " << localID << "];" << ENDL;	 
   		theLG = toString("lg");//!!! check
  		}*/
  		
		if (model.synapseGType[synID] == INDIVIDUALG) {
		    if (model.synapseConnType[synID] == SPARSE) {
			theLG = toString("g") + model.synapseName[synID] + toString(".gp[");
			theLG += toString("g") + model.synapseName[synID] + toString(".gIndInG[glbSpkEvnt");
			theLG += toString(model.neuronName[src]) + toString("[");
			if (model.neuronDelaySlots[src] != 1) {
			    theLG += toString("delaySlot * ") + toString(model.neuronN[src]) + toString(" + ");
			}
			theLG += toString("j]] + l]");
		    }
		    else {
			theLG = toString("gp") + model.synapseName[synID] + toString("[glbSpkEvnt") + model.neuronName[src] + toString("[");
			if (model.neuronDelaySlots[src] != 1) {
			    theLG += toString("delaySlot * ") + toString(model.neuronN[src]) + toString(" + ");
			}
			theLG += toString("j] * ") + toString(model.neuronN[i]) + toString(" + ipost]");
		    }
		}

/*********************/
		//Detect spike events and do the update
		if (model.usesSpikeEvents[synID] == TRUE) {	
		    os << "//spike events" << ENDL;		
/*********************/

		    os << "for (int j = 0; j < glbSpkEvntCnt" << model.neuronName[src];
		    if (model.neuronDelaySlots[src] != 1) {
			os << "[delaySlot]";
		    }
		    os << "; j++) " << OB(201);
		    if (model.synapseConnType[synID] == SPARSE) {
			os << "npost = g" << model.synapseName[synID] << ".gIndInG[glbSpkEvnt" << model.neuronName[src] << "[";
			if (model.neuronDelaySlots[src] != 1) {
			    os << "delaySlot * " << model.neuronN[src] << " + ";
			}
			os << "j] + 1] - g" << model.synapseName[synID] << ".gIndInG[glbSpkEvnt" << model.neuronName[src] << "[";
			if (model.neuronDelaySlots[src] != 1) {
			    os << "delaySlot * " << model.neuronN[src] << " + ";
			}
			os << "j]];" << ENDL;
			os << "for (int l = 0; l < npost; l++)" << OB(202);
			os << "ipost = g" << model.synapseName[synID] << ".gInd[g" << model.synapseName[synID];
			os << ".gIndInG[glbSpkEvnt" << model.neuronName[src] << "[";
			if (model.neuronDelaySlots[src] != 1) {
			    os << "delaySlot * " << model.neuronN[src] << " + ";
			}
			os << "j]] + l];" << ENDL;
			//os << "      cerr << \" src queue dest glbSpkEvntCnt npost: \" << j << \" \" << l << \" \" << ipost;
			//os << \" \" << glbSpkEvntCntPN << \" \" << npost <<  ENDL;" << ENDL;
		    }
		    else {
			os << "for (int n = 0; n < " << model.neuronN[i] << "; n++)" << OB(202);
		    }
		    if (model.synapseGType[synID] == INDIVIDUALID) {
			os << "unsigned int gid = (glbSpkEvnt" << model.neuronName[src] << "[";
			if (model.neuronDelaySlots[src] != 1) {
			    os << "delaySlot * " << model.neuronN[src] << " + ";
			}
			os << "j] * " << model.neuronN[i] << " + n);" << ENDL;
		    }
		    if (model.neuronType[src] != POISSONNEURON) {
			os << "if ";
			if (model.synapseGType[synID] == INDIVIDUALID) {
			    os << "((B(gp" << model.synapseName[synID] << "[gid >> " << logUIntSz << "], gid & "; 
			    os << UIntSz - 1 << ")) && ";
			}
			os << "(V" << model.neuronName[src] << "[";
			if (model.neuronDelaySlots[src] != 1) {
			    os << "(delaySlot * " << model.neuronN[src] << ") + ";
			}
			os << "glbSpkEvnt" << model.neuronName[src] << "[";
			if (model.neuronDelaySlots[src] != 1) {
			    os << "(delaySlot * " << model.neuronN[src] << ") + ";
			}
			os << "j]] > " << Epre << ")";
			if (model.synapseGType[synID] == INDIVIDUALID) {
			    os << ")";
			}
			os << OB(2041);
		    }
		    else {
			if (model.synapseGType[synID] == INDIVIDUALID) {
			    os << "if (B(gp" << model.synapseName[synID] << "[gid >> " << logUIntSz << "], gid & ";
			    os << UIntSz - 1 << "))" << OB(2041);
			}
		    }
/**********/
		    preSpike = toString("glbSpkEvnt")+ model.neuronName[src]+tS("[j]");
		    if (model.neuronType[src] == POISSONNEURON) preSpikeV=toString(model.neuronPara[src][2]);
		    else preSpikeV = tS("V")+model.neuronName[src]+tS("[glbSpkEvnt")+ model.neuronName[src]+tS("[j]]");
/**********/

		    if (model.synapseConnType[synID] != SPARSE) {
			os << "ipost = n;" << ENDL;
		    }

		    /****************/
		    if ((model.synapseType[synID] == NSYNAPSE) || (model.synapseType[synID] == LEARN1SYNAPSE)) {
			os << "inSyn" << model.neuronName[i] << j << "[ipost] += " << theLG << ";" << ENDL;
		    }
		    if (model.synapseType[synID] == NGRADSYNAPSE) {
			os << "inSyn" << model.neuronName[i] << j << "[ipost] += " << theLG << " * tanh((";
			if (model.neuronType[src] == POISSONNEURON) {
			    os << SAVEP(model.neuronPara[src][2]) << " - " << SAVEP(Epre);
			}
			else {
			    os << "V" << model.neuronName[src] << "[";
			    if (model.neuronDelaySlots[src] != 1) {
			  	os << "(delaySlot * " << model.neuronN[src] << ") + ";
			    }
			    os << "glbSpkEvnt" << model.neuronName[src] << "[";
			    if (model.neuronDelaySlots[src] != 1) {
			  	os << "(delaySlot * " << model.neuronN[src] << ") + ";
			    }
			    os << "j]] - " << SAVEP(Epre);
			}
			os << ") / " << SAVEP(Vslope) << ");" << ENDL;
		    }
/*************/
		    if (model.synapseType[synID]>=MAXSYN){ //user defined synapse
			//theLG = toString("shLg[" + localID + "]");
			unsigned int synt = model.synapseType[synID]-MAXSYN;
			string code = weightUpdateModels[synt].simCodeEvnt;
			substitute(code, tS("$(updatelinsyn)"), tS("$(inSyn)+=$(addtoinSyn)")); //!!!! check		   		
			for (int k = 0, l = weightUpdateModels[synt].varNames.size(); k < l; k++) {
			    //os << "linSyn=inSyn" << model.neuronName[trg] << inSynNo << "[ipost];";
				
			    if (model.synapseConnType[synID] == SPARSE){
				substitute(code, tS("$(") + weightUpdateModels[synt].varNames[k] + tS(")"), weightUpdateModels[synt].varNames[k]+model.synapseName[synID]+ tS("[gp")+ model.synapseName[synID] + tS("_indInG[glbSpkEvnt[j]] + ipost]"));
			    }
			    else{
				substitute(code, tS("$(") + weightUpdateModels[synt].varNames[k] + tS(")"), weightUpdateModels[synt].varNames[k]+model.synapseName[synID]+tS("[glbSpkEvnt[j]") + tS("*") + tS(model.neuronN[trg]) + tS("+ ipost ]"));
			    }
			}
			string tempInSyn =tS("inSyn")+  model.neuronName[trg] + tS(inSynNo) + tS("[ipost]");
			substitute(code, tS("$(inSyn)"), tempInSyn);
			
			for (int k = 0, l = weightUpdateModels[synt].pNames.size(); k < l; k++) {
			    substitute(code, tS("$(") + weightUpdateModels[synt].pNames[k] + tS(")"), tS(model.synapsePara[synID][k]));
			}
			for (int k = 0, l = weightUpdateModels[synt].dpNames.size(); k < l; k++) {
			    substitute(code, tS("$(") + weightUpdateModels[synt].dpNames[k] + tS(")"), tS(model.dsp[synID][k]));
			}
			substitute(code, tS("$(G)"), theLG);
			substitute(code, tS("$(addtoinSyn)"), tS("addtoinSyn"));
			substitute(code, tS("$(preSpike)"), preSpike);
			substitute(code, tS("$(preSpikeV)"), preSpikeV);
			string sTpost = tS("sT")+ model.neuronName[trg] + tS("[ipost]");
			string sTpre = tS("sT")+ model.neuronName[src] + tS("[ipost]");
			substitute(code, tS("$(sTpost)"),sTpost);
			substitute(code, tS("$(sTpre)"),sTpre);
		    		
			for (int k = 0, l = weightUpdateModels[synt].extraGlobalSynapseKernelParameters.size(); k < l; k++) {
			    substitute(code, tS("$(") + weightUpdateModels[synt].extraGlobalSynapseKernelParameters[k] + tS(")"), weightUpdateModels[synt].extraGlobalSynapseKernelParameters[k]+model.synapseName[synID]);
			}
			os << code;
			//os << "inSyn" << model.neuronName[trg] << inSynNo << "[ipost]+=linSyn;" << ENDL;
		    }

		    if ((model.neuronType[src] != POISSONNEURON) ||
			(model.synapseGType[synID] == INDIVIDUALID)) {
			os << CB(2041) << ENDL;
		    }
	
	
		    os << CB(202);
		    os << CB(201);
		}
/*************/
		//Detect true spikes and do the update
		if (model.usesTrueSpikes[synID] == 1) {
		    os << "//true spikes" << ENDL;
		    os << "for (int j = 0; j < glbscnt" << model.neuronName[src];
		    if (model.neuronDelaySlots[src] != 1) {
			os << "[delaySlot]";
		    }
		    os << "; j++) " << OB(2011);
	
		    preSpike = toString("glbSpk[j]");
		    if (model.neuronType[src] == POISSONNEURON) preSpikeV= tS(model.neuronPara[src][2]);
		    else preSpikeV = tS("V")+model.neuronName[src]+tS("[glbSpk")+ model.neuronName[src]+tS("[j]]"); 	        

		    if (model.synapseConnType[synID] == SPARSE) {
			os << "npost = g" << model.synapseName[synID] << ".gIndInG[glbSpk" << model.neuronName[src] << "[";
			if (model.neuronDelaySlots[src] != 1) {
			    os << "delaySlot * " << model.neuronN[src] << " + ";
			}
			os << "j] + 1] - g" << model.synapseName[synID] << ".gIndInG[glbSpk" << model.neuronName[src] << "[";
			if (model.neuronDelaySlots[src] != 1) {
			    os << "delaySlot * " << model.neuronN[src] << " + ";
			}
			os << "j]];" << ENDL;
			os << "for (int l = 0; l < npost; l++)" << OB(2021);
			os << "ipost = g" << model.synapseName[synID] << ".gInd[g" << model.synapseName[synID];
			os << ".gIndInG[glbSpk" << model.neuronName[src] << "[";
			if (model.neuronDelaySlots[src] != 1) {
			    os << "delaySlot * " << model.neuronN[src] << " + ";
			}
			os << "j]] + l];" << ENDL;
		    }
		    else {
			os << "for (int n = 0; n < " << model.neuronN[i] << "; n++)" << OB(2021);
		    }

		    if (model.synapseGType[synID] == INDIVIDUALID) {
			os << "unsigned int gid = (glbSpk" << model.neuronName[src] << "[";
			if (model.neuronDelaySlots[src] != 1) {
			    os << "delaySlot * " << model.neuronN[src] << " + ";
			}
			os << "j] * " << model.neuronN[i] << " + n);" << ENDL;
		    }
		    if (model.neuronType[src] != POISSONNEURON) {
			os << "if ";
			if (model.synapseGType[synID] == INDIVIDUALID) {
			    os << "((B(gp" << model.synapseName[synID] << "[gid >> " << logUIntSz << "], gid & "; 
			    os << UIntSz - 1 << ")) && ";
			}
			os << "(V" << model.neuronName[src] << "[";
			if (model.neuronDelaySlots[src] != 1) {
			    os << "(delaySlot * " << model.neuronN[src] << ") + ";
			}
			os << "glbSpk" << model.neuronName[src] << "[";
			if (model.neuronDelaySlots[src] != 1) {
			    os << "(delaySlot * " << model.neuronN[src] << ") + ";
			}
			os << "j]] > " << Epre << ")";
			if (model.synapseGType[synID] == INDIVIDUALID) {
			    os << ")";
			}
			os << OB(2041);
		    }
		    else {
			if (model.synapseGType[synID] == INDIVIDUALID) {
			    os << "if (B(gp" << model.synapseName[synID] << "[gid >> " << logUIntSz << "], gid & ";
			    os << UIntSz - 1 << "))" << OB(2041);
			}
		    }
/**********/
		    preSpike = toString("glbSpk")+ model.neuronName[src]+tS("[j]");
		    if (model.neuronType[src] == POISSONNEURON) preSpikeV=toString(model.neuronPara[src][2]);
		    else preSpikeV = toString("V")+model.neuronName[src]+toString("[glbSpk")+ model.neuronName[src]+tS("[j]]");
/**********/


		    if (model.synapseConnType[synID] != SPARSE) {
			os << "ipost = n;" << ENDL;
		    }    

		    if (model.synapseGType[synID] == INDIVIDUALG) {
			if (model.synapseConnType[synID] == SPARSE) {
			    theLG = toString("g") + model.synapseName[synID] + toString(".gp[");
			    theLG += toString("g") + model.synapseName[synID] + toString(".gIndInG[glbSpk");
			    theLG += toString(model.neuronName[src]) + toString("[");
			    if (model.neuronDelaySlots[src] != 1) {
			  	theLG += toString("delaySlot * ") + toString(model.neuronN[src]) + toString(" + ");
			    }
			    theLG += toString("j]] + l]");
			}
			else {
			    theLG = toString("gp") + model.synapseName[synID] + toString("[glbSpk") + model.neuronName[src] + toString("[");
			    if (model.neuronDelaySlots[src] != 1) {
				theLG += toString("delaySlot * ") + toString(model.neuronN[src]) + toString(" + ");
			    }
			    theLG += toString("j] * ") + toString(model.neuronN[i]) + toString(" + ipost]");
			}
		    }
		    if ((model.synapseGType[synID] == GLOBALG) || (model.synapseGType[synID] == INDIVIDUALID)) {
			theLG = toString(model.g0[synID]);
		    }

		    /****************/
		    if ((model.synapseType[synID] == NSYNAPSE) || (model.synapseType[synID] == LEARN1SYNAPSE)) {
			os << "inSyn" << model.neuronName[i] << j << "[ipost] += " << theLG << ";" << ENDL;
		    }
		    if (model.synapseType[synID] == NGRADSYNAPSE) {
			os << "inSyn" << model.neuronName[i] << j << "[ipost] += " << theLG << " * tanh((";
			if (model.neuronType[src] == POISSONNEURON) {
			    os << SAVEP(model.neuronPara[src][2]) << " - " << SAVEP(Epre);
			}
			else {
			    os << "V" << model.neuronName[src] << "[";
			    if (model.neuronDelaySlots[src] != 1) {
			  	os << "(delaySlot * " << model.neuronN[src] << ") + ";
			    }
			    os << "glbSpk" << model.neuronName[src] << "[";
			    if (model.neuronDelaySlots[src] != 1) {
			  	os << "(delaySlot * " << model.neuronN[src] << ") + ";
			    }
			    os << "j]] - " << SAVEP(Epre);
			}
			os << ") / " << SAVEP(Vslope) << ");" << ENDL;
		    }
/*************/
		    if (model.synapseType[synID] == LEARN1SYNAPSE) {
			// simply assume INDIVIDUALG for now
			os << "dt = sT" << model.neuronName[i] << "[ipost] - t - ";
			os << SAVEP(model.synapsePara[synID][11]) << ";" << ENDL;
			os << "if (dt > " << model.dsp[synID][1] << ")" << OB(711);
			os << "dg = -" << SAVEP(model.dsp[synID][5]) << ";" << ENDL;
			os << CB(711);
			os << "else if (dt > 0.0)"<< OB(721);
			os << "dg = " << SAVEP(model.dsp[synID][3]) << " * dt + ";
			os << SAVEP(model.dsp[synID][6]) << ";" << ENDL;
			os << CB(721);
			os << "else if (dt > " << model.dsp[synID][2] << ")"<< OB(731);
			os << "dg = " << SAVEP(model.dsp[synID][4]) << " * dt + ";
			os << SAVEP(model.dsp[synID][6]) << ";" << ENDL;
			os << CB(731);
			os << "else " << OB(741);
			os << "dg = -" << SAVEP(model.dsp[synID][7]) << ";" << ENDL;
			os << CB(741);
			os << "grawp" << model.synapseName[synID] << "[glbSpk" << model.neuronName[src] << "[";
			if (model.neuronDelaySlots[src] != 1) {
			    os << "delaySlot * " << model.neuronN[src] << " + ";
			}
			os << "j] * " << model.neuronN[i] << " + ipost] += dg;" << ENDL;
			if (model.synapseConnType[synID] == SPARSE) {
			    os << "g" << model.synapseName[synID] << ".gp[glbSpk" << model.neuronName[src] << "[";
			}
			else {
			    os << "gp" << model.synapseName[synID] << "[glbSpk" << model.neuronName[src] << "[";
			}
			if (model.neuronDelaySlots[src] != 1) {
			    os << "delaySlot * " << model.neuronN[src] << " + ";
			}
			os << "j] * " << model.neuronN[i] << " + n] += dg;" << ENDL;
			os << "gp" << model.synapseName[synID] << "[glbSpk" << model.neuronName[src] << "[";
			if (model.neuronDelaySlots[src] != 1) {
			    os << "delaySlot * " << model.neuronN[src] << " + ";
			}
			os << "j] * " << model.neuronN[i] << " + n] = ";
			os << "gFunc" << model.synapseName[synID] << "(grawp" << model.synapseName[synID];
			os << "[glbSpk" << model.neuronName[src] << "[";
			if (model.neuronDelaySlots[src] != 1) {
			    os << "delaySlot * " << model.neuronN[src] << " + ";
			}
			os << "j] * " << model.neuronN[i] << " + n]);" << ENDL; 
		    }
		    if (model.synapseType[synID]>=MAXSYN){ //user defined synapse
			//theLG = toString("shLg[" + localID + "]");
			unsigned int synt = model.synapseType[synID]-MAXSYN;
			string code = weightUpdateModels[synt].simCode;
			substitute(code, tS("$(updatelinsyn)"), tS("$(inSyn)+=$(addtoinSyn)"));
			for (int k = 0, l = weightUpdateModels[synt].varNames.size(); k < l; k++) {
			    // os << "linSyn=d_inSyn" << model.neuronName[trg] << inSynNo << "[ipost];";
				
			    if (model.synapseConnType[synID] == SPARSE){
				substitute(code, tS("$(") + weightUpdateModels[synt].varNames[k] + tS(")"), weightUpdateModels[synt].varNames[k]+model.synapseName[synID]+ tS("[gp")+ model.synapseName[synID] + tS("_indInG[glbSpk")+ model.neuronName[src] +tS("[j]] + ipost]"));
			    }
			    else{
				substitute(code, tS("$(") + weightUpdateModels[synt].varNames[k] + tS(")"), weightUpdateModels[synt].varNames[k]+model.synapseName[synID]+tS("[glbSpk")+ model.neuronName[src]+("[j]") + tS("*") + tS(model.neuronN[trg]) + tS("+ipost ]"));
			    }

			}
		 	
			string tempInSyn =tS("inSyn")+  model.neuronName[trg] + tS(inSynNo) + tS("[ipost]");
			substitute(code, tS("$(inSyn)"), tempInSyn);
			
			for (int k = 0, l = weightUpdateModels[synt].pNames.size(); k < l; k++) {
			    substitute(code, tS("$(") + weightUpdateModels[synt].pNames[k] + tS(")"), tS(model.synapsePara[synID][k]));
			}
			for (int k = 0, l = weightUpdateModels[synt].dpNames.size(); k < l; k++) {
			    substitute(code, tS("$(") + weightUpdateModels[synt].dpNames[k] + tS(")"), tS(model.dsp[synID][k]));
			}
			substitute(code, tS("$(G)"), theLG);
			substitute(code, tS("$(addtoinSyn)"), tS("addtoinSyn"));
			substitute(code, tS("$(preSpike)"), preSpike);
			substitute(code, tS("$(preSpikeV)"), preSpikeV);
			string sTpost = tS("sT")+ model.neuronName[trg] + tS("[ipost]");
			string sTpre = tS("sT")+ model.neuronName[src] + tS("[ipost]");
			substitute(code, tS("$(sTpost)"),sTpost);
			substitute(code, tS("$(sTpre)"),sTpre);
		    		
			for (int k = 0, l = weightUpdateModels[synt].extraGlobalSynapseKernelParameters.size(); k < l; k++) {
			    substitute(code, tS("$(") + weightUpdateModels[synt].extraGlobalSynapseKernelParameters[k] + tS(")"), 			weightUpdateModels[synt].extraGlobalSynapseKernelParameters[k]+model.synapseName[synID]);
			}
			os << code;
			//os << "inSyn" << model.neuronName[trg] << inSynNo << "[ipost]+=linSyn;" << ENDL;
		    }

		    if ((model.neuronType[src] != POISSONNEURON) ||
			(model.synapseGType[synID] == INDIVIDUALID)) {
			os << CB(2041) << ENDL;
		    }
	

		    os << CB(2021);   
		    os << CB(2011);
		}
	    }
	}
    }
    os << CB(1001);

    if (model.lrnGroups > 0) {
	// function for learning synapses, post-synaptic spikes
	// function header
	os << "void learnSynapsesPostHost(" << model.ftype << " t)" << ENDL;
	os << OB(811);
	for (int i = 0; i < model.synapseGrpN; i++){
	    if (model.synapseType[i] == LEARN1SYNAPSE){ 
		os << model.ftype << " dt, dg;" << ENDL;
		break;
	    }
	}
	os << model.ftype << " lg;" << ENDL;
	os << ENDL;

	for (int i = 0; i < model.lrnGroups; i++) {
	  
	    unsigned int k = model.lrnSynGrp[i];
	    unsigned int src = model.synapseSource[k];
	    unsigned int nN = model.neuronN[src];
	    unsigned int trg = model.synapseTarget[k];
	    float Epre = model.synapsePara[k][1];
			
	    os << "for (int j = 0; j < glbscnt" << model.neuronName[trg];
	    if (model.neuronDelaySlots[trg] != 1) {
		os << "[spkQuePtr" << model.neuronName[trg] << "]" << ENDL;
	    }
	    os << "; j++)" << OB(910);
	    os << "for (int n = 0; n < " << model.neuronN[src] << "; n++)" << OB(121);
	    os << "if (V" << model.neuronName[trg] << "[";
	    if (model.neuronDelaySlots[trg] != 1) {
		os << "(spkQuePtr" << model.neuronName[trg] << " * " << model.neuronN[trg] << ") + ";
	    }
	    os << "glbSpk" << model.neuronName[trg] << "[";
	    if (model.neuronDelaySlots[trg] != 1) {
		os << "(spkQuePtr" << model.neuronName[trg] << " * " << model.neuronN[trg] << ") + ";
	    }
	    os << "j]] > " << Epre << ")" << OB(131);

	    if (model.synapseType[k] == LEARN1SYNAPSE){	    
		os << "dt = t - sT" << model.neuronName[src] << "[n]";
	    	if (model.neuronDelaySlots[src] != 1) {
		    os << " + " << (DT * model.synapseDelay[k]);
	    	}
	    	os << " - " << SAVEP(model.synapsePara[k][11]) << ";" << ENDL;
	    	os << "if (dt > " << model.dsp[k][1] << ")"<< OB(151);
	    	os << "dg = -" << SAVEP(model.dsp[k][5]) << ";" << ENDL;
	    	os << CB(151);
	    	os << "else if (dt > 0.0)"<< OB(161);
	    	os << "dg = " << SAVEP(model.dsp[k][3]) << " * dt + " << SAVEP(model.dsp[k][6]) << ";" << ENDL;
	    	os << CB(161);
	    	os << "else if (dt > " << model.dsp[k][2] << ")"<< OB(171);
	    	os << "dg = " << SAVEP(model.dsp[k][4]) << " * dt + " << SAVEP(model.dsp[k][6]) << ";" << ENDL;
	    	os << CB(171);
	    	os << "else" << OB(181);
	    	os << "dg = -" << SAVEP(model.dsp[k][7]) << ";" << ENDL;
	    	os << CB(181);
	    	os << "grawp" << model.synapseName[k] << "[n * ";
	    	os << model.neuronN[trg] << " + glbSpk" << model.neuronName[trg] << "[";
	    	if (model.neuronDelaySlots[trg] != 1) {
		    os << "(spkQuePtr" << model.neuronName[trg] << " * " << model.neuronN[trg] << ") + ";
	    	}
	    	os << "j]] += dg;" << ENDL;
	    	if (model.synapseConnType[k] == SPARSE) {
		    os << "g" << model.synapseName[k] << ".gp[n * ";
	    	}
	    	else {
		    os << "gp" << model.synapseName[k] << "[n * ";
	    	}
	    	os << model.neuronN[trg] << " + glbSpk" << model.neuronName[trg] << "[";
	    	if (model.neuronDelaySlots[trg] != 1) {
		    os << "(spkQuePtr" << model.neuronName[trg] << " * " << model.neuronN[trg] << ") + ";
	    	}
	    	os << "j]] = gFunc" << model.synapseName[k] << "(grawp" << model.synapseName[k] << "[n * ";
	    	os << model.neuronN[trg] << " + glbSpk" << model.neuronName[trg] << "[";
	    	if (model.neuronDelaySlots[trg] != 1) {
		    os << "(spkQuePtr" << model.neuronName[trg] << " * " << model.neuronN[trg] << ") + ";
	    	}
	    	os << "j]]);" << ENDL; 
	    }

	    if (model.synapseType[k] >= MAXSYN) {
		if (model.synapseGType[k] == INDIVIDUALG){
		    os << "lg = gp" << model.synapseName[k] << "[glbSpk" << model.neuronName[trg] << "[j]+"<< model.neuronN[trg] << " *n];" << ENDL;
		    theLG = toString("lg");
		}
	  	unsigned int synt = model.synapseType[k]-MAXSYN;
		string code = weightUpdateModels[synt].simLearnPost;
		for (int p = 0, l = weightUpdateModels[synt].varNames.size(); p < l; p++) {
		    //os << "linSyn=d_inSyn" << model.neuronName[trg] << inSynNo << "[ipost];";
		    if (model.synapseConnType[k] == SPARSE){
			substitute(code, tS("$(") + weightUpdateModels[synt].varNames[p] + tS(")"), weightUpdateModels[synt].varNames[p]+model.synapseName[k]+ tS("[gp")+ model.synapseName[k] + tS("_indInG[shSpk[j]] + ipost]]"));
		    }
		    else{ 
			substitute(code, tS("$(") + weightUpdateModels[synt].varNames[p] + tS(")"), weightUpdateModels[synt].varNames[p]+model.synapseName[k]+ tS("[glbSpk")+ model.neuronName[trg] + tS("[j] + ") + tS(model.neuronN[trg]) + tS("* n]"));
		    }
		}
			
		for (int p = 0, l = weightUpdateModels[synt].pNames.size(); p < l; p++) {
		    substitute(code, tS("$(") + weightUpdateModels[synt].pNames[p] + tS(")"), tS(model.synapsePara[k][p]));
		}
		for (int p = 0, l =  weightUpdateModels[synt].dpNames.size(); p < l; p++) {
		    substitute(code, tS("$(") + weightUpdateModels[synt].dpNames[p] + tS(")"), tS(model.dsp[k][p]));
		}		
		for (int p = 0, l = weightUpdateModels[synt].extraGlobalSynapseKernelParameters.size(); p < l; p++) {
		    substitute(code, tS("$(") + weightUpdateModels[synt].extraGlobalSynapseKernelParameters[p] + tS(")"), weightUpdateModels[synt].extraGlobalSynapseKernelParameters[p]+model.synapseName[k]);
		}
		substitute(code, tS("$(G)"), theLG);
		substitute(code, tS("$(preSpike)"), preSpike);
		substitute(code, tS("$(preSpikeV)"), preSpikeV);
		string sTpost = tS("sT")+ model.neuronName[trg] + tS("[n]");
		substitute(code, tS("$(sTpost)"),sTpost);
		string sTpre = tS("sT")+ model.neuronName[src] + tS("[n]");
		substitute(code, tS("$(sTpre)"),sTpre);

		os << code;
	  
		if (model.usesPostLearning[k]==TRUE){ //!TODO check if this is correct. setting back the g value if learning 
		    if (model.synapseGType[k] == INDIVIDUALG){
			os << "gp" << model.synapseName[k] << "[ n *" << model.neuronN[trg] << " + glbSpk" << model.neuronName[trg]<< "[j]] =" << theLG << ";" ;
		    }
		}		    	
	    }
	    
	    os << CB(131);
	    os << CB(121);
	    os << CB(910);
	}
	os << CB(811);
	
    }
    os << ENDL;
    os << "#endif" << ENDL;
    os.close();
    cerr << "exiting genSynapseFunction" << endl;

}<|MERGE_RESOLUTION|>--- conflicted
+++ resolved
@@ -417,10 +417,7 @@
 	    
 		os << "//synapse group " << model.synapseName[synID] << ENDL;
 		float Epre = 0;
-<<<<<<< HEAD
-
-=======
->>>>>>> 47142ec8
+		if (model.synapseType[synID]< MAXSYN) Epre = model.synapsePara[synID][1];
 		if (model.synapseType[synID]< MAXSYN) Epre = model.synapsePara[synID][1];
 		else{
 		    unsigned int synt = model.synapseType[synID]-MAXSYN;
@@ -432,6 +429,7 @@
 	    		if (k==l-1) mos << "!!! WARNING: You did not provide a synapse parameter named Epre. Presynaptic threshold potential is set to 0" << ENDL;
 		    }
 		}
+
 		float Vslope;
 		if (model.synapseType[synID] == NGRADSYNAPSE) {
 		    Vslope = model.synapsePara[synID][3];
