--- conflicted
+++ resolved
@@ -145,11 +145,7 @@
     neuronSpkEvntCondition.assign(neuronGrpN, "");
 
     for (int i = 0; i < synapseGrpN; i++) {
-<<<<<<< HEAD
-        weightUpdateModel wu = weightUpdateModels[synapseType[i]];
-=======
         const auto &wu = weightUpdateModels[synapseType[i]];
->>>>>>> 0601ce3b
         unsigned int src = synapseSource[i];
         vector<string> vars = nModels[neuronType[src]].varNames;
         needEvntThresholdReTest.push_back(false);
@@ -195,11 +191,7 @@
         bool needReTest= false;
         for (int j= 0, l= outSyn[i].size(); j < l; j++) {
             int synPopID= outSyn[i][j];
-<<<<<<< HEAD
-            weightUpdateModel wu= weightUpdateModels[synapseType[synPopID]];
-=======
             const auto &wu= weightUpdateModels[synapseType[synPopID]];
->>>>>>> 0601ce3b
             if (wu.simCodeEvnt != "") {
                 synapseUsesSpikeEvents[synPopID] = true;
                 neuronNeedSpkEvnt[i] = true;
@@ -263,11 +255,7 @@
         }
     }
     for (int i = 0; i < synapseGrpN; i++) {
-<<<<<<< HEAD
-        weightUpdateModel wu = weightUpdateModels[synapseType[i]];
-=======
         const auto &wu = weightUpdateModels[synapseType[i]];
->>>>>>> 0601ce3b
         unsigned int src = synapseSource[i];
         for (int j= 0, l= wu.extraGlobalSynapseKernelParameters.size(); j < l; j++) {
             string pname= wu.extraGlobalSynapseKernelParameters[j];
@@ -286,11 +274,7 @@
     }
     // for synapse kernel
     for (int i = 0; i < synapseGrpN; i++) {
-<<<<<<< HEAD
-        weightUpdateModel wu = weightUpdateModels[synapseType[i]];
-=======
         const auto &wu = weightUpdateModels[synapseType[i]];
->>>>>>> 0601ce3b
         unsigned int src = synapseSource[i];
         unsigned int trg = synapseTarget[i];
         unsigned int nt[2];
@@ -337,11 +321,7 @@
     
     // for simLearnPost
     for (int i = 0; i < synapseGrpN; i++) {
-<<<<<<< HEAD
-        weightUpdateModel wu = weightUpdateModels[synapseType[i]];
-=======
         const auto &wu = weightUpdateModels[synapseType[i]];
->>>>>>> 0601ce3b
         unsigned int src = synapseSource[i];
         unsigned int trg = synapseTarget[i];
         unsigned int nt[2];
@@ -384,11 +364,7 @@
    
     // for synapse Dynamics
     for (int i = 0; i < synapseGrpN; i++) {
-<<<<<<< HEAD
-        weightUpdateModel wu = weightUpdateModels[synapseType[i]];
-=======
         const auto &wu = weightUpdateModels[synapseType[i]];
->>>>>>> 0601ce3b
         unsigned int src = synapseSource[i];
         unsigned int trg = synapseTarget[i];
         unsigned int nt[2];
@@ -600,11 +576,7 @@
   const double *ps /**< A C-type array of doubles that contains postsynaptic mechanism parameter values (common to all synapses of the population) which will be used for the defined synapses.*/)
 {
     cerr << "!!!!!!GeNN WARNING: This function has been deprecated since GeNN 2.2, and will be removed in a future release. You use the overloaded method which passes a null pointer for the initial values of weight update variables. If you use a method that uses synapse variables, please add a pointer to this vector in the function call, like:\n          addSynapsePopulation(name, syntype, conntype, gtype, NO_DELAY, EXPDECAY, src, target, double * SYNVARINI, params, postSynV,postExpSynapsePopn);" << endl;
-<<<<<<< HEAD
-    double *iniv = NULL;
-=======
     const double *iniv = NULL;
->>>>>>> 0601ce3b
     addSynapsePopulation(name, syntype, conntype, gtype, delaySteps, postsyn, src, trg, iniv, p, PSVini, ps);
 }
 
@@ -816,15 +788,6 @@
         gennError("Trying to set the precision of a finalized model.");
     }
     switch (floattype) {
-<<<<<<< HEAD
-    case 0:
-        ftype = "float";
-        break;
-    case 1:
-        ftype = "double"; // not supported by compute capability < 1.3
-        break;
-    case 2:
-=======
     case GENN_FLOAT:
         ftype = "float";
         break;
@@ -832,7 +795,6 @@
         ftype = "double"; // not supported by compute capability < 1.3
         break;
     case GENN_LONG_DOUBLE:
->>>>>>> 0601ce3b
         ftype = "long double"; // not supported by CUDA at the moment.
         break;
     default:
