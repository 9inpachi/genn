--- conflicted
+++ resolved
@@ -313,12 +313,9 @@
     const string &devPrefix,
     const std::vector<FunctionTemplate> &functions,
     const std::string &ftype,
-<<<<<<< HEAD
+    double dt,
     StringWrapFunc preVarWrapFunc,  //!< function used to 'wrap' presynaptic variable accesses
     StringWrapFunc postVarWrapFunc) //!< function used to 'wrap' postsynaptic variable accesses
-=======
-    double dt)
->>>>>>> 81fd78ac
 {
     value_substitutions(code, sg->getWUModel()->getParamNames(), sg->getWUParams());
     value_substitutions(code, wuDerivedParams.nameBegin, wuDerivedParams.nameEnd, sg->getWUDerivedParams());
@@ -332,12 +329,8 @@
     name_substitutions(code, devPrefix, wuPostVars.nameBegin, wuPostVars.nameEnd, sg->getName() + "[" + postIdx + "]", "", postVarWrapFunc);
 
     // presynaptic neuron variables and parameters
-<<<<<<< HEAD
     neuron_substitutions_in_synaptic_code(code, sg, preIdx, postIdx, devPrefix,
-                                          preVarWrapFunc, postVarWrapFunc);
-=======
-    neuron_substitutions_in_synaptic_code(code, sg, preIdx, postIdx, devPrefix, dt);
->>>>>>> 81fd78ac
+                                          dt, preVarWrapFunc, postVarWrapFunc);
 
     functionSubstitutions(code, ftype, functions);
     code= ensureFtype(code, ftype);
@@ -367,7 +360,7 @@
     name_substitutions(code, "l", wuPreVars.nameBegin, wuPreVars.nameEnd, "");
 
     const std::string offset = sg->getSrcNeuronGroup()->isDelayRequired() ? "readDelayOffset + " : "";
-    preNeuronSubstitutionsInSynapticCode(code, sg, offset, preIdx, devPrefix);
+    preNeuronSubstitutionsInSynapticCode(code, sg, offset, "", preIdx, devPrefix);
 
     functionSubstitutions(code, ftype, functions);
     code = ensureFtype(code, ftype);
@@ -398,7 +391,7 @@
     name_substitutions(code, devPrefix, wuPostVars.nameBegin, wuPostVars.nameEnd, sg->getName() + "[" + postIdx + "]");
 
     const std::string offset = sg->getTrgNeuronGroup()->isDelayRequired() ? "readDelayOffset + " : "";
-    postNeuronSubstitutionsInSynapticCode(code, sg, offset, postIdx, devPrefix);
+    postNeuronSubstitutionsInSynapticCode(code, sg, offset, "", postIdx, devPrefix);
 
     functionSubstitutions(code, ftype, functions);
     code = ensureFtype(code, ftype);
