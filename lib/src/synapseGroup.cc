#include "synapseGroup.h"

// Standard includes
#include <algorithm>
#include <cmath>

// GeNN includes
#include "codeGenUtils.h"
#include "global.h"
#include "standardSubstitutions.h"
#include "utils.h"

//----------------------------------------------------------------------------
// Anonymous namespace
//----------------------------------------------------------------------------
namespace
{
std::vector<double> getConstInitVals(const std::vector<NewModels::VarInit> &varInitialisers)
{
    // Reserve initial values to match initialisers
    std::vector<double> initVals;
    initVals.reserve(varInitialisers.size());

    // Transform variable initialisers into a vector of doubles
    std::transform(varInitialisers.cbegin(), varInitialisers.cend(), std::back_inserter(initVals),
                   [](const NewModels::VarInit &v)
                   {
                       // Check
                       if(dynamic_cast<const InitVarSnippet::Constant*>(v.getSnippet()) == nullptr) {
                           throw std::runtime_error("Only 'Constant' variable initialisation snippets can be used to initialise state variables of synapse groups using GLOBALG");
                       }

                       // Return the first parameter (the value)
                       return v.getParams()[0];
                   });

    return initVals;
}
}   // Anonymous namespace

// ------------------------------------------------------------------------
// SynapseGroup
// ------------------------------------------------------------------------
SynapseGroup::SynapseGroup(const std::string name, SynapseMatrixType matrixType, unsigned int delaySteps,
                           const WeightUpdateModels::Base *wu, const std::vector<double> &wuParams, const std::vector<NewModels::VarInit> &wuVarInitialisers, const std::vector<NewModels::VarInit> &wuPreVarInitialisers, const std::vector<NewModels::VarInit> &wuPostVarInitialisers,
                           const PostsynapticModels::Base *ps, const std::vector<double> &psParams, const std::vector<NewModels::VarInit> &psVarInitialisers,
                           NeuronGroup *srcNeuronGroup, NeuronGroup *trgNeuronGroup,
                           const InitSparseConnectivitySnippet::Init &connectivityInitialiser)
    :   m_PaddedKernelIDRange(0, 0), m_Name(name), m_SpanType(SpanType::POSTSYNAPTIC), m_DelaySteps(delaySteps),
<<<<<<< HEAD
        m_MatrixType(matrixType), m_SrcNeuronGroup(srcNeuronGroup), m_TrgNeuronGroup(trgNeuronGroup),
        m_TrueSpikeRequired(false), m_SpikeEventRequired(false), m_EventThresholdReTestRequired(false), m_InSynVarMode(GENN_PREFERENCES::defaultVarMode),
        m_WUModel(wu), m_WUParams(wuParams), m_WUVarInitialisers(wuVarInitialisers), m_WUPreVarInitialisers(wuPreVarInitialisers), m_WUPostVarInitialisers(wuPostVarInitialisers),
        m_PSModel(ps), m_PSParams(psParams), m_PSVarInitialisers(psVarInitialisers),
        m_WUVarMode(wuVarInitialisers.size(), GENN_PREFERENCES::defaultVarMode), m_WUPreVarMode(wuPreVarInitialisers.size(), GENN_PREFERENCES::defaultVarMode),
        m_WUPostVarMode(wuPostVarInitialisers.size(), GENN_PREFERENCES::defaultVarMode), m_PSVarMode(psVarInitialisers.size(), GENN_PREFERENCES::defaultVarMode),
        m_ConnectivityInitialiser(connectivityInitialiser), m_SparseConnectivityVarMode(GENN_PREFERENCES::defaultSparseConnectivityMode)
=======
    	m_MaxDendriticDelayTimesteps(1), m_MatrixType(matrixType),
        m_SrcNeuronGroup(srcNeuronGroup), m_TrgNeuronGroup(trgNeuronGroup),
        m_TrueSpikeRequired(false), m_SpikeEventRequired(false), m_EventThresholdReTestRequired(false),
        m_InSynVarMode(GENN_PREFERENCES::defaultVarMode),  m_DendriticDelayVarMode(GENN_PREFERENCES::defaultVarMode),
        m_WUModel(wu), m_WUParams(wuParams), m_WUVarInitialisers(wuVarInitialisers),
        m_PSModel(ps), m_PSParams(psParams), m_PSVarInitialisers(psVarInitialisers),
        m_WUVarMode(wuVarInitialisers.size(), GENN_PREFERENCES::defaultVarMode), m_PSVarMode(psVarInitialisers.size(), GENN_PREFERENCES::defaultVarMode),
        m_ConnectivityInitialiser(connectivityInitialiser), m_SparseConnectivityVarMode(GENN_PREFERENCES::defaultSparseConnectivityMode),
        m_PSModelTargetName(name)
>>>>>>> e48e6905
{
    // If connectivitity initialisation snippet provides a function to calculate row length, call it
    // **NOTE** only do this for sparse connectivity as this should not be set for bitmasks
    auto calcMaxRowLengthFunc = m_ConnectivityInitialiser.getSnippet()->getCalcMaxRowLengthFunc();
    if(calcMaxRowLengthFunc && (m_MatrixType & SynapseMatrixConnectivity::SPARSE)) {
        m_MaxConnections = calcMaxRowLengthFunc(srcNeuronGroup->getNumNeurons(), trgNeuronGroup->getNumNeurons(),
                                                m_ConnectivityInitialiser.getParams());
    }
    // Otherwise, default to the size of the target population
    else {
        m_MaxConnections = trgNeuronGroup->getNumNeurons();
    }

    // If connectivitity initialisation snippet provides a function to calculate row length, call it
    // **NOTE** only do this for sparse connectivity as this should not be set for bitmasks
    auto calcMaxColLengthFunc = m_ConnectivityInitialiser.getSnippet()->getCalcMaxColLengthFunc();
    if(calcMaxColLengthFunc && (m_MatrixType & SynapseMatrixConnectivity::SPARSE)) {
        m_MaxSourceConnections = calcMaxColLengthFunc(srcNeuronGroup->getNumNeurons(), trgNeuronGroup->getNumNeurons(),
                                                      m_ConnectivityInitialiser.getParams());
    }
    // Otherwise, default to the size of the source population
    else {
        m_MaxSourceConnections = srcNeuronGroup->getNumNeurons();
    }

    // Check that the source neuron group supports the desired number of delay steps
    srcNeuronGroup->checkNumDelaySlots(delaySteps);

    // If the weight update model requires presynaptic
    // spike times, set flag in source neuron group
    if (getWUModel()->isPreSpikeTimeRequired()) {
        srcNeuronGroup->setSpikeTimeRequired(true);
    }

    // If the weight update model requires postsynaptic
    // spike times, set flag in target neuron group
    if (getWUModel()->isPostSpikeTimeRequired()) {
        trgNeuronGroup->setSpikeTimeRequired(true);
    }

    // Add references to target and source neuron groups
    trgNeuronGroup->addInSyn(this);
    srcNeuronGroup->addOutSyn(this);
}

void SynapseGroup::setWUVarMode(const std::string &varName, VarMode mode)
{
    m_WUVarMode[getWUModel()->getVarIndex(varName)] = mode;
}

void SynapseGroup::setPSVarMode(const std::string &varName, VarMode mode)
{
    m_PSVarMode[getPSModel()->getVarIndex(varName)] = mode;
}

void SynapseGroup::setMaxConnections(unsigned int maxConnections)
{
    if (getMatrixType() & SynapseMatrixConnectivity::SPARSE) {
        if(m_ConnectivityInitialiser.getSnippet()->getCalcMaxRowLengthFunc()) {
            gennError("setMaxConnections: Synapse group already has max connections defined by connectivity initialisation snippet.");
        }
        
        m_MaxConnections = maxConnections;
    }
    else {
        gennError("setMaxConnections: Synapse group is densely connected. Setting max connections is not required in this case.");
    }
}

void SynapseGroup::setMaxSourceConnections(unsigned int maxConnections)
{
    if (getMatrixType() & SynapseMatrixConnectivity::SPARSE) {
        if(m_ConnectivityInitialiser.getSnippet()->getCalcMaxColLengthFunc()) {
            gennError("setMaxSourceConnections: Synapse group already has max source connections defined by connectivity initialisation snippet.");
        }

        m_MaxSourceConnections = maxConnections;
    }
    else {
        gennError("setMaxSourceConnections: Synapse group is densely connected. Setting max connections is not required in this case.");
    }
}

void SynapseGroup::setMaxDendriticDelayTimesteps(unsigned int maxDendriticDelayTimesteps)
{
    // **TODO** constraints on this
    m_MaxDendriticDelayTimesteps = maxDendriticDelayTimesteps;
}

void SynapseGroup::setSpanType(SpanType spanType)
{
    if (getMatrixType() & SynapseMatrixConnectivity::SPARSE) {
        m_SpanType = spanType;
    }
    else {
        gennError("setSpanType: This function is not enabled for dense connectivity type.");
    }
}

void SynapseGroup::initDerivedParams(double dt)
{
    auto wuDerivedParams = getWUModel()->getDerivedParams();
    auto psDerivedParams = getPSModel()->getDerivedParams();

    // Reserve vector to hold derived parameters
    m_WUDerivedParams.reserve(wuDerivedParams.size());
    m_PSDerivedParams.reserve(psDerivedParams.size());

    // Loop through WU derived parameters
    for(const auto &d : wuDerivedParams) {
        m_WUDerivedParams.push_back(d.second(m_WUParams, dt));
    }

    // Loop through PSM derived parameters
    for(const auto &d : psDerivedParams) {
        m_PSDerivedParams.push_back(d.second(m_PSParams, dt));
    }

    // Initialise derived parameters for WU variable initialisers
    for(auto &v : m_WUVarInitialisers) {
        v.initDerivedParams(dt);
    }

    // Initialise derived parameters for PSM variable initialisers
    for(auto &v : m_PSVarInitialisers) {
        v.initDerivedParams(dt);
    }

    // Initialise any derived connectivity initialiser parameters
    m_ConnectivityInitialiser.initDerivedParams(dt);
}

void SynapseGroup::calcKernelSizes(unsigned int blockSize, unsigned int &paddedKernelIDStart)
{
    m_PaddedKernelIDRange.first = paddedKernelIDStart;

    if (getMatrixType() & SynapseMatrixConnectivity::SPARSE) {
        if (getSpanType() == SpanType::PRESYNAPTIC) {
            // paddedSize is the lowest multiple of blockSize >= neuronN[synapseSource[i]
            paddedKernelIDStart += ceil((double) getSrcNeuronGroup()->getNumNeurons() / (double) blockSize) * (double) blockSize;
        }
        else {
            // paddedSize is the lowest multiple of blockSize >= maxConn[i]
            paddedKernelIDStart += ceil((double) getMaxConnections() / (double) blockSize) * (double) blockSize;
        }
    }
    else {
        // paddedSize is the lowest multiple of blockSize >= neuronN[synapseTarget[i]]
        paddedKernelIDStart += ceil((double) getTrgNeuronGroup()->getNumNeurons() / (double) blockSize) * (double) blockSize;
    }

    // Store padded cumulative sum
    m_PaddedKernelIDRange.second = paddedKernelIDStart;
}

unsigned int SynapseGroup::getPaddedDynKernelSize(unsigned int blockSize) const
{
    if (getMatrixType() & SynapseMatrixConnectivity::SPARSE) {
        // paddedSize is the lowest multiple of synDynBlkSz >= neuronN[synapseSource[i]] * maxConn[i]
        return ceil((double) getSrcNeuronGroup()->getNumNeurons() * getMaxConnections() / (double) blockSize) * (double) blockSize;
    }
    else {
        // paddedSize is the lowest multiple of synDynBlkSz >= neuronN[synapseSource[i]] * neuronN[synapseTarget[i]]
        return ceil((double) getSrcNeuronGroup()->getNumNeurons() * getTrgNeuronGroup()->getNumNeurons() / (double) blockSize) * (double) blockSize;
    }
}

unsigned int SynapseGroup::getPaddedPostLearnKernelSize(unsigned int blockSize) const
{
    if (getMatrixType() & SynapseMatrixConnectivity::SPARSE) {
        return ceil((double) getMaxSourceConnections() / (double) blockSize) * (double) blockSize;
    }
    else {
        return ceil((double) getSrcNeuronGroup()->getNumNeurons() / (double) blockSize) * (double) blockSize;
    }
}

const std::vector<double> SynapseGroup::getWUConstInitVals() const
{
    return getConstInitVals(m_WUVarInitialisers);
}

const std::vector<double> SynapseGroup::getPSConstInitVals() const
{
    return getConstInitVals(m_PSVarInitialisers);
}

bool SynapseGroup::isZeroCopyEnabled() const
{
    // If there are any postsynaptic variables implemented in zero-copy mode return true
    if(any_of(m_PSVarMode.begin(), m_PSVarMode.end(),
        [](VarMode mode){ return (mode & VarLocation::ZERO_COPY); }))
    {
        return true;
    }

    // If there are any weight update variables implemented in zero-copy mode return true
    if(any_of(m_WUVarMode.begin(), m_WUVarMode.end(),
        [](VarMode mode){ return (mode & VarLocation::ZERO_COPY); }))
    {
        return true;
    }

    return false;
}

VarMode SynapseGroup::getWUVarMode(const std::string &var) const
{
    return m_WUVarMode[getWUModel()->getVarIndex(var)];
}

VarMode SynapseGroup::getWUPreVarMode(const std::string &var) const
{
    return m_WUPreVarMode[getWUModel()->getPreVarIndex(var)];
}

VarMode SynapseGroup::getWUPostVarMode(const std::string &var) const
{
    return m_WUPostVarMode[getWUModel()->getPostVarIndex(var)];
}

VarMode SynapseGroup::getPSVarMode(const std::string &var) const
{
    return m_PSVarMode[getPSModel()->getVarIndex(var)];
}

void SynapseGroup::addExtraGlobalNeuronParams(std::map<std::string, std::string> &kernelParameters) const
{
    // Loop through list of extra global weight update parameters
    for(auto const &p : getWUModel()->getExtraGlobalParams()) {
        // If it's not already in set
        std::string pnamefull = p.first + getName();
        if (kernelParameters.find(pnamefull) == kernelParameters.end()) {
            // If the presynaptic neuron requires this parameter in it's spike event conditions, add it
            if (getSrcNeuronGroup()->isParamRequiredBySpikeEventCondition(pnamefull)) {
                kernelParameters.insert(pair<string, string>(pnamefull, p.second));
            }
        }
    }
}

void SynapseGroup::addExtraGlobalSynapseParams(std::map<std::string, std::string> &kernelParameters) const
{
    // Synapse kernel
    // --------------
    // Add any of the pre or postsynaptic neuron group's extra global
    // parameters referenced in the sim code to the map of kernel parameters
    addExtraGlobalSimParams(getSrcNeuronGroup()->getName(), "_pre", getSrcNeuronGroup()->getNeuronModel()->getExtraGlobalParams(),
                             kernelParameters);
    addExtraGlobalSimParams(getTrgNeuronGroup()->getName(), "_post", getTrgNeuronGroup()->getNeuronModel()->getExtraGlobalParams(),
                             kernelParameters);

    // Finally add any weight update model extra global
    // parameters referenced in the sim to the map of kernel paramters
    addExtraGlobalSimParams(getName(), "", getWUModel()->getExtraGlobalParams(), kernelParameters);
}


void SynapseGroup::addExtraGlobalPostLearnParams(std::map<string, string> &kernelParameters) const
{
    // Add any of the pre or postsynaptic neuron group's extra global
    // parameters referenced in the sim code to the map of kernel parameters
    addExtraGlobalPostLearnParams(getSrcNeuronGroup()->getName(), "_pre", getSrcNeuronGroup()->getNeuronModel()->getExtraGlobalParams(),
                                  kernelParameters);
    addExtraGlobalPostLearnParams(getTrgNeuronGroup()->getName(), "_post", getTrgNeuronGroup()->getNeuronModel()->getExtraGlobalParams(),
                                  kernelParameters);

    // Finally add any weight update model extra global
    // parameters referenced in the sim to the map of kernel paramters
    addExtraGlobalPostLearnParams(getName(), "", getWUModel()->getExtraGlobalParams(), kernelParameters);

}

void SynapseGroup::addExtraGlobalSynapseDynamicsParams(std::map<string, string> &kernelParameters) const
{
    // Add any of the pre or postsynaptic neuron group's extra global
    // parameters referenced in the sim code to the map of kernel parameters
    addExtraGlobalSynapseDynamicsParams(getSrcNeuronGroup()->getName(), "_pre", getSrcNeuronGroup()->getNeuronModel()->getExtraGlobalParams(),
                                        kernelParameters);
    addExtraGlobalSynapseDynamicsParams(getTrgNeuronGroup()->getName(), "_post", getTrgNeuronGroup()->getNeuronModel()->getExtraGlobalParams(),
                                        kernelParameters);

    // Finally add any weight update model extra global
    // parameters referenced in the sim to the map of kernel paramters
    addExtraGlobalSynapseDynamicsParams(getName(), "", getWUModel()->getExtraGlobalParams(), kernelParameters);
}


std::string SynapseGroup::getOffsetPre() const
{
    return getSrcNeuronGroup()->isDelayRequired()
        ? "(delaySlot * " + to_string(getSrcNeuronGroup()->getNumNeurons()) + ") + "
        : "";
}

std::string SynapseGroup::getDendriticDelayOffset(const std::string &devPrefix, const std::string &offset) const
{
    assert(isDendriticDelayRequired());

    if(offset.empty()) {
        return "(" + devPrefix + "denDelayPtr" + getPSModelTargetName() + " * " + to_string(getTrgNeuronGroup()->getNumNeurons()) + ") + ";
    }
    else {
        return "(((" + devPrefix + "denDelayPtr" + getPSModelTargetName() + " + " + offset + ") % " + to_string(getMaxDendriticDelayTimesteps()) + ") * " + to_string(getTrgNeuronGroup()->getNumNeurons()) + ") + ";
    }
}

bool SynapseGroup::isDendriticDelayRequired() const
{
    // If addToInSynDelay function is used in sim code, return true
    if(getWUModel()->getSimCode().find("$(addToInSynDelay") != std::string::npos) {
        return true;
    }

    // If addToInSynDelay function is used in synapse dynamics, return true
    if(getWUModel()->getSynapseDynamicsCode().find("$(addToInSynDelay") != std::string::npos) {
        return true;
    }

    return false;
}

bool SynapseGroup::isPSInitRNGRequired(VarInit varInitMode) const
{
    // If initialising the postsynaptic variables require an RNG, return true
    return isInitRNGRequired(m_PSVarInitialisers, m_PSVarMode, varInitMode);
}

bool SynapseGroup::isWUInitRNGRequired(VarInit varInitMode) const
{
    // If initialising the weight update variables require an RNG, return true
    if(isInitRNGRequired(m_WUVarInitialisers, m_WUVarMode, varInitMode)) {
        return true;
    }

    // Return true if the var init mode we're querying is the one used for sparse connectivity and the connectivity initialiser requires an RNG
    return ((getSparseConnectivityVarMode() & varInitMode) && ::isRNGRequired(m_ConnectivityInitialiser.getSnippet()->getRowBuildCode()));
}

bool SynapseGroup::isPSDeviceVarInitRequired() const
{
    // If this synapse group has per-synapse state variables,
    // return true if any of the postsynapse variables are initialised on the device
    if (getMatrixType() & SynapseMatrixWeight::INDIVIDUAL_PSM) {
        return std::any_of(m_PSVarMode.cbegin(), m_PSVarMode.cend(),
                        [](const VarMode mode){ return (mode & VarInit::DEVICE); });
    }
    else {
        return false;
    }
}

bool SynapseGroup::isWUDeviceVarInitRequired() const
{
    // If this synapse group has per-synapse state variables,
    // return true if any of the weight update variables are initialised on the device
    if (getMatrixType() & SynapseMatrixWeight::INDIVIDUAL) {
        return std::any_of(m_WUVarMode.cbegin(), m_WUVarMode.cend(),
                        [](const VarMode mode){ return (mode & VarInit::DEVICE); });
    }
    else {
        return false;
    }
}

<<<<<<< HEAD
bool SynapseGroup::isWUDevicePreVarInitRequired() const
{
    return std::any_of(m_WUPreVarMode.cbegin(), m_WUPreVarMode.cend(),
                       [](const VarMode mode){ return (mode & VarInit::DEVICE); });
}

bool SynapseGroup::isWUDevicePostVarInitRequired() const
{
    return std::any_of(m_WUPostVarMode.cbegin(), m_WUPostVarMode.cend(),
                       [](const VarMode mode){ return (mode & VarInit::DEVICE); });
=======
bool SynapseGroup::isDeviceSparseConnectivityInitRequired() const
{
    // Return true if sparse connectivity should be initialised on device and there is code to do so
    return ((getSparseConnectivityVarMode() & VarInit::DEVICE) &&
            !getConnectivityInitialiser().getSnippet()->getRowBuildCode().empty());
}

bool SynapseGroup::isDeviceInitRequired() const
{
    // If the synaptic matrix is dense and some synaptic variables are initialised on device, return true
    if((getMatrixType() & SynapseMatrixConnectivity::DENSE) && isWUDeviceVarInitRequired()) {
        return true;
    }
    // Otherwise return true if there is sparse connectivity to be initialised on device
    else {
        return isDeviceSparseConnectivityInitRequired();
    }
}

bool SynapseGroup::isDeviceSparseInitRequired() const
{
    // If the synaptic connectivity is sparse and some synaptic variables should be initialised on device, return true
    if((getMatrixType() & SynapseMatrixConnectivity::SPARSE) && isWUDeviceVarInitRequired()) {
        return true;
    }

    // If sparse connectivity is initialised on device and the synapse group required either synapse dynamics or postsynaptic learning, return true
    if(isDeviceSparseConnectivityInitRequired() &&
        (!getWUModel()->getSynapseDynamicsCode().empty() || !getWUModel()->getLearnPostCode().empty()))
    {
        return true;
    }

    return false;
>>>>>>> e48e6905
}

bool SynapseGroup::canRunOnCPU() const
{
#ifndef CPU_ONLY
    // Return false if insyn variable isn't present on the host
    if(!(getInSynVarMode() & VarLocation::HOST)) {
        return false;
    }
    
    // Return false if matrix type is either ragged or bitmask and sparse connectivity should be initialised on device
    if(((getMatrixType() & SynapseMatrixConnectivity::RAGGED) || (getMatrixType() & SynapseMatrixConnectivity::BITMASK))
        && (getSparseConnectivityVarMode() & VarInit::DEVICE))
    {
        return false;
    }

    // Return false if den delay variable isn't present on the host
    if(!(getDendriticDelayVarMode() & VarLocation::HOST)) {
        return false;
    }

    // Return false if any of the weight update variables aren't present on the host
    if(std::any_of(m_WUVarMode.cbegin(), m_WUVarMode.cend(),
                   [](const VarMode mode){ return !(mode & VarLocation::HOST); }))
    {
        return false;
    }

    // Return false if any of the postsynaptic variables aren't present on the host
    if(std::any_of(m_PSVarMode.cbegin(), m_PSVarMode.cend(),
                   [](const VarMode mode){ return !(mode & VarLocation::HOST); }))
    {
        return false;
    }
#endif

    return true;
}

void SynapseGroup::addExtraGlobalSimParams(const std::string &prefix, const std::string &suffix, const NewModels::Base::StringPairVec &extraGlobalParameters,
                                           std::map<std::string, std::string> &kernelParameters) const
{
    // Loop through list of global parameters
    for(auto const &p : extraGlobalParameters) {
        std::string pnamefull = p.first + prefix;
        if (kernelParameters.find(pnamefull) == kernelParameters.end()) {
            // parameter wasn't registered yet - is it used?
            if (getWUModel()->getSimCode().find("$(" + p.first + suffix + ")") != string::npos
                || getWUModel()->getEventCode().find("$(" + p.first + suffix + ")") != string::npos
                || getWUModel()->getEventThresholdConditionCode().find("$(" + p.first + suffix + ")") != string::npos) {
                kernelParameters.insert(pair<string, string>(pnamefull, p.second));
            }
        }
    }
}

void SynapseGroup::addExtraGlobalPostLearnParams(const std::string &prefix, const std::string &suffix, const NewModels::Base::StringPairVec &extraGlobalParameters,
                                                 std::map<std::string, std::string> &kernelParameters) const
{
    // Loop through list of global parameters
    for(auto const &p : extraGlobalParameters) {
        std::string pnamefull = p.first + prefix;
        if (kernelParameters.find(pnamefull) == kernelParameters.end()) {
            // parameter wasn't registered yet - is it used?
            if (getWUModel()->getLearnPostCode().find("$(" + p.first + suffix) != string::npos) {
                kernelParameters.insert(pair<string, string>(pnamefull, p.second));
            }
        }
    }
}

void SynapseGroup::addExtraGlobalSynapseDynamicsParams(const std::string &prefix, const std::string &suffix, const NewModels::Base::StringPairVec &extraGlobalParameters,
                                                       std::map<std::string, std::string> &kernelParameters) const
{
    // Loop through list of global parameters
    for(auto const &p : extraGlobalParameters) {
        std::string pnamefull = p.first + prefix;
        if (kernelParameters.find(pnamefull) == kernelParameters.end()) {
            // parameter wasn't registered yet - is it used?
            if (getWUModel()->getSynapseDynamicsCode().find("$(" + p.first + suffix) != string::npos) {
                kernelParameters.insert(pair<string, string>(pnamefull, p.second));
            }
        }
    }
}<|MERGE_RESOLUTION|>--- conflicted
+++ resolved
@@ -47,25 +47,16 @@
                            NeuronGroup *srcNeuronGroup, NeuronGroup *trgNeuronGroup,
                            const InitSparseConnectivitySnippet::Init &connectivityInitialiser)
     :   m_PaddedKernelIDRange(0, 0), m_Name(name), m_SpanType(SpanType::POSTSYNAPTIC), m_DelaySteps(delaySteps),
-<<<<<<< HEAD
-        m_MatrixType(matrixType), m_SrcNeuronGroup(srcNeuronGroup), m_TrgNeuronGroup(trgNeuronGroup),
-        m_TrueSpikeRequired(false), m_SpikeEventRequired(false), m_EventThresholdReTestRequired(false), m_InSynVarMode(GENN_PREFERENCES::defaultVarMode),
+    	m_MaxDendriticDelayTimesteps(1), m_MatrixType(matrixType),
+        m_SrcNeuronGroup(srcNeuronGroup), m_TrgNeuronGroup(trgNeuronGroup),
+        m_TrueSpikeRequired(false), m_SpikeEventRequired(false), m_EventThresholdReTestRequired(false),
+        m_InSynVarMode(GENN_PREFERENCES::defaultVarMode),  m_DendriticDelayVarMode(GENN_PREFERENCES::defaultVarMode),
         m_WUModel(wu), m_WUParams(wuParams), m_WUVarInitialisers(wuVarInitialisers), m_WUPreVarInitialisers(wuPreVarInitialisers), m_WUPostVarInitialisers(wuPostVarInitialisers),
         m_PSModel(ps), m_PSParams(psParams), m_PSVarInitialisers(psVarInitialisers),
         m_WUVarMode(wuVarInitialisers.size(), GENN_PREFERENCES::defaultVarMode), m_WUPreVarMode(wuPreVarInitialisers.size(), GENN_PREFERENCES::defaultVarMode),
         m_WUPostVarMode(wuPostVarInitialisers.size(), GENN_PREFERENCES::defaultVarMode), m_PSVarMode(psVarInitialisers.size(), GENN_PREFERENCES::defaultVarMode),
-        m_ConnectivityInitialiser(connectivityInitialiser), m_SparseConnectivityVarMode(GENN_PREFERENCES::defaultSparseConnectivityMode)
-=======
-    	m_MaxDendriticDelayTimesteps(1), m_MatrixType(matrixType),
-        m_SrcNeuronGroup(srcNeuronGroup), m_TrgNeuronGroup(trgNeuronGroup),
-        m_TrueSpikeRequired(false), m_SpikeEventRequired(false), m_EventThresholdReTestRequired(false),
-        m_InSynVarMode(GENN_PREFERENCES::defaultVarMode),  m_DendriticDelayVarMode(GENN_PREFERENCES::defaultVarMode),
-        m_WUModel(wu), m_WUParams(wuParams), m_WUVarInitialisers(wuVarInitialisers),
-        m_PSModel(ps), m_PSParams(psParams), m_PSVarInitialisers(psVarInitialisers),
-        m_WUVarMode(wuVarInitialisers.size(), GENN_PREFERENCES::defaultVarMode), m_PSVarMode(psVarInitialisers.size(), GENN_PREFERENCES::defaultVarMode),
         m_ConnectivityInitialiser(connectivityInitialiser), m_SparseConnectivityVarMode(GENN_PREFERENCES::defaultSparseConnectivityMode),
         m_PSModelTargetName(name)
->>>>>>> e48e6905
 {
     // If connectivitity initialisation snippet provides a function to calculate row length, call it
     // **NOTE** only do this for sparse connectivity as this should not be set for bitmasks
@@ -431,7 +422,6 @@
     }
 }
 
-<<<<<<< HEAD
 bool SynapseGroup::isWUDevicePreVarInitRequired() const
 {
     return std::any_of(m_WUPreVarMode.cbegin(), m_WUPreVarMode.cend(),
@@ -442,7 +432,8 @@
 {
     return std::any_of(m_WUPostVarMode.cbegin(), m_WUPostVarMode.cend(),
                        [](const VarMode mode){ return (mode & VarInit::DEVICE); });
-=======
+}
+
 bool SynapseGroup::isDeviceSparseConnectivityInitRequired() const
 {
     // Return true if sparse connectivity should be initialised on device and there is code to do so
@@ -477,7 +468,6 @@
     }
 
     return false;
->>>>>>> e48e6905
 }
 
 bool SynapseGroup::canRunOnCPU() const
