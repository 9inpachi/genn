--- conflicted
+++ resolved
@@ -1380,14 +1380,9 @@
                                     name_substitutions(code, "dd_", wuVars.nameBegin, wuVars.nameEnd, s->first + "[" + localID + " * " + to_string(sg->getTrgNeuronGroup()->getNumNeurons()) + " + shSpk[j]]");
                                     preIndex = localID;
                                 }
-<<<<<<< HEAD
                                 StandardSubstitutions::weightUpdatePostLearn(code, sg, wuPreVars, wuPostVars, wuDerivedParams, wuExtraGlobalParams,
-                                                                            preIndex, "shSpk[j]", "dd_", cudaFunctions, model.getPrecision());
-=======
-                                StandardSubstitutions::weightUpdatePostLearn(code, sg, wuDerivedParams, wuExtraGlobalParams,
-                                                                            preIndex, "shSpk[j]", "dd_", cudaFunctions, model.getPrecision(),
-                                                                            getROCacheRead);
->>>>>>> 6b3523f0
+                                                                             preIndex, "shSpk[j]", "dd_", cudaFunctions, model.getPrecision(),
+                                                                             getROCacheRead);
                                 // end Code substitutions -------------------------------------------------------------------------
                                 os << code << std::endl;
                                 if (sparse) {
