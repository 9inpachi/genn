/*--------------------------------------------------------------------------
   Author: Thomas Nowotny

   Institute: Center for Computational Neuroscience and Robotics
              University of Sussex
              Falmer, Brighton BN1 9QJ, UK 

   email to:  T.Nowotny@sussex.ac.uk

   initial version: 2010-02-07

--------------------------------------------------------------------------*/

//------------------------------------------------------------------------
/*! \file generateKernels.cc

  \brief Contains functions that generate code for CUDA kernels. Part of the code generation section.

*/
//-------------------------------------------------------------------------

#include "generateKernels.h"
#include "global.h"
#include "utils.h"
#include "standardGeneratedSections.h"
#include "standardSubstitutions.h"
#include "codeGenUtils.h"
#include "codeStream.h"

#include <algorithm>


// The CPU_ONLY version does not need any of this
#ifndef CPU_ONLY

//-------------------------------------------------------------------------
// Anonymous namespace
//-------------------------------------------------------------------------
namespace
{
string getFloatAtomicAdd(const string &ftype)
{
    int version;
    cudaRuntimeGetVersion(&version);
    if (((deviceProp[theDevice].major < 2) && (ftype == "float"))
        || (((deviceProp[theDevice].major < 6) || (version < 8000)) && (ftype == "double"))) {
        return "atomicAddSW";
    }
    else {
        return "atomicAdd";
    }
}
// parallelisation along pre-synaptic spikes, looped over post-synaptic neurons
void generatePreParallelisedSparseCode(
    CodeStream &os, //!< output stream for code
    const SynapseGroup &sg,
    const string &localID, //!< the variable name of the local ID of the thread within the synapse group
    const string &postfix, //!< whether to generate code for true spikes or spike type events
    const string &ftype)
{
    const bool evnt = (postfix == "Evnt");
    const int UIntSz = sizeof(unsigned int) * 8;
    const int logUIntSz = (int) (logf((float) UIntSz) / logf(2.0f) + 1e-5f);
    const auto *wu = sg.getWUModel();

    // Create iteration context to iterate over the variables; derived and extra global parameters
    DerivedParamNameIterCtx wuDerivedParams(wu->getDerivedParams());
    ExtraGlobalParamNameIterCtx wuExtraGlobalParams(wu->getExtraGlobalParams());
    VarNameIterCtx wuVars(wu->getVars());

    //int maxConnections;
    if (sg.isPSAtomicAddRequired(synapseBlkSz)) {
        if (sg.getMaxConnections() < 1) {
            fprintf(stderr, "Model Generation warning: for every SPARSE synapse group used you must also supply (in your model)\
a max possible number of connections via the model.setMaxConn() function.\n");
        }
    }

    os << "if (" << localID << " < " ;
    if (sg.getSrcNeuronGroup()->isDelayRequired()) {
        os << "dd_glbSpkCnt" << postfix << sg.getSrcNeuronGroup()->getName() << "[delaySlot])" << CodeStream::OB(102);
    }
    else {
        os << "dd_glbSpkCnt" << postfix << sg.getSrcNeuronGroup()->getName() << "[0])" << CodeStream::OB(102);
    }

    if (!wu->getSimSupportCode().empty()) {
        os << "using namespace " << sg.getName() << "_weightupdate_simCode;" << std::endl;
    }

    if (sg.getSrcNeuronGroup()->isDelayRequired()) {
        os << "int preInd = dd_glbSpk"  << postfix << sg.getSrcNeuronGroup()->getName();
        os << "[(delaySlot * " << sg.getSrcNeuronGroup()->getNumNeurons() << ") + " << localID << "];" << std::endl;
    }
    else {
        os << "int preInd = dd_glbSpk"  << postfix << sg.getSrcNeuronGroup()->getName();
        os << "[" << localID << "];" << std::endl;
    }
    os << "prePos = dd_indInG" << sg.getName() << "[preInd];" << std::endl;
    os << "npost = dd_indInG" << sg.getName() << "[preInd + 1] - prePos;" << std::endl;

    if (sg.getMatrixType() & SynapseMatrixConnectivity::BITMASK) {
        os << "unsigned int gid = (dd_glbSpkCnt" << postfix << "[" << localID << "] * " << sg.getTrgNeuronGroup()->getNumNeurons() << " + i);" << std::endl;
    }

    if (evnt && sg.isEventThresholdReTestRequired()) {
        os << "if ";
        if (sg.getMatrixType() & SynapseMatrixConnectivity::BITMASK) {
            // Note: we will just access global mem. For compute >= 1.2 simultaneous access to same global mem in the (half-)warp will be coalesced - no worries
            os << "((B(dd_gp" << sg.getName() << "[gid >> " << logUIntSz << "], gid & " << UIntSz - 1 << ")) && ";
        }

        // code substitutions ----
        string eCode = wu->getEventThresholdConditionCode();
        StandardSubstitutions::weightUpdateThresholdCondition(eCode, sg,
                                                              wuDerivedParams, wuExtraGlobalParams,
                                                              "preInd", "i", "dd_", cudaFunctions, ftype);
        // end code substitutions ----
        os << "(" << eCode << ")";

        if (sg.getMatrixType() & SynapseMatrixConnectivity::BITMASK) {
            os << ")";
        }
        os << CodeStream::OB(130);
    }
    else if (sg.getMatrixType() & SynapseMatrixConnectivity::BITMASK) {
        os << "if (B(dd_gp" << sg.getName() << "[gid >> " << logUIntSz << "], gid & " << UIntSz - 1 << "))" << CodeStream::OB(135);
    }

    os << "for (int i = 0; i < npost; ++i)" << CodeStream::OB(103);
    os << "        ipost = dd_ind" <<  sg.getName() << "[prePos];" << std::endl;

// Code substitutions ----------------------------------------------------------------------------------
    string wCode = evnt ? wu->getEventCode() : wu->getSimCode();
    substitute(wCode, "$(t)", "t");

    if (sg.isPSAtomicAddRequired(synapseBlkSz)) { // SPARSE using atomicAdd
        substitute(wCode, "$(updatelinsyn)", getFloatAtomicAdd(ftype) + "(&$(inSyn), $(addtoinSyn))");
        substitute(wCode, "$(inSyn)", "dd_inSyn" + sg.getName() + "[ipost]");
    }
    else { // using shared memory
        substitute(wCode, "$(updatelinsyn)", "$(inSyn) += $(addtoinSyn)");
        substitute(wCode, "$(inSyn)", "shLg[ipost]");
    }

    if (sg.getMatrixType() & SynapseMatrixWeight::INDIVIDUAL) {
        name_substitutions(wCode, "dd_", wuVars.nameBegin, wuVars.nameEnd, sg.getName() + "[prePos]");
    }

    StandardSubstitutions::weightUpdateSim(wCode, sg,
                                           wuVars, wuDerivedParams, wuExtraGlobalParams,
                                           "preInd", "ipost", "dd_", cudaFunctions, ftype);
    // end code substitutions -------------------------------------------------------------------------

    os << wCode << std::endl;

    os << "prePos += 1;" << std::endl;
    os << CodeStream::CB(103);
    if (evnt && sg.isEventThresholdReTestRequired()) {
        os << CodeStream::CB(130);
    }
    else if (sg.getMatrixType() & SynapseMatrixConnectivity::BITMASK) {
        os << CodeStream::CB(135);
    }
    os << CodeStream::CB(102);
    //os << CodeStream::CB(101);
}

// classical parallelisation of post-synaptic neurons in parallel and spikes in a loop
void generatePostParallelisedCode(
    CodeStream &os, //!< output stream for code
    const SynapseGroup &sg,
    const string &localID, //!< the variable name of the local ID of the thread within the synapse group
    const string &postfix, //!< whether to generate code for true spikes or spike type events
    const string &ftype)
{
    const bool evnt = (postfix == "Evnt");
    const int UIntSz = sizeof(unsigned int) * 8;
    const int logUIntSz = (int) (logf((float) UIntSz) / logf(2.0f) + 1e-5f);
    const auto *wu = sg.getWUModel();

    // Create iteration context to iterate over the variables; derived and extra global parameters
    DerivedParamNameIterCtx wuDerivedParams(wu->getDerivedParams());
    ExtraGlobalParamNameIterCtx wuExtraGlobalParams(wu->getExtraGlobalParams());
    VarNameIterCtx wuVars(wu->getVars());

    os << "// process presynaptic events: " << (evnt ? "Spike type events" : "True Spikes") << std::endl;
    os << "for (r = 0; r < numSpikeSubsets" << postfix << "; r++)" << CodeStream::OB(90);
    os << "if (r == numSpikeSubsets" << postfix << " - 1) lmax = ((lscnt" << postfix << "-1) % BLOCKSZ_SYN) +1;" << std::endl;
    os << "else lmax = BLOCKSZ_SYN;" << std::endl;
    os << "__syncthreads();" << std::endl;
    os << "if (threadIdx.x < lmax)" << CodeStream::OB(100);
    os << "shSpk" << postfix << "[threadIdx.x] = dd_glbSpk" << postfix << sg.getSrcNeuronGroup()->getName() << "[" << sg.getOffsetPre() << "(r * BLOCKSZ_SYN) + threadIdx.x];" << std::endl;
    os << CodeStream::CB(100);

    if ((sg.getMatrixType() & SynapseMatrixConnectivity::SPARSE) && !sg.isPSAtomicAddRequired(synapseBlkSz)) {
        // set shLg to 0 for all postsynaptic neurons; is ok as model.neuronN[model.synapseTarget[i]] <= synapseBlkSz
        os << "if (threadIdx.x < " << sg.getTrgNeuronGroup()->getNumNeurons() << ") shLg[threadIdx.x] = 0;" << std::endl;
    }
    os << "__syncthreads();" << std::endl;

    int maxConnections;
    if ((sg.getMatrixType() & SynapseMatrixConnectivity::SPARSE) && sg.isPSAtomicAddRequired(synapseBlkSz)) {
        if (sg.getMaxConnections() < 1) {
            fprintf(stderr, "Model Generation warning: for every SPARSE synapse group used you must also supply (in your model)\
a max possible number of connections via the model.setMaxConn() function.\n");
            maxConnections = sg.getTrgNeuronGroup()->getNumNeurons();
        }
        else {
            maxConnections = sg.getMaxConnections();
        }
    }
    else {
        maxConnections = sg.getTrgNeuronGroup()->getNumNeurons();
    }
    os << "// loop through all incoming spikes" << std::endl;
    os << "for (j = 0; j < lmax; j++)" << CodeStream::OB(110);
    os << "// only work on existing neurons" << std::endl;
    os << "if (" << localID << " < " << maxConnections << ")" << CodeStream::OB(120);
    if (sg.getMatrixType() & SynapseMatrixConnectivity::BITMASK) {
        os << "unsigned int gid = (shSpk" << postfix << "[j] * " << sg.getTrgNeuronGroup()->getNumNeurons() << " + " << localID << ");" << std::endl;
    }

    if (!wu->getSimSupportCode().empty()) {
        os << "using namespace " << sg.getName() << "_weightupdate_simCode;" << std::endl;
    }
    if (evnt && sg.isEventThresholdReTestRequired()) {
        os << "if ";
        if (sg.getMatrixType() & SynapseMatrixConnectivity::BITMASK) {
            // Note: we will just access global mem. For compute >= 1.2 simultaneous access to same global mem in the (half-)warp will be coalesced - no worries
            os << "((B(dd_gp" << sg.getName() << "[gid >> " << logUIntSz << "], gid & " << UIntSz - 1 << ")) && ";
        }

        // code substitutions ----
        string eCode = wu->getEventThresholdConditionCode();
        StandardSubstitutions::weightUpdateThresholdCondition(eCode, sg, wuDerivedParams, wuExtraGlobalParams,
                                                              "shSpkEvnt[j]", "ipost", "dd_",
                                                              cudaFunctions, ftype);
        // end code substitutions ----
        os << "(" << eCode << ")";

        if (sg.getMatrixType() & SynapseMatrixConnectivity::BITMASK) {
            os << ")";
        }
        os << CodeStream::OB(130);
    }
    else if (sg.getMatrixType() & SynapseMatrixConnectivity::BITMASK) {
        os << "if (B(dd_gp" << sg.getName() << "[gid >> " << logUIntSz << "], gid & " << UIntSz - 1 << "))" << CodeStream::OB(135);
    }

    if (sg.getMatrixType() & SynapseMatrixConnectivity::SPARSE) { // SPARSE
        os << "prePos = dd_indInG" << sg.getName() << "[shSpk" << postfix << "[j]];" << std::endl;
        os << "npost = dd_indInG" << sg.getName() << "[shSpk" << postfix << "[j] + 1] - prePos;" << std::endl;
        os << "if (" << localID << " < npost)" << CodeStream::OB(140);
        os << "prePos += " << localID << ";" << std::endl;
        os << "ipost = dd_ind" << sg.getName() << "[prePos];" << std::endl;
    }
    else { // DENSE
    os << "ipost = " << localID << ";" << std::endl;
    }

    // Code substitutions ----------------------------------------------------------------------------------
    string wCode = (evnt ? wu->getEventCode() : wu->getSimCode());
    substitute(wCode, "$(t)", "t");
    if (sg.getMatrixType() & SynapseMatrixConnectivity::SPARSE) { // SPARSE
        if (sg.isPSAtomicAddRequired(synapseBlkSz)) { // SPARSE using atomicAdd
            substitute(wCode, "$(updatelinsyn)", getFloatAtomicAdd(ftype) + "(&$(inSyn), $(addtoinSyn))");
            substitute(wCode, "$(inSyn)", "dd_inSyn" + sg.getName() + "[ipost]");
        }
        else { // SPARSE using shared memory
            substitute(wCode, "$(updatelinsyn)", "$(inSyn) += $(addtoinSyn)");
            substitute(wCode, "$(inSyn)", "shLg[ipost]");
        }

        if (sg.getMatrixType() & SynapseMatrixWeight::INDIVIDUAL) {
            name_substitutions(wCode, "dd_", wuVars.nameBegin, wuVars.nameEnd, sg.getName() + "[prePos]");
        }
    }
    else { // DENSE
        substitute(wCode, "$(updatelinsyn)", "$(inSyn) += $(addtoinSyn)");
        substitute(wCode, "$(inSyn)", "linSyn");
        if (sg.getMatrixType() & SynapseMatrixWeight::INDIVIDUAL) {
            name_substitutions(wCode, "dd_", wuVars.nameBegin, wuVars.nameEnd, sg.getName() + "[shSpk"
                                + postfix + "[j] * " + to_string(sg.getTrgNeuronGroup()->getNumNeurons()) + "+ ipost]");
        }
    }

    StandardSubstitutions::weightUpdateSim(wCode, sg, wuVars, wuDerivedParams, wuExtraGlobalParams,
                                           "shSpk" + postfix + "[j]", "ipost", "dd_",
                                           cudaFunctions, ftype);
    // end Code substitutions -------------------------------------------------------------------------
    os << wCode << std::endl;

    if (sg.getMatrixType() & SynapseMatrixConnectivity::SPARSE) {
        os << CodeStream::CB(140); // end if (id < npost)
    }

    if (evnt && sg.isEventThresholdReTestRequired()) {
        os << CodeStream::CB(130); // end if (eCode)
    }
    else if (sg.getMatrixType() & SynapseMatrixConnectivity::BITMASK) {
        os << CodeStream::CB(135); // end if (B(dd_gp" << sg.getName() << "[gid >> " << logUIntSz << "], gid
    }
    os << CodeStream::CB(120) << std::endl;

    if ((sg.getMatrixType() & SynapseMatrixConnectivity::SPARSE) && !sg.isPSAtomicAddRequired(synapseBlkSz)) {
        os << "__syncthreads();" << std::endl;
        os << "if (threadIdx.x < " << sg.getTrgNeuronGroup()->getNumNeurons() << ")" << CodeStream::OB(136); // need to write back results
        os << "linSyn += shLg[" << localID << "];" << std::endl;
        os << "shLg[" << localID << "] = 0;" << std::endl;
        os << CodeStream::CB(136) << std::endl;

        os << "__syncthreads();" << std::endl;
    }
    os << CodeStream::CB(110) << std::endl;
    os << CodeStream::CB(90) << std::endl;
}
//-------------------------------------------------------------------------
/*!
  \brief Function for generating the CUDA synapse kernel code that handles presynaptic
  spikes or spike type events

*/
//-------------------------------------------------------------------------
void generate_process_presynaptic_events_code(
    CodeStream &os, //!< output stream for code
    const SynapseGroup &sg,
    const string &localID, //!< the variable name of the local ID of the thread within the synapse group
    const string &postfix, //!< whether to generate code for true spikes or spike type events
    const string &ftype)
{
    const bool evnt = (postfix == "Evnt");

     if ((evnt && sg.isSpikeEventRequired()) || (!evnt && sg.isTrueSpikeRequired())) {
        // parallelisation along pre-synaptic spikes, looped over post-synaptic neurons
        if ((sg.getMatrixType() & SynapseMatrixConnectivity::SPARSE) && sg.getSpanType() == SynapseGroup::SpanType::PRESYNAPTIC) {
            generatePreParallelisedSparseCode(os, sg, localID, postfix, ftype);
        }
        // classical parallelisation of post-synaptic neurons in parallel and spikes in a loop
        else {
            generatePostParallelisedCode(os, sg, localID, postfix, ftype);
        }
    }
}
}   // Anonymous namespace

//-------------------------------------------------------------------------
/*!
  \brief Function for generating the CUDA kernel that simulates all neurons in the model.

  The code generated upon execution of this function is for defining GPU side global variables that will hold model state in the GPU global memory and for the actual kernel function for simulating the neurons for one time step.
*/
//-------------------------------------------------------------------------

void genNeuronKernel(const NNmodel &model, //!< Model description
                     const string &path)  //!< Path for code generation
{
    string localID;
    ofstream fs;
    string name = path + "/" + model.getName() + "_CODE/neuronKrnl.cc";
    fs.open(name.c_str());

    // Attach this to a code stream
    CodeStream os(fs);

    // write header content
    writeHeader(os);
    os << std::endl;

    // compiler/include control (include once)
    os << "#ifndef _" << model.getName() << "_neuronKrnl_cc" << std::endl;
    os << "#define _" << model.getName() << "_neuronKrnl_cc" << std::endl;
    os << std::endl;

    // write doxygen comment
    os << "//-------------------------------------------------------------------------" << std::endl;
    os << "/*! \\file neuronKrnl.cc" << std::endl << std::endl;
    os << "\\brief File generated from GeNN for the model " << model.getName() << " containing the neuron kernel function." << std::endl;
    os << "*/" << std::endl;
    os << "//-------------------------------------------------------------------------" << std::endl << std::endl;

    //os << "__device__ __host__ float exp(int i) { return exp((float) i); }" << endl;

    os << "// include the support codes provided by the user for neuron or synaptic models" << std::endl;
    os << "#include \"support_code.h\"" << std::endl << std::endl;

    // kernel header
    os << "extern \"C\" __global__ void calcNeurons(";
    for(const auto &p : model.getNeuronKernelParameters()) {
        os << p.second << " " << p.first << ", ";
    }
    os << model.getPrecision() << " t)" << std::endl;
    os << CodeStream::OB(5);

    // kernel code
    unsigned int neuronGridSz = model.getNeuronGridSize();
    neuronGridSz = neuronGridSz / neuronBlkSz;
    if (neuronGridSz < (unsigned int)deviceProp[theDevice].maxGridSize[1]) {
        os << "unsigned int id = " << neuronBlkSz << " * blockIdx.x + threadIdx.x;" << std::endl;
    }
    else {
        os << "unsigned int id = " << neuronBlkSz << " * (blockIdx.x * " << ceil(sqrt((float) neuronGridSz)) << " + blockIdx.y) + threadIdx.x;" << std::endl;
    }

    // these variables deal with high V "spike type events"
    for(const auto &n : model.getNeuronGroups()) {
        if (n.second.isSpikeEventRequired()) {
            os << "__shared__ volatile unsigned int posSpkEvnt;" << std::endl;
            os << "__shared__ unsigned int shSpkEvnt[" << neuronBlkSz << "];" << std::endl;
            os << "unsigned int spkEvntIdx;" << std::endl;
            os << "__shared__ volatile unsigned int spkEvntCount;" << std::endl;
            break;
        }
    }

    // these variables now deal only with true spikes, not high V "events"
    for(const auto &n : model.getNeuronGroups()) {
        if(!n.second.getNeuronModel()->getThresholdConditionCode().empty()) {
            os << "__shared__ unsigned int shSpk[" << neuronBlkSz << "];" << std::endl;
            os << "__shared__ volatile unsigned int posSpk;" << std::endl;
            os << "unsigned int spkIdx;" << std::endl;
            os << "__shared__ volatile unsigned int spkCount;" << std::endl;
            break;
        }
    }
    os << std::endl;

    // Reset global spike counting vars here if there are no synapses at all
    if (model.getResetKernel() == GENN_FLAGS::calcNeurons) {
        os << "if (id == 0)" << CodeStream::OB(6);
        for(const auto &n : model.getNeuronGroups()) {
            StandardGeneratedSections::neuronOutputInit(os, n.second, "dd_");
        }
        os << CodeStream::CB(6);
        os << "__threadfence();" << std::endl << std::endl;
    }

    // Initialise shared spike count vars
    for(const auto &n : model.getNeuronGroups()) {
        if (!n.second.getNeuronModel()->getThresholdConditionCode().empty()) {
            os << "if (threadIdx.x == 0)" << CodeStream::OB(8);
            os << "spkCount = 0;" << std::endl;
            os << CodeStream::CB(8);
            break;
        }
    }
    for(const auto &n : model.getNeuronGroups()) {
        if (n.second.isSpikeEventRequired()) {
            os << "if (threadIdx.x == 1)" << CodeStream::OB(7);
            os << "spkEvntCount = 0;" << std::endl;
            os << CodeStream::CB(7);
            break;
        }
    }
    os << "__syncthreads();" << std::endl;
    os << std::endl;

    
    bool firstNeuronGroup = true;
    for(const auto &n : model.getNeuronGroups()) {
        os << "// neuron group " << n.first << std::endl;
        const auto &groupIDRange = n.second.getPaddedIDRange();
        if (firstNeuronGroup) {
            os << "if (id < " << groupIDRange.second << ")" << CodeStream::OB(10);
            localID = "id";
            firstNeuronGroup = false;
        }
        else {
            os << "if ((id >= " << groupIDRange.first << ") && (id < " << groupIDRange.second << "))" << CodeStream::OB(10);
            os << "unsigned int lid = id - " << groupIDRange.first << ";" << std::endl;
            localID = "lid";
        }

        if (n.second.isVarQueueRequired() && n.second.isDelayRequired()) {
            os << "unsigned int delaySlot = (dd_spkQuePtr" << n.first;
            os << " + " << (n.second.getNumDelaySlots() - 1);
            os << ") % " << n.second.getNumDelaySlots() << ";" << std::endl;
        }
        os << std::endl;

        os << "// only do this for existing neurons" << std::endl;
        os << "if (" << localID << " < " << n.second.getNumNeurons() << ")" << CodeStream::OB(20);

        os << "// pull neuron variables in a coalesced access" << std::endl;

        const auto *nm = n.second.getNeuronModel();

        // Get name of rng to use for this neuron
        // **TODO** Phillox option
        const std::string rngName = "&dd_rng" + n.first + "[" + localID + "]";

        // Create iteration context to iterate over the variables; derived and extra global parameters
        VarNameIterCtx nmVars(nm->getVars());
        DerivedParamNameIterCtx nmDerivedParams(nm->getDerivedParams());
        ExtraGlobalParamNameIterCtx nmExtraGlobalParams(nm->getExtraGlobalParams());

        // Generate code to copy neuron state into local variables
        StandardGeneratedSections::neuronLocalVarInit(os, n.second, nmVars, "dd_", localID);

        if ((nm->getSimCode().find("$(sT)") != string::npos)
            || (nm->getThresholdConditionCode().find("$(sT)") != string::npos)
            || (nm->getResetCode().find("$(sT)") != string::npos)) { // load sT into local variable
            os << model.getPrecision() << " lsT = dd_sT" <<  n.first << "[";
            if (n.second.isDelayRequired()) {
                os << "(delaySlot * " << n.second.getNumNeurons() << ") + ";
            }
            os << localID << "];" << std::endl;
        }
        os << std::endl;

        if (n.second.getInSyn().size() > 0 || (nm->getSimCode().find("Isyn") != string::npos)) {
            os << model.getPrecision() << " Isyn = 0;" << std::endl;
        }

        // Initialise any additional input variables supported by neuron model
        for(const auto &a : nm->getAdditionalInputVars()) {
            os << a.second.first << " " << a.first << " = " << a.second.second << ";" << std::endl;
        }

        for(const auto *sg : n.second.getInSyn()) {
            const auto *psm = sg->getPSModel();

            os << "// pull inSyn values in a coalesced access" << std::endl;
            os << model.getPrecision() << " linSyn" << sg->getName() << " = dd_inSyn" << sg->getName() << "[" << localID << "];" << std::endl;
            if (sg->getMatrixType() & SynapseMatrixWeight::INDIVIDUAL) {
                for(const auto &v : psm->getVars()) {
                    os << v.second << " lps" << v.first << sg->getName();
                    os << " = dd_" <<  v.first << sg->getName() << "[" << localID << "];" << std::endl;
                }
            }
            string psCode = psm->getApplyInputCode();
            substitute(psCode, "$(id)", localID);
            substitute(psCode, "$(inSyn)", "linSyn" + sg->getName());
            StandardSubstitutions::postSynapseApplyInput(psCode, sg, n.second,
<<<<<<< HEAD
                nmVars, nmDerivedParams, nmExtraGlobalParams, model.getPrecision());
=======
                nmVars, nmDerivedParams, nmExtraGlobalParams,
                cudaFunctions, model.getPrecision(), rngName);
>>>>>>> 73f7e192

            if (!psm->getSupportCode().empty()) {
                os << CodeStream::OB(29) << " using namespace " << sg->getName() << "_postsyn;" << std::endl;
            }
            os << psCode << std::endl;
            if (!psm->getSupportCode().empty()) {
                os << CodeStream::CB(29) << " // namespace bracket closed" << std::endl;
            }
        }

        if (!nm->getSupportCode().empty()) {
            os << " using namespace " << n.first << "_neuron;" << std::endl;
        }
        string thCode = nm->getThresholdConditionCode();
        if (thCode.empty()) { // no condition provided
            cerr << "Warning: No thresholdConditionCode for neuron type " << typeid(*nm).name() << " used for population \"" << n.first << "\" was provided. There will be no spikes detected in this population!" << endl;
        }
        else {
            os << "// test whether spike condition was fulfilled previously" << std::endl;
            substitute(thCode, "$(id)", localID);
            StandardSubstitutions::neuronThresholdCondition(thCode, n.second,
                                                            nmVars, nmDerivedParams, nmExtraGlobalParams,
                                                            cudaFunctions, model.getPrecision(), rngName);
            if (GENN_PREFERENCES::autoRefractory) {
                os << "bool oldSpike= (" << thCode << ");" << std::endl;
            }
        }

        os << "// calculate membrane potential" << std::endl;
        string sCode = nm->getSimCode();
        substitute(sCode, "$(id)", localID);
        StandardSubstitutions::neuronSim(sCode, n.second,
                                         nmVars, nmDerivedParams, nmExtraGlobalParams,
                                         cudaFunctions, model.getPrecision(), rngName);
        os << sCode << std::endl;

        // look for spike type events first.
        if (n.second.isSpikeEventRequired()) {
           // Generate spike event test
            StandardGeneratedSections::neuronSpikeEventTest(os, n.second,
                                                            nmVars, nmExtraGlobalParams, localID,
                                                            cudaFunctions, model.getPrecision(), rngName);

            os << "// register a spike-like event" << std::endl;
            os << "if (spikeLikeEvent)" << CodeStream::OB(30);
            os << "spkEvntIdx = atomicAdd((unsigned int *) &spkEvntCount, 1);" << std::endl;
            os << "shSpkEvnt[spkEvntIdx] = " << localID << ";" << std::endl;
            os << CodeStream::CB(30);
        }

        // test for true spikes if condition is provided
        if (!thCode.empty()) {
            os << "// test for and register a true spike" << std::endl;
            if (GENN_PREFERENCES::autoRefractory) {
                os << "if ((" << thCode << ") && !(oldSpike)) " << CodeStream::OB(40);
            }
            else {
                os << "if (" << thCode << ") " << CodeStream::OB(40);
            }
            os << "spkIdx = atomicAdd((unsigned int *) &spkCount, 1);" << std::endl;
            os << "shSpk[spkIdx] = " << localID << ";" << std::endl;

            // add after-spike reset if provided
            if (!nm->getResetCode().empty()) {
                string rCode = nm->getResetCode();
                substitute(rCode, "$(id)", localID);
                StandardSubstitutions::neuronReset(rCode, n.second,
                                                   nmVars, nmDerivedParams, nmExtraGlobalParams,
                                                   cudaFunctions, model.getPrecision(), rngName);
                os << "// spike reset code" << std::endl;
                os << rCode << std::endl;
            }
            os << CodeStream::CB(40);
        }

        // store the defined parts of the neuron state into the global state variables dd_V etc
        StandardGeneratedSections::neuronLocalVarWrite(os, n.second, nmVars, "dd_", localID);

        if (!n.second.getInSyn().empty()) {
            os << "// the post-synaptic dynamics" << std::endl;
        }
        for(const auto *sg : n.second.getInSyn()) {
            const auto *psm = sg->getPSModel();

            string pdCode = psm->getDecayCode();
            substitute(pdCode, "$(id)", localID);
            substitute(pdCode, "$(inSyn)", "linSyn" + sg->getName());
            StandardSubstitutions::postSynapseDecay(pdCode, sg, n.second,
                                                    nmVars, nmDerivedParams, nmExtraGlobalParams,
                                                    cudaFunctions, model.getPrecision(), rngName);
            if (!psm->getSupportCode().empty()) {
                os << CodeStream::OB(29) << " using namespace " << sg->getName() << "_postsyn;" << std::endl;
            }
            os << pdCode << std::endl;
            if (!psm->getSupportCode().empty()) {
                os << CodeStream::CB(29) << " // namespace bracket closed" << endl;
            }

            os << "dd_inSyn"  << sg->getName() << "[" << localID << "] = linSyn" << sg->getName() << ";" << std::endl;
            for(const auto &v : psm->getVars()) {
                os << "dd_" <<  v.first << sg->getName() << "[" << localID << "] = lps" << v.first << sg->getName() << ";"<< std::endl;
            }
        }

        os << CodeStream::CB(20);
        os << "__syncthreads();" << std::endl;

        if (n.second.isSpikeEventRequired()) {
            os << "if (threadIdx.x == 1)" << CodeStream::OB(50);
            os << "if (spkEvntCount > 0) posSpkEvnt = atomicAdd((unsigned int *) &dd_glbSpkCntEvnt" << n.first;
            if (n.second.isDelayRequired()) {
                os << "[dd_spkQuePtr" << n.first << "], spkEvntCount);" << std::endl;
            }
            else {
                os << "[0], spkEvntCount);" << std::endl;
            }
            os << CodeStream::CB(50); // end if (threadIdx.x == 0)
            os << "__syncthreads();" << std::endl;
        }

        if (!nm->getThresholdConditionCode().empty()) {
            os << "if (threadIdx.x == 0)" << CodeStream::OB(51);
            os << "if (spkCount > 0) posSpk = atomicAdd((unsigned int *) &dd_glbSpkCnt" << n.first;
            if (n.second.isDelayRequired() && n.second.isTrueSpikeRequired()) {
                os << "[dd_spkQuePtr" << n.first << "], spkCount);" << std::endl;
            }
            else {
                os << "[0], spkCount);" << std::endl;
            }
            os << CodeStream::CB(51); // end if (threadIdx.x == 1)

            os << "__syncthreads();" << std::endl;
        }

        string queueOffset = n.second.getQueueOffset("dd_");
        if (n.second.isSpikeEventRequired()) {
            os << "if (threadIdx.x < spkEvntCount)" << CodeStream::OB(60);
            os << "dd_glbSpkEvnt" << n.first << "[" << queueOffset << "posSpkEvnt + threadIdx.x] = shSpkEvnt[threadIdx.x];" << std::endl;
            os << CodeStream::CB(60); // end if (threadIdx.x < spkEvntCount)
        }

        if (!nm->getThresholdConditionCode().empty()) {
            string queueOffsetTrueSpk = n.second.isTrueSpikeRequired() ? queueOffset : "";

            os << "if (threadIdx.x < spkCount)" << CodeStream::OB(70);
            os << "dd_glbSpk" << n.first << "[" << queueOffsetTrueSpk << "posSpk + threadIdx.x] = shSpk[threadIdx.x];" << std::endl;
            if (n.second.isSpikeTimeRequired()) {
                os << "dd_sT" << n.first << "[" << queueOffset << "shSpk[threadIdx.x]] = t;" << std::endl;
            }
            os << CodeStream::CB(70); // end if (threadIdx.x < spkCount)
        }
        os << CodeStream::CB(10); // end if (id < model.padSumNeuronN[i] )
        os << std::endl;
    }
    os << CodeStream::CB(5) << std::endl; // end of neuron kernel

    os << "#endif" << std::endl;
    fs.close();
}

//-------------------------------------------------------------------------
/*!
  \brief Function for generating a CUDA kernel for simulating all synapses.

  This functions generates code for global variables on the GPU side that are 
  synapse-related and the actual CUDA kernel for simulating one time step of 
  the synapses.
*/
//-------------------------------------------------------------------------

void genSynapseKernel(const NNmodel &model, //!< Model description
                      const string &path) //!< Path for code generation
{
    string localID; //!< "id" if first synapse group, else "lid". lid =(thread index- last thread of the last synapse group)
    ofstream fs;
    string name = path + "/" + model.getName() + "_CODE/synapseKrnl.cc";
    fs.open(name.c_str());

    // Attach this to a code stream
    CodeStream os(fs);

    // write header content
    writeHeader(os);
    os << std::endl;

    // compiler/include control (include once)
    os << "#ifndef _" << model.getName() << "_synapseKrnl_cc" << std::endl;
    os << "#define _" << model.getName() << "_synapseKrnl_cc" << std::endl;
    os << "#define BLOCKSZ_SYN " << synapseBlkSz << std::endl;
    os << std::endl;
 
    // write doxygen comment
    os << "//-------------------------------------------------------------------------" << std::endl;
    os << "/*! \\file synapseKrnl.cc" << std::endl << std::endl;
    os << "\\brief File generated from GeNN for the model " << model.getName();
    os << " containing the synapse kernel and learning kernel functions." << std::endl;
    os << "*/" << std::endl;
    os << "//-------------------------------------------------------------------------" << std::endl << std::endl;


    if (!model.getSynapseDynamicsGroups().empty()) {
        os << "#define BLOCKSZ_SYNDYN " << synDynBlkSz << endl;

        // SynapseDynamics kernel header
        os << "extern \"C\" __global__ void calcSynapseDynamics(";
        for(const auto &p : model.getSynapseDynamicsKernelParameters()) {
            os << p.second << " " << p.first << ", ";
        }
        os << model.getPrecision() << " t)" << std::endl; // end of synapse kernel header

        // synapse dynamics kernel code
        os << CodeStream::OB(75);

        // common variables for all cases
        os << "unsigned int id = BLOCKSZ_SYNDYN * blockIdx.x + threadIdx.x;" << std::endl;
        os << model.getPrecision() << " addtoinSyn;" << std::endl;
        os << std::endl;

        os << "// execute internal synapse dynamics if any" << std::endl;

        bool firstSynapseDynamicsGroup = true;
        for(const auto &s : model.getSynapseDynamicsGroups())
        {
            const SynapseGroup *sg = model.findSynapseGroup(s.first);
            const auto *wu = sg->getWUModel();

            // if there is some internal synapse dynamics
            if (!wu->getSynapseDynamicsCode().empty()) {
                // Create iteration context to iterate over the variables and derived parameters
                DerivedParamNameIterCtx wuDerivedParams(wu->getDerivedParams());
                ExtraGlobalParamNameIterCtx wuExtraGlobalParams(wu->getExtraGlobalParams());
                VarNameIterCtx wuVars(wu->getVars());

                os << "// synapse group " << s.first << std::endl;
                if (firstSynapseDynamicsGroup) {
                    os << "if (id < " << s.second.second << ")" << CodeStream::OB(77);
                    localID = "id";
                    firstSynapseDynamicsGroup = false;
                }
                else {
                    os << "if ((id >= " << s.second.first << ") && (id < " << s.second.second << "))" << CodeStream::OB(77);
                    os << "unsigned int lid = id - " << s.second.first << ";" << std::endl;
                    localID = "lid";
                }

                if (sg->getSrcNeuronGroup()->isDelayRequired()) {
                    os << "unsigned int delaySlot = (dd_spkQuePtr" << sg->getSrcNeuronGroup()->getName();
                    os << " + " << (sg->getSrcNeuronGroup()->getNumDelaySlots() - sg->getDelaySteps());
                    os << ") % " << sg->getSrcNeuronGroup()->getNumDelaySlots() << ";" << std::endl;
                }

                string SDcode = wu->getSynapseDynamicsCode();
                substitute(SDcode, "$(t)", "t");

                if (sg->getMatrixType() & SynapseMatrixConnectivity::SPARSE) { // SPARSE
                    os << "if (" << localID << " < dd_indInG" << s.first << "[" << sg->getSrcNeuronGroup()->getNumNeurons() << "])" << CodeStream::OB(25);
                    os << "// all threads participate that can work on an existing synapse" << std::endl;
                    if (!wu->getSynapseDynamicsSuppportCode().empty()) {
                        os << " using namespace " << s.first << "_weightupdate_synapseDynamics;" << std::endl;
                    }
                    if (sg->getMatrixType() & SynapseMatrixWeight::INDIVIDUAL) {
                        // name substitute synapse var names in synapseDynamics code
                        name_substitutions(SDcode, "dd_", wuVars.nameBegin, wuVars.nameEnd, s.first + "[" + localID +"]");
                    }

                    const std::string postIdx = "dd_ind" + s.first + "[" + localID + "]";
                    substitute(SDcode, "$(updatelinsyn)", getFloatAtomicAdd(model.getPrecision()) + "(&$(inSyn), $(addtoinSyn))");
                    substitute(SDcode, "$(inSyn)", "dd_inSyn" + s.first + "[" + postIdx + "]");

                    StandardSubstitutions::weightUpdateDynamics(SDcode, sg, wuVars, wuDerivedParams, wuExtraGlobalParams,
                                                                "dd_preInd" + s.first +"[" + localID + "]",
                                                                postIdx, "dd_", cudaFunctions, model.getPrecision());
                    os << SDcode << std::endl;
                }
                else { // DENSE
                    os << "if (" << localID << " < " << sg->getSrcNeuronGroup()->getNumNeurons() * sg->getTrgNeuronGroup()->getNumNeurons() << ")" << CodeStream::OB(25);
                    os << "// all threads participate that can work on an existing synapse" << std::endl;
                    if (!wu->getSynapseDynamicsSuppportCode().empty()) {
                            os << " using namespace " << s.first << "_weightupdate_synapseDynamics;" << std::endl;
                    }
                    if (sg->getMatrixType() & SynapseMatrixWeight::INDIVIDUAL) {
                        // name substitute synapse var names in synapseDynamics code
                        name_substitutions(SDcode, "dd_", wuVars.nameBegin, wuVars.nameEnd, s.first + "[" + localID + "]");
                    }

                    const std::string postIdx = localID +"%" + to_string(sg->getTrgNeuronGroup()->getNumNeurons());
                    substitute(SDcode, "$(updatelinsyn)", getFloatAtomicAdd(model.getPrecision()) + "(&$(inSyn), $(addtoinSyn))");
                    substitute(SDcode, "$(inSyn)", "dd_inSyn" + s.first + "[" + postIdx + "]");

                    StandardSubstitutions::weightUpdateDynamics(SDcode, sg, wuVars, wuDerivedParams, wuExtraGlobalParams,
                                                                localID +"/" + to_string(sg->getTrgNeuronGroup()->getNumNeurons()),
                                                                postIdx, "dd_", cudaFunctions, model.getPrecision());
                    os << SDcode << std::endl;
                }
                os << CodeStream::CB(25);
                os << CodeStream::CB(77);
            }
        }
        os << CodeStream::CB(75);
    }

    // count how many neuron blocks to use: one thread for each synapse target
    // targets of several input groups are counted multiply
    const unsigned int numSynapseBlocks = model.getSynapseKernelGridSize() / synapseBlkSz;

    // synapse kernel header
    os << "extern \"C\" __global__ void calcSynapses(";
    for (const auto &p : model.getSynapseKernelParameters()) {
        os << p.second << " " << p.first << ", ";
    }
    os << model.getPrecision() << " t)" << std::endl; // end of synapse kernel header

    // synapse kernel code
    os << CodeStream::OB(75);

    // common variables for all cases
    os << "unsigned int id = BLOCKSZ_SYN * blockIdx.x + threadIdx.x;" << std::endl;
    os << "unsigned int lmax, j, r;" << std::endl;
    os << model.getPrecision() << " addtoinSyn;" << std::endl;
    os << "volatile __shared__ " << model.getPrecision() << " shLg[BLOCKSZ_SYN];" << std::endl;

    // case-dependent variables
    for(const auto &s : model.getSynapseGroups()) {
        if (!(s.second.getMatrixType() & SynapseMatrixConnectivity::SPARSE) || !s.second.isPSAtomicAddRequired(synapseBlkSz)){
            os << model.getPrecision() << " linSyn;" << std::endl;
            break;
        }
    }
    // we need ipost in any case, and we need npost if there are any SPARSE connections
    os << "unsigned int ipost;" << std::endl;
    for(const auto &s : model.getSynapseGroups()) {
        if (s.second.getMatrixType()  & SynapseMatrixConnectivity::SPARSE) {
            os << "unsigned int prePos; " << std::endl;
            os << "unsigned int npost; " << std::endl;
            break;
        }
    }
    for(const auto &s : model.getSynapseGroups()) {
        if (s.second.isTrueSpikeRequired() || model.isSynapseGroupPostLearningRequired(s.first)) {
            os << "__shared__ unsigned int shSpk[BLOCKSZ_SYN];" << std::endl;
            //os << "__shared__ " << model.getPrecision() << " shSpkV[BLOCKSZ_SYN];" << std::endl;
            os << "unsigned int lscnt, numSpikeSubsets;" << std::endl;
            break;
        }
    }
    for(const auto &s : model.getSynapseGroups()) {
        if (s.second.isSpikeEventRequired()) {
            os << "__shared__ unsigned int shSpkEvnt[BLOCKSZ_SYN];" << std::endl;
            os << "unsigned int lscntEvnt, numSpikeSubsetsEvnt;" << std::endl;
            break;
        }
    }
    os << std::endl;

    bool firstSynapseGroup = true;
    for(const auto &s : model.getSynapseGroups()) {
        os << "// synapse group " << s.first << std::endl;
        const auto &groupIDRange = s.second.getPaddedKernelIDRange();
        if (firstSynapseGroup) {
            os << "if (id < " << groupIDRange.second << ")" << CodeStream::OB(77);
            localID = "id";
            firstSynapseGroup = false;
        }
        else {
            os << "if ((id >= " << groupIDRange.first << ") && (id < " << groupIDRange.second << "))" << CodeStream::OB(77);
            os << "unsigned int lid = id - " << groupIDRange.first<< ";" << std::endl;
            localID = "lid";
        }

        if (s.second.getSrcNeuronGroup()->isDelayRequired()) {
            os << "unsigned int delaySlot = (dd_spkQuePtr" << s.second.getSrcNeuronGroup()->getName();
            os << " + " << (s.second.getSrcNeuronGroup()->getNumDelaySlots() - s.second.getDelaySteps());
            os << ") % " << s.second.getSrcNeuronGroup()->getNumDelaySlots() << ";" << std::endl;
        }

        if (!(s.second.getMatrixType() & SynapseMatrixConnectivity::SPARSE) || !s.second.isPSAtomicAddRequired(synapseBlkSz)){
            os << "// only do this for existing neurons" << std::endl;
            os << "if (" << localID << " < " << s.second.getTrgNeuronGroup()->getNumNeurons() << ")" << CodeStream::OB(80);
            os << "linSyn = dd_inSyn" << s.first << "[" << localID << "];" << std::endl;
            os << CodeStream::CB(80);
        }

        if (s.second.isSpikeEventRequired()) {
            os << "lscntEvnt = dd_glbSpkCntEvnt" << s.second.getSrcNeuronGroup()->getName();
            if (s.second.getSrcNeuronGroup()->isDelayRequired()) {
                os << "[delaySlot];" << std::endl;
            }
            else {
                os << "[0];" << std::endl;
            }
            os << "numSpikeSubsetsEvnt = (lscntEvnt+BLOCKSZ_SYN-1) / BLOCKSZ_SYN;" << std::endl;
        }
  
        if (s.second.isTrueSpikeRequired() || model.isSynapseGroupPostLearningRequired(s.first)) {
            os << "lscnt = dd_glbSpkCnt" << s.second.getSrcNeuronGroup()->getName();
            if (s.second.getSrcNeuronGroup()->isDelayRequired()) {
                os << "[delaySlot];" << std::endl;
            }
            else {
                os << "[0];" << std::endl;
            }
            os << "numSpikeSubsets = (lscnt+BLOCKSZ_SYN-1) / BLOCKSZ_SYN;" << std::endl;
        }

        // generate the code for processing spike-like events
        if (s.second.isSpikeEventRequired()) {
            generate_process_presynaptic_events_code(os, s.second, localID, "Evnt", model.getPrecision());
        }

        // generate the code for processing true spike events
        if (s.second.isTrueSpikeRequired()) {
            generate_process_presynaptic_events_code(os, s.second, localID, "", model.getPrecision());
        }
        os << std::endl;

        if (!(s.second.getMatrixType() & SynapseMatrixConnectivity::SPARSE) || !s.second.isPSAtomicAddRequired(synapseBlkSz)) {
            os << "// only do this for existing neurons" << std::endl;
            os << "if (" << localID << " < " << s.second.getTrgNeuronGroup()->getNumNeurons() << ")" << CodeStream::OB(190);
            os << "dd_inSyn" << s.first << "[" << localID << "] = linSyn;" << std::endl;
            os << CodeStream::CB(190);
        }
        // need to do reset operations in this kernel (no learning kernel)
        if (model.getResetKernel() == GENN_FLAGS::calcSynapses) {
            os << "__syncthreads();" << std::endl;
            os << "if (threadIdx.x == 0)" << CodeStream::OB(200);
            os << "j = atomicAdd((unsigned int *) &d_done, 1);" << std::endl;
            os << "if (j == " << numSynapseBlocks - 1 << ")" << CodeStream::OB(210);

            for(const auto &n : model.getNeuronGroups()) {
                if (n.second.isDelayRequired()) { // WITH DELAY
                    os << "dd_spkQuePtr" << n.first << " = (dd_spkQuePtr" << n.first << " + 1) % " << n.second.getNumDelaySlots() << ";" << std::endl;
                    if (n.second.isSpikeEventRequired()) {
                        os << "dd_glbSpkCntEvnt" << n.first << "[dd_spkQuePtr" << n.first << "] = 0;" << std::endl;
                    }
                    if (n.second.isTrueSpikeRequired()) {
                        os << "dd_glbSpkCnt" << n.first << "[dd_spkQuePtr" << n.first << "] = 0;" << std::endl;
                    }
                    else {
                        os << "dd_glbSpkCnt" << n.first << "[0] = 0;" << std::endl;
                    }
                }
                else { // NO DELAY
                    if (n.second.isSpikeEventRequired()) {
                        os << "dd_glbSpkCntEvnt" << n.first << "[0] = 0;" << std::endl;
                    }
                    os << "dd_glbSpkCnt" << n.first << "[0] = 0;" << std::endl;
                }
            }
            os << "d_done = 0;" << std::endl;

            os << CodeStream::CB(210); // end "if (j == " << numOfBlocks - 1 << ")"
            os << CodeStream::CB(200); // end "if (threadIdx.x == 0)"
        }

        os << CodeStream::CB(77);
        os << std::endl;
    }
    os << CodeStream::CB(75);
    os << std::endl;


    ///////////////////////////////////////////////////////////////
    // Kernel for learning synapses, post-synaptic spikes

    if (!model.getSynapsePostLearnGroups().empty()) {

        // count how many learn blocks to use: one thread for each synapse source
        // sources of several output groups are counted multiply
        const unsigned int numPostLearnBlocks = model.getSynapsePostLearnGridSize() / learnBlkSz;
  
        // Kernel header
        os << "extern \"C\" __global__ void learnSynapsesPost(";
        for(const auto &p : model.getSimLearnPostKernelParameters()) {
            os << p.second << " " << p.first << ", ";
        }
        os << model.getPrecision() << " t)";
        os << std::endl;

        // kernel code
        os << CodeStream::OB(215);
        os << "unsigned int id = " << learnBlkSz << " * blockIdx.x + threadIdx.x;" << std::endl;
        os << "__shared__ unsigned int shSpk[" << learnBlkSz << "];" << std::endl;
        os << "unsigned int lscnt, numSpikeSubsets, lmax, j, r;" << std::endl;
        os << std::endl;

        bool firstPostLearnGroup = true;
        for(const auto &s : model.getSynapsePostLearnGroups())
        {
            const SynapseGroup *sg = model.findSynapseGroup(s.first);
            const auto *wu = sg->getWUModel();
            const bool sparse = sg->getMatrixType() & SynapseMatrixConnectivity::SPARSE;

// NOTE: WE DO NOT USE THE AXONAL DELAY FOR BACKWARDS PROPAGATION - WE CAN TALK ABOUT BACKWARDS DELAYS IF WE WANT THEM
            os << "// synapse group " << s.first << std::endl;
            if (firstPostLearnGroup) {
                os << "if (id < " << s.second.second << ")" << CodeStream::OB(220);
                localID = "id";
                firstPostLearnGroup = false;
            }
            else {
                os << "if ((id >= " << s.second.first << ") && (id < " << s.second.second << "))" << CodeStream::OB(220);
                os << "unsigned int lid = id - " << s.second.first << ";" << std::endl;
                localID = "lid";
            }

            if (sg->getSrcNeuronGroup()->isDelayRequired()) {
                os << "unsigned int delaySlot = (dd_spkQuePtr" << sg->getSrcNeuronGroup()->getName();
                os << " + " << (sg->getSrcNeuronGroup()->getNumDelaySlots() - sg->getDelaySteps());
                os << ") % " << sg->getSrcNeuronGroup()->getNumDelaySlots() << ";" << std::endl;
            }

            if (sg->getTrgNeuronGroup()->isDelayRequired() && sg->getTrgNeuronGroup()->isTrueSpikeRequired()) {
                os << "lscnt = dd_glbSpkCnt" << sg->getTrgNeuronGroup()->getName() << "[dd_spkQuePtr" << sg->getTrgNeuronGroup()->getName() << "];" << std::endl;
            }
            else {
                os << "lscnt = dd_glbSpkCnt" << sg->getTrgNeuronGroup()->getName() << "[0];" << std::endl;
            }

            os << "numSpikeSubsets = (lscnt+" << learnBlkSz-1 << ") / " << learnBlkSz << ";" << std::endl;
            os << "for (r = 0; r < numSpikeSubsets; r++)" << CodeStream::OB(230);
            os << "if (r == numSpikeSubsets - 1) lmax = ((lscnt-1) % " << learnBlkSz << ")+1;" << std::endl;
            os << "else lmax = " << learnBlkSz << ";" << std::endl;

            string offsetTrueSpkPost = sg->getTrgNeuronGroup()->isTrueSpikeRequired()
                ? sg->getOffsetPost("dd_")
                : "";
            os << "if (threadIdx.x < lmax)" << CodeStream::OB(240);
            os << "shSpk[threadIdx.x] = dd_glbSpk" << sg->getTrgNeuronGroup()->getName() << "[" << offsetTrueSpkPost << "(r * " << learnBlkSz << ") + threadIdx.x];" << std::endl;
            os << CodeStream::CB(240);

            os << "__syncthreads();" << std::endl;
            os << "// only work on existing neurons" << std::endl;
            os << "if (" << localID << " < " << sg->getSrcNeuronGroup()->getNumNeurons() << ")" << CodeStream::OB(250);
            os << "// loop through all incoming spikes for learning" << std::endl;
            os << "for (j = 0; j < lmax; j++)" << CodeStream::OB(260) << std::endl;

            if (sparse) {
                os << "unsigned int iprePos = dd_revIndInG" <<  s.first << "[shSpk[j]];" << std::endl;
                os << "unsigned int npre = dd_revIndInG" << s.first << "[shSpk[j] + 1] - iprePos;" << std::endl;
                os << "if (" << localID << " < npre)" << CodeStream::OB(1540);
                os << "iprePos += " << localID << ";" << std::endl;
                //Commenting out the next line as it is not used rather than deleting as I'm not sure if it may be used by different learning models 
                //os << "unsigned int ipre = dd_revInd" << sgName << "[iprePos];" << std::endl;
            }

            if (!wu->getLearnPostSupportCode().empty()) {
                os << " using namespace " << s.first << "_weightupdate_simLearnPost;" << std::endl;
            }
            
             // Create iteration context to iterate over the variables; derived and extra global parameters
            DerivedParamNameIterCtx wuDerivedParams(wu->getDerivedParams());
            ExtraGlobalParamNameIterCtx wuExtraGlobalParams(wu->getExtraGlobalParams());
            VarNameIterCtx wuVars(wu->getVars());

            string code = wu->getLearnPostCode();
            substitute(code, "$(t)", "t");
            // Code substitutions ----------------------------------------------------------------------------------
            if (sparse) { // SPARSE
                name_substitutions(code, "dd_", wuVars.nameBegin, wuVars.nameEnd, s.first + "[dd_remap" + s.first + "[iprePos]]");
            }
            else { // DENSE
                name_substitutions(code, "dd_", wuVars.nameBegin, wuVars.nameEnd, s.first + "[" + localID + " * " + to_string(sg->getTrgNeuronGroup()->getNumNeurons()) + " + shSpk[j]]");
            }
            StandardSubstitutions::weightUpdatePostLearn(code, sg, wuDerivedParams, wuExtraGlobalParams,
                                                         sparse ?  "dd_revInd" + s.first + "[iprePos]" : localID,
                                                         "shSpk[j]", "dd_", cudaFunctions, model.getPrecision());
            // end Code substitutions -------------------------------------------------------------------------
            os << code << std::endl;
            if (sparse) {
                os << CodeStream::CB(1540);
            }
            os << CodeStream::CB(260);
            os << CodeStream::CB(250);
            os << CodeStream::CB(230);
            if (model.getResetKernel() == GENN_FLAGS::learnSynapsesPost) {
                os << "__syncthreads();" << std::endl;
                os << "if (threadIdx.x == 0)" << CodeStream::OB(320);
                os << "j = atomicAdd((unsigned int *) &d_done, 1);" << std::endl;
                os << "if (j == " << numPostLearnBlocks - 1 << ")" << CodeStream::OB(330);

                for(const auto &n : model.getNeuronGroups()) {
                    if (n.second.isDelayRequired()) { // WITH DELAY
                        os << "dd_spkQuePtr" << n.first << " = (dd_spkQuePtr" << n.first << " + 1) % " << n.second.getNumDelaySlots() << ";" << std::endl;
                        if (n.second.isSpikeEventRequired()) {
                            os << "dd_glbSpkCntEvnt" << n.first << "[dd_spkQuePtr" << n.first << "] = 0;" << std::endl;
                        }
                        if (n.second.isTrueSpikeRequired()) {
                            os << "dd_glbSpkCnt" << n.first << "[dd_spkQuePtr" << n.first << "] = 0;" << std::endl;
                        }
                        else {
                            os << "dd_glbSpkCnt" << n.first << "[0] = 0;" << std::endl;
                        }
                    }
                    else { // NO DELAY
                        if (n.second.isSpikeEventRequired()) {
                            os << "dd_glbSpkCntEvnt" << n.first << "[0] = 0;" << std::endl;
                        }
                        os << "dd_glbSpkCnt" << n.first << "[0] = 0;" << std::endl;
                    }
                }
                os << "d_done = 0;" << std::endl;

                os << CodeStream::CB(330); // end "if (j == " << numOfBlocks - 1 << ")"
                os << CodeStream::CB(320); // end "if (threadIdx.x == 0)"
            }
            os << CodeStream::CB(220);
        }

        os << CodeStream::CB(215);
    }
    os << std::endl;
    
    os << "#endif" << std::endl;
    fs.close();

//    cout << "exiting genSynapseKernel" << endl;
}

#endif<|MERGE_RESOLUTION|>--- conflicted
+++ resolved
@@ -532,12 +532,8 @@
             substitute(psCode, "$(id)", localID);
             substitute(psCode, "$(inSyn)", "linSyn" + sg->getName());
             StandardSubstitutions::postSynapseApplyInput(psCode, sg, n.second,
-<<<<<<< HEAD
-                nmVars, nmDerivedParams, nmExtraGlobalParams, model.getPrecision());
-=======
                 nmVars, nmDerivedParams, nmExtraGlobalParams,
                 cudaFunctions, model.getPrecision(), rngName);
->>>>>>> 73f7e192
 
             if (!psm->getSupportCode().empty()) {
                 os << CodeStream::OB(29) << " using namespace " << sg->getName() << "_postsyn;" << std::endl;
