/*--------------------------------------------------------------------------
   Author: Thomas Nowotny

   Institute: Center for Computational Neuroscience and Robotics
              University of Sussex
              Falmer, Brighton BN1 9QJ, UK 

   email to:  T.Nowotny@sussex.ac.uk

   initial version: 2010-02-07

--------------------------------------------------------------------------*/

//------------------------------------------------------------------------
/*! \file generateKernels.cc

  \brief Contains functions that generate code for CUDA kernels. Part of the code generation section.

*/
//-------------------------------------------------------------------------

#include "generateKernels.h"
#include "global.h"
#include "utils.h"
#include "standardGeneratedSections.h"
#include "standardSubstitutions.h"
#include "codeGenUtils.h"
#include "codeStream.h"

#include <algorithm>


// The CPU_ONLY version does not need any of this
#ifndef CPU_ONLY

//-------------------------------------------------------------------------
// Anonymous namespace
//-------------------------------------------------------------------------
namespace
{
string getFloatAtomicAdd(const string &ftype)
{
    int version;
    cudaRuntimeGetVersion(&version);
    if (((deviceProp[theDevice].major < 2) && (ftype == "float"))
        || (((deviceProp[theDevice].major < 6) || (version < 8000)) && (ftype == "double"))) {
        return "atomicAddSW";
    }
    else {
        return "atomicAdd";
    }
}

bool shouldAccumulateInLinSyn(const SynapseGroup &sg)
{
<<<<<<< HEAD
    // We should accumulate each postsynaptic neuron's input in a register if either
    // 1) Matrix type is dense or bitfield (where each thread represents an individual neuron)
    // 2) Or the synapse projection doesn't require atomic add i.e. is small enough to used shared memory
    return ((sg.getMatrixType() & SynapseMatrixConnectivity::DENSE) 
        || (sg.getMatrixType() & SynapseMatrixConnectivity::BITMASK) 
        || !sg.isPSAtomicAddRequired(synapseBlkSz));
=======
    // We should accumulate each postsynaptic neuron's input in a register if matrix is dense or bitfield (where each thread represents an individual neuron)
    return ((sg.getMatrixType() & SynapseMatrixConnectivity::DENSE) || (sg.getMatrixType() & SynapseMatrixConnectivity::BITMASK));
}

bool shouldAccumulateInSharedMemory(const SynapseGroup &sg)
{
    // We should accumulate each postsynaptic neuron's input in shared menory if matrix is sparse
    // and the output population is small enough that input to it can be stored in a shared memory array
    return ((sg.getMatrixType() & SynapseMatrixConnectivity::SPARSE) && sg.getTrgNeuronGroup()->getNumNeurons() <= synapseBlkSz);
>>>>>>> 06e66429
}

// parallelisation along pre-synaptic spikes, looped over post-synaptic neurons
void generatePreParallelisedSparseCode(
    CodeStream &os, //!< output stream for code
    const SynapseGroup &sg,
    const string &localID, //!< the variable name of the local ID of the thread within the synapse group
    const string &postfix, //!< whether to generate code for true spikes or spike type events
    const string &ftype)
{
    const bool evnt = (postfix == "Evnt");
    const auto *wu = sg.getWUModel();

    // Create iteration context to iterate over the variables; derived and extra global parameters
    DerivedParamNameIterCtx wuDerivedParams(wu->getDerivedParams());
    ExtraGlobalParamNameIterCtx wuExtraGlobalParams(wu->getExtraGlobalParams());
    VarNameIterCtx wuVars(wu->getVars());

    os << "if (" << localID << " < " ;
    if (sg.getSrcNeuronGroup()->isDelayRequired()) {
        os << "dd_glbSpkCnt" << postfix << sg.getSrcNeuronGroup()->getName() << "[delaySlot])";
    }
    else {
        os << "dd_glbSpkCnt" << postfix << sg.getSrcNeuronGroup()->getName() << "[0])";
    }
    {
        CodeStream::Scope b(os);

        if (!wu->getSimSupportCode().empty()) {
            os << "using namespace " << sg.getName() << "_weightupdate_simCode;" << std::endl;
        }

        if (sg.getSrcNeuronGroup()->isDelayRequired()) {
            os << "const unsigned int preInd = dd_glbSpk"  << postfix << sg.getSrcNeuronGroup()->getName();
            os << "[(delaySlot * " << sg.getSrcNeuronGroup()->getNumNeurons() << ") + " << localID << "];" << std::endl;
        }
        else {
            os << "const unsigned int preInd = dd_glbSpk"  << postfix << sg.getSrcNeuronGroup()->getName();
            os << "[" << localID << "];" << std::endl;
        }

        if(sg.getMatrixType() & SynapseMatrixConnectivity::YALE) {
            os << "prePos = dd_indInG" << sg.getName() << "[preInd];" << std::endl;
            os << "npost = dd_indInG" << sg.getName() << "[preInd + 1] - prePos;" << std::endl;
        }
        else if(sg.getMatrixType() & SynapseMatrixConnectivity::RAGGED) {
            os << "prePos = preInd * " << to_string(sg.getMaxConnections()) << ";" << std::endl;
            os << "npost = dd_rowLength" << sg.getName() << "[preInd];" << std::endl;
        }
        else if (sg.getMatrixType() & SynapseMatrixConnectivity::BITMASK) {
            os << "unsigned int gid = (dd_glbSpkCnt" << postfix << "[" << localID << "] * " << sg.getTrgNeuronGroup()->getNumNeurons() << " + i);" << std::endl;
        }

        if (evnt && sg.isEventThresholdReTestRequired()) {
            os << "if ";
            if (sg.getMatrixType() & SynapseMatrixConnectivity::BITMASK) {
                // Note: we will just access global mem. For compute >= 1.2 simultaneous access to same global mem in the (half-)warp will be coalesced - no worries
                os << "((B(dd_gp" << sg.getName() << "[gid / 32], gid & 31)) && ";
            }

            // code substitutions ----
            string eCode = wu->getEventThresholdConditionCode();
            StandardSubstitutions::weightUpdateThresholdCondition(eCode, sg,
                                                                wuDerivedParams, wuExtraGlobalParams,
                                                                "preInd", "i", "dd_", cudaFunctions, ftype);
            // end code substitutions ----
            os << "(" << eCode << ")";

            if (sg.getMatrixType() & SynapseMatrixConnectivity::BITMASK) {
                os << ")";
            }
            os << CodeStream::OB(130);
        }
        else if (sg.getMatrixType() & SynapseMatrixConnectivity::BITMASK) {
            os << "if (B(dd_gp" << sg.getName() << "[gid / 32], gid & 31))" << CodeStream::OB(135);
        }

        os << "for(unsigned int i = 0; i < npost; ++i)";
        {
            CodeStream::Scope b(os);

            // **TODO** pretty sure __ldg will boost performance here - basically will bring whole row into cache
            os << "ipost = dd_ind" <<  sg.getName() << "[prePos];" << std::endl;

            // Code substitutions ----------------------------------------------------------------------------------
            string wCode = evnt ? wu->getEventCode() : wu->getSimCode();
            substitute(wCode, "$(t)", "t");

            // If postsynaptic input should be accumulated in shared memory
            // **THINK** should this actually be using shared memory atomics here?
            if(shouldAccumulateInSharedMemory(sg)) {
                substitute(wCode, "$(updatelinsyn)", "$(inSyn) += $(addtoinSyn)");
                substitute(wCode, "$(inSyn)", "shLg[ipost]");
            }
            // Otherwise, if it should be accumulated directly in global memory
            else {
                substitute(wCode, "$(updatelinsyn)", getFloatAtomicAdd(ftype) + "(&$(inSyn), $(addtoinSyn))");
                substitute(wCode, "$(inSyn)", "dd_inSyn" + sg.getName() + "[ipost]");
            }


            if (sg.getMatrixType() & SynapseMatrixWeight::INDIVIDUAL) {
                name_substitutions(wCode, "dd_", wuVars.nameBegin, wuVars.nameEnd, sg.getName() + "[prePos]");
            }

            StandardSubstitutions::weightUpdateSim(wCode, sg,
                                                   wuVars, wuDerivedParams, wuExtraGlobalParams,
                                                   "preInd", "ipost", "dd_", cudaFunctions, ftype);
            // end code substitutions -------------------------------------------------------------------------

            os << wCode << std::endl;

            os << "prePos += 1;" << std::endl;
        }

        if (evnt && sg.isEventThresholdReTestRequired()) {
            os << CodeStream::CB(130);
        }
        else if (sg.getMatrixType() & SynapseMatrixConnectivity::BITMASK) {
            os << CodeStream::CB(135);
        }
    }
}

// classical parallelisation of post-synaptic neurons in parallel and spikes in a loop
void generatePostParallelisedCode(
    CodeStream &os, //!< output stream for code
    const SynapseGroup &sg,
    const string &localID, //!< the variable name of the local ID of the thread within the synapse group
    const string &postfix, //!< whether to generate code for true spikes or spike type events
    const string &ftype)
{
    const bool evnt = (postfix == "Evnt");
    const auto *wu = sg.getWUModel();

    // Create iteration context to iterate over the variables; derived and extra global parameters
    DerivedParamNameIterCtx wuDerivedParams(wu->getDerivedParams());
    ExtraGlobalParamNameIterCtx wuExtraGlobalParams(wu->getExtraGlobalParams());
    VarNameIterCtx wuVars(wu->getVars());

    os << "// process presynaptic events: " << (evnt ? "Spike type events" : "True Spikes") << std::endl;
    os << "for (r = 0; r < numSpikeSubsets" << postfix << "; r++)";
    {
        CodeStream::Scope b(os);
        os << "if (r == numSpikeSubsets" << postfix << " - 1) lmax = ((lscnt" << postfix << "-1) % BLOCKSZ_SYN) +1;" << std::endl;
        os << "else lmax = BLOCKSZ_SYN;" << std::endl;
        os << "__syncthreads();" << std::endl;
        os << "if (threadIdx.x < lmax)";
        {
            CodeStream::Scope b(os);
            os << "shSpk" << postfix << "[threadIdx.x] = dd_glbSpk" << postfix << sg.getSrcNeuronGroup()->getName() << "[" << sg.getOffsetPre() << "(r * BLOCKSZ_SYN) + threadIdx.x];" << std::endl;
        }
        os << "__syncthreads();" << std::endl;

        os << "// loop through all incoming spikes" << std::endl;
        os << "for (j = 0; j < lmax; j++)";
        {
            CodeStream::Scope b(os);
            os << "// only work on existing neurons" << std::endl;
            os << "if (" << localID << " < " << sg.getMaxConnections() << ")";
            {
                CodeStream::Scope b(os);
                if (sg.getMatrixType() & SynapseMatrixConnectivity::BITMASK) {
                    os << "unsigned int gid = (shSpk" << postfix << "[j] * " << sg.getTrgNeuronGroup()->getNumNeurons() << " + " << localID << ");" << std::endl;
                }

                if (!wu->getSimSupportCode().empty()) {
                    os << "using namespace " << sg.getName() << "_weightupdate_simCode;" << std::endl;
                }
                if (evnt && sg.isEventThresholdReTestRequired()) {
                    os << "if ";
                    if (sg.getMatrixType() & SynapseMatrixConnectivity::BITMASK) {
                        // Note: we will just access global mem. For compute >= 1.2 simultaneous access to same global mem in the (half-)warp will be coalesced - no worries
                        os << "((B(dd_gp" << sg.getName() << "[gid / 32], gid & 31)) && ";
                    }

                    // code substitutions ----
                    string eCode = wu->getEventThresholdConditionCode();
                    StandardSubstitutions::weightUpdateThresholdCondition(eCode, sg, wuDerivedParams, wuExtraGlobalParams,
                                                                        "shSpkEvnt[j]", "ipost", "dd_",
                                                                        cudaFunctions, ftype);
                    // end code substitutions ----
                    os << "(" << eCode << ")";

                    if (sg.getMatrixType() & SynapseMatrixConnectivity::BITMASK) {
                        os << ")";
                    }
                    os << CodeStream::OB(130);
                }
                else if (sg.getMatrixType() & SynapseMatrixConnectivity::BITMASK) {
                    os << "if (B(dd_gp" << sg.getName() << "[gid / 32], gid & 31))" << CodeStream::OB(135);
                }


                if(sg.getMatrixType() & SynapseMatrixConnectivity::SPARSE) {
                    if (sg.getMatrixType() & SynapseMatrixConnectivity::YALE) {
                        os << "prePos = dd_indInG" << sg.getName() << "[shSpk" << postfix << "[j]];" << std::endl;
                        os << "npost = dd_indInG" << sg.getName() << "[shSpk" << postfix << "[j] + 1] - prePos;" << std::endl;
                    }
                    else {
                        os << "prePos = shSpk" << postfix << "[j] * " << to_string(sg.getMaxConnections()) << ";" << std::endl;
                        os << "npost = dd_rowLength" << sg.getName() << "[shSpk" << postfix << "[j]];" << std::endl;
                    }

                    os << "if (" << localID << " < npost)" << CodeStream::OB(140);
                    os << "prePos += " << localID << ";" << std::endl;
                    os << "ipost = dd_ind" << sg.getName() << "[prePos];" << std::endl;
                }
                else { // DENSE
                    os << "ipost = " << localID << ";" << std::endl;
                }

                // Code substitutions ----------------------------------------------------------------------------------
                string wCode = (evnt ? wu->getEventCode() : wu->getSimCode());
                substitute(wCode, "$(t)", "t");
<<<<<<< HEAD
                if (sg.getMatrixType() & SynapseMatrixConnectivity::SPARSE) {
                    if (sg.isPSAtomicAddRequired(synapseBlkSz)) { // SPARSE using atomicAdd
                        substitute(wCode, "$(updatelinsyn)", getFloatAtomicAdd(ftype) + "(&$(inSyn), $(addtoinSyn))");
                        substitute(wCode, "$(inSyn)", "dd_inSyn" + sg.getName() + "[ipost]");
                    }
                    else { // SPARSE using shared memory
=======
                if (sg.getMatrixType() & SynapseMatrixConnectivity::SPARSE) { // SPARSE
                    if (shouldAccumulateInSharedMemory(sg)) {
>>>>>>> 06e66429
                        substitute(wCode, "$(updatelinsyn)", "$(inSyn) += $(addtoinSyn)");
                        substitute(wCode, "$(inSyn)", "shLg[ipost]");
                    }
                    else {
                        substitute(wCode, "$(updatelinsyn)", getFloatAtomicAdd(ftype) + "(&$(inSyn), $(addtoinSyn))");
                        substitute(wCode, "$(inSyn)", "dd_inSyn" + sg.getName() + "[ipost]");
                    }

                    if (sg.getMatrixType() & SynapseMatrixWeight::INDIVIDUAL) {
                        name_substitutions(wCode, "dd_", wuVars.nameBegin, wuVars.nameEnd,
                                               sg.getName() + "[prePos]");
                    }
                }
                else {
                    substitute(wCode, "$(updatelinsyn)", "$(inSyn) += $(addtoinSyn)");
                    substitute(wCode, "$(inSyn)", "linSyn");
                    if (sg.getMatrixType() & SynapseMatrixWeight::INDIVIDUAL) {
                        name_substitutions(wCode, "dd_", wuVars.nameBegin, wuVars.nameEnd,
                                           sg.getName() + "[shSpk" + postfix + "[j] * " + to_string(sg.getTrgNeuronGroup()->getNumNeurons()) + "+ ipost]");
                    }
                }

                StandardSubstitutions::weightUpdateSim(wCode, sg, wuVars, wuDerivedParams, wuExtraGlobalParams,
                                                    "shSpk" + postfix + "[j]", "ipost", "dd_",
                                                    cudaFunctions, ftype);
                // end Code substitutions -------------------------------------------------------------------------
                os << wCode << std::endl;

                if (sg.getMatrixType() & SynapseMatrixConnectivity::SPARSE) {
                    os << CodeStream::CB(140); // end if (id < npost)
                }

                if (evnt && sg.isEventThresholdReTestRequired()) {
                    os << CodeStream::CB(130); // end if (eCode)
                }
                else if (sg.getMatrixType() & SynapseMatrixConnectivity::BITMASK) {
                    os << CodeStream::CB(135); // end if (B(dd_gp" << sg.getName() << "[gid / 32], gid
                }
            }
<<<<<<< HEAD

            if ((sg.getMatrixType() & SynapseMatrixConnectivity::SPARSE) && !sg.isPSAtomicAddRequired(synapseBlkSz)) {
                os << "__syncthreads();" << std::endl;
                os << "if (threadIdx.x < " << sg.getTrgNeuronGroup()->getNumNeurons() << ")";
                {
                    CodeStream::Scope b(os);
                    os << "linSyn += shLg[" << localID << "];" << std::endl;
                    os << "shLg[" << localID << "] = 0;" << std::endl;
                }
                os << "__syncthreads();" << std::endl;
            }
=======
>>>>>>> 06e66429
        }
    }
}
//-------------------------------------------------------------------------
/*!
  \brief Function for generating the CUDA synapse kernel code that handles presynaptic
  spikes or spike type events

*/
//-------------------------------------------------------------------------
void generate_process_presynaptic_events_code(
    CodeStream &os, //!< output stream for code
    const SynapseGroup &sg,
    const string &localID, //!< the variable name of the local ID of the thread within the synapse group
    const string &postfix, //!< whether to generate code for true spikes or spike type events
    const string &ftype)
{
    const bool evnt = (postfix == "Evnt");

     if ((evnt && sg.isSpikeEventRequired()) || (!evnt && sg.isTrueSpikeRequired())) {
        // parallelisation along pre-synaptic spikes, looped over post-synaptic neurons
        if(sg.getSpanType() == SynapseGroup::SpanType::PRESYNAPTIC) {
            generatePreParallelisedSparseCode(os, sg, localID, postfix, ftype);
        }
        // classical parallelisation of post-synaptic neurons in parallel and spikes in a loop
        else {
            generatePostParallelisedCode(os, sg, localID, postfix, ftype);
        }
    }
}
}   // Anonymous namespace

//-------------------------------------------------------------------------
/*!
  \brief Function for generating the CUDA kernel that simulates all neurons in the model.

  The code generated upon execution of this function is for defining GPU side global variables that will hold model state in the GPU global memory and for the actual kernel function for simulating the neurons for one time step.
*/
//-------------------------------------------------------------------------

void genNeuronKernel(const NNmodel &model, //!< Model description
                     const string &path)  //!< Path for code generation
{
    string localID;
    ofstream fs;
    string name = model.getGeneratedCodePath(path, "neuronKrnl.cc");
    fs.open(name.c_str());

    // Attach this to a code stream
    CodeStream os(fs);

    // write header content
    writeHeader(os);
    os << std::endl;

    // compiler/include control (include once)
    os << "#ifndef _" << model.getName() << "_neuronKrnl_cc" << std::endl;
    os << "#define _" << model.getName() << "_neuronKrnl_cc" << std::endl;
    os << std::endl;

    // write doxygen comment
    os << "//-------------------------------------------------------------------------" << std::endl;
    os << "/*! \\file neuronKrnl.cc" << std::endl << std::endl;
    os << "\\brief File generated from GeNN for the model " << model.getName() << " containing the neuron kernel function." << std::endl;
    os << "*/" << std::endl;
    os << "//-------------------------------------------------------------------------" << std::endl << std::endl;

    //os << "__device__ __host__ float exp(int i) { return exp((float) i); }" << endl;

    os << "// include the support codes provided by the user for neuron or synaptic models" << std::endl;
    os << "#include \"support_code.h\"" << std::endl << std::endl;

    // kernel header
    os << "extern \"C\" __global__ void calcNeurons(";
    for(const auto &p : model.getNeuronKernelParameters()) {
        os << p.second << " " << p.first << ", ";
    }
    os << model.getPrecision() << " t)" << std::endl;
    {
        // kernel code
        CodeStream::Scope b(os);
        unsigned int neuronGridSz = model.getNeuronGridSize();
        neuronGridSz = neuronGridSz / neuronBlkSz;
        if (neuronGridSz < (unsigned int)deviceProp[theDevice].maxGridSize[1]) {
            os << "unsigned int id = " << neuronBlkSz << " * blockIdx.x + threadIdx.x;" << std::endl;
        }
        else {
            os << "unsigned int id = " << neuronBlkSz << " * (blockIdx.x * " << ceil(sqrt((float) neuronGridSz)) << " + blockIdx.y) + threadIdx.x;" << std::endl;
        }

        // these variables deal with high V "spike type events"
        for(const auto &n : model.getLocalNeuronGroups()) {
            if (n.second.isSpikeEventRequired()) {
                os << "__shared__ volatile unsigned int posSpkEvnt;" << std::endl;
                os << "__shared__ unsigned int shSpkEvnt[" << neuronBlkSz << "];" << std::endl;
                os << "unsigned int spkEvntIdx;" << std::endl;
                os << "__shared__ volatile unsigned int spkEvntCount;" << std::endl;
                break;
            }
        }

        // these variables now deal only with true spikes, not high V "events"
        for(const auto &n : model.getLocalNeuronGroups()) {
            if(!n.second.getNeuronModel()->getThresholdConditionCode().empty()) {
                os << "__shared__ unsigned int shSpk[" << neuronBlkSz << "];" << std::endl;
                os << "__shared__ volatile unsigned int posSpk;" << std::endl;
                os << "unsigned int spkIdx;" << std::endl;
                os << "__shared__ volatile unsigned int spkCount;" << std::endl;
                break;
            }
        }
        os << std::endl;

        // Reset global spike counting vars here if there are no synapses at all
        if (model.getResetKernel() == GENN_FLAGS::calcNeurons) {
            os << "if (id == 0)";
            {
                CodeStream::Scope b(os);
                for(const auto &n : model.getLocalNeuronGroups()) {
                    StandardGeneratedSections::neuronOutputInit(os, n.second, "dd_");
                }
            }
            os << "__threadfence();" << std::endl << std::endl;
        }

        // Initialise shared spike count vars
        for(const auto &n : model.getLocalNeuronGroups()) {
            if (!n.second.getNeuronModel()->getThresholdConditionCode().empty()) {
                os << "if (threadIdx.x == 0)";
                {
                    CodeStream::Scope b(os);
                    os << "spkCount = 0;" << std::endl;
                }
                break;
            }
        }
        for(const auto &n : model.getLocalNeuronGroups()) {
            if (n.second.isSpikeEventRequired()) {
                os << "if (threadIdx.x == 1)";
                {
                    CodeStream::Scope b(os);
                    os << "spkEvntCount = 0;" << std::endl;
                }
                break;
            }
        }
        os << "__syncthreads();" << std::endl;
        os << std::endl;

        for(auto n = model.getLocalNeuronGroups().cbegin(); n != model.getLocalNeuronGroups().cend(); ++n) {
            os << "// neuron group " << n->first << std::endl;
            const auto &groupIDRange = n->second.getPaddedIDRange();
            if(n == model.getLocalNeuronGroups().cbegin()) {
                os << "if (id < " << groupIDRange.second << ")";
                localID = "id";
            }
            else {
                os << "if ((id >= " << groupIDRange.first << ") && (id < " << groupIDRange.second << "))";
                localID = "lid";
            }
            {
                CodeStream::Scope b(os);
                if(n != model.getLocalNeuronGroups().cbegin()) {
                    os << "unsigned int lid = id - " << groupIDRange.first << ";" << std::endl;
                }

                if (n->second.isVarQueueRequired() && n->second.isDelayRequired()) {
                    os << "unsigned int delaySlot = (dd_spkQuePtr" << n->first;
                    os << " + " << (n->second.getNumDelaySlots() - 1);
                    os << ") % " << n->second.getNumDelaySlots() << ";" << std::endl;
                }
                os << std::endl;

                os << "// only do this for existing neurons" << std::endl;
                os << "if (" << localID << " < " << n->second.getNumNeurons() << ")" << CodeStream::OB(20);

                os << "// pull neuron variables in a coalesced access" << std::endl;

                const auto *nm = n->second.getNeuronModel();

                // Get name of rng to use for this neuron
                // **TODO** Phillox option
                const std::string rngName = "&dd_rng" + n->first + "[" + localID + "]";

                // Create iteration context to iterate over the variables; derived and extra global parameters
                VarNameIterCtx nmVars(nm->getVars());
                DerivedParamNameIterCtx nmDerivedParams(nm->getDerivedParams());
                ExtraGlobalParamNameIterCtx nmExtraGlobalParams(nm->getExtraGlobalParams());

                // Generate code to copy neuron state into local variables
                StandardGeneratedSections::neuronLocalVarInit(os, n->second, nmVars, "dd_", localID);

                if ((nm->getSimCode().find("$(sT)") != string::npos)
                    || (nm->getThresholdConditionCode().find("$(sT)") != string::npos)
                    || (nm->getResetCode().find("$(sT)") != string::npos)) { // load sT into local variable
                    os << model.getPrecision() << " lsT = dd_sT" <<  n->first << "[";
                    if (n->second.isDelayRequired()) {
                        os << "(delaySlot * " << n->second.getNumNeurons() << ") + ";
                    }
                    os << localID << "];" << std::endl;
                }
                os << std::endl;

                if (n->second.getInSyn().size() > 0 || (nm->getSimCode().find("Isyn") != string::npos)) {
                    os << model.getPrecision() << " Isyn = 0;" << std::endl;
                }

                // Initialise any additional input variables supported by neuron model
                for(const auto &a : nm->getAdditionalInputVars()) {
                    os << a.second.first << " " << a.first << " = " << a.second.second << ";" << std::endl;
                }

                for(const auto *sg : n->second.getInSyn()) {
                    const auto *psm = sg->getPSModel();

                    os << "// pull inSyn values in a coalesced access" << std::endl;
                    os << model.getPrecision() << " linSyn" << sg->getName() << " = dd_inSyn" << sg->getName() << "[" << localID << "];" << std::endl;
                    if (sg->getMatrixType() & SynapseMatrixWeight::INDIVIDUAL_PSM) {
                        for(const auto &v : psm->getVars()) {
                            os << v.second << " lps" << v.first << sg->getName();
                            os << " = dd_" <<  v.first << sg->getName() << "[" << localID << "];" << std::endl;
                        }
                    }
                    string psCode = psm->getApplyInputCode();
                    substitute(psCode, "$(id)", localID);
                    substitute(psCode, "$(inSyn)", "linSyn" + sg->getName());
                    StandardSubstitutions::postSynapseApplyInput(psCode, sg, n->second,
                        nmVars, nmDerivedParams, nmExtraGlobalParams,
                        cudaFunctions, model.getPrecision(), rngName);

                    if (!psm->getSupportCode().empty()) {
                        os << CodeStream::OB(29) << " using namespace " << sg->getName() << "_postsyn;" << std::endl;
                    }
                    os << psCode << std::endl;
                    if (!psm->getSupportCode().empty()) {
                        os << CodeStream::CB(29) << " // namespace bracket closed" << std::endl;
                    }
                }

                if (!nm->getSupportCode().empty()) {
                    os << " using namespace " << n->first << "_neuron;" << std::endl;
                }
                string thCode = nm->getThresholdConditionCode();
                if (thCode.empty()) { // no condition provided
                    cerr << "Warning: No thresholdConditionCode for neuron type " << typeid(*nm).name() << " used for population \"" << n->first << "\" was provided. There will be no spikes detected in this population!" << endl;
                }
                else {
                    os << "// test whether spike condition was fulfilled previously" << std::endl;
                    substitute(thCode, "$(id)", localID);
                    StandardSubstitutions::neuronThresholdCondition(thCode, n->second,
                                                                    nmVars, nmDerivedParams, nmExtraGlobalParams,
                                                                    cudaFunctions, model.getPrecision(), rngName);
                    if (GENN_PREFERENCES::autoRefractory) {
                        os << "bool oldSpike= (" << thCode << ");" << std::endl;
                    }
                }

                os << "// calculate membrane potential" << std::endl;
                string sCode = nm->getSimCode();
                substitute(sCode, "$(id)", localID);
                StandardSubstitutions::neuronSim(sCode, n->second,
                                                nmVars, nmDerivedParams, nmExtraGlobalParams,
                                                cudaFunctions, model.getPrecision(), rngName);
                os << sCode << std::endl;

                // look for spike type events first.
                if (n->second.isSpikeEventRequired()) {
                // Generate spike event test
                    StandardGeneratedSections::neuronSpikeEventTest(os, n->second,
                                                                    nmVars, nmExtraGlobalParams, localID,
                                                                    cudaFunctions, model.getPrecision(), rngName);

                    os << "// register a spike-like event" << std::endl;
                    os << "if (spikeLikeEvent)";
                    {
                        CodeStream::Scope b(os);
                        os << "spkEvntIdx = atomicAdd((unsigned int *) &spkEvntCount, 1);" << std::endl;
                        os << "shSpkEvnt[spkEvntIdx] = " << localID << ";" << std::endl;
                    }
                }

                // test for true spikes if condition is provided
                if (!thCode.empty()) {
                    os << "// test for and register a true spike" << std::endl;
                    if (GENN_PREFERENCES::autoRefractory) {
                        os << "if ((" << thCode << ") && !(oldSpike)) ";
                    }
                    else {
                        os << "if (" << thCode << ") ";
                    }
                    {
                        CodeStream::Scope b(os);
                        os << "spkIdx = atomicAdd((unsigned int *) &spkCount, 1);" << std::endl;
                        os << "shSpk[spkIdx] = " << localID << ";" << std::endl;

                        // add after-spike reset if provided
                        if (!nm->getResetCode().empty()) {
                            string rCode = nm->getResetCode();
                            substitute(rCode, "$(id)", localID);
                            StandardSubstitutions::neuronReset(rCode, n->second,
                                                            nmVars, nmDerivedParams, nmExtraGlobalParams,
                                                            cudaFunctions, model.getPrecision(), rngName);
                            os << "// spike reset code" << std::endl;
                            os << rCode << std::endl;
                        }
                    }
                }

                // store the defined parts of the neuron state into the global state variables dd_V etc
                StandardGeneratedSections::neuronLocalVarWrite(os, n->second, nmVars, "dd_", localID);

                if (!n->second.getInSyn().empty()) {
                    os << "// the post-synaptic dynamics" << std::endl;
                }
                for(const auto *sg : n->second.getInSyn()) {
                    const auto *psm = sg->getPSModel();

                    string pdCode = psm->getDecayCode();
                    substitute(pdCode, "$(id)", localID);
                    substitute(pdCode, "$(inSyn)", "linSyn" + sg->getName());
                    StandardSubstitutions::postSynapseDecay(pdCode, sg, n->second,
                                                            nmVars, nmDerivedParams, nmExtraGlobalParams,
                                                            cudaFunctions, model.getPrecision(), rngName);
                    if (!psm->getSupportCode().empty()) {
                        os << CodeStream::OB(29) << " using namespace " << sg->getName() << "_postsyn;" << std::endl;
                    }
                    os << pdCode << std::endl;
                    if (!psm->getSupportCode().empty()) {
                        os << CodeStream::CB(29) << " // namespace bracket closed" << endl;
                    }

                    os << "dd_inSyn"  << sg->getName() << "[" << localID << "] = linSyn" << sg->getName() << ";" << std::endl;
                    for(const auto &v : psm->getVars()) {
                        os << "dd_" <<  v.first << sg->getName() << "[" << localID << "] = lps" << v.first << sg->getName() << ";"<< std::endl;
                    }
                }

                os << CodeStream::CB(20);
                os << "__syncthreads();" << std::endl;

                if (n->second.isSpikeEventRequired()) {
                    os << "if (threadIdx.x == 1)";
                    {
                        CodeStream::Scope b(os);
                        os << "if (spkEvntCount > 0) posSpkEvnt = atomicAdd((unsigned int *) &dd_glbSpkCntEvnt" << n->first;
                        if (n->second.isDelayRequired()) {
                            os << "[dd_spkQuePtr" << n->first << "], spkEvntCount);" << std::endl;
                        }
                        else {
                            os << "[0], spkEvntCount);" << std::endl;
                        }
                    } // end if (threadIdx.x == 0)
                    os << "__syncthreads();" << std::endl;
                }

                if (!nm->getThresholdConditionCode().empty()) {
                    os << "if (threadIdx.x == 0)";
                    {
                        CodeStream::Scope b(os);
                        os << "if (spkCount > 0) posSpk = atomicAdd((unsigned int *) &dd_glbSpkCnt" << n->first;
                        if (n->second.isDelayRequired() && n->second.isTrueSpikeRequired()) {
                            os << "[dd_spkQuePtr" << n->first << "], spkCount);" << std::endl;
                        }
                        else {
                            os << "[0], spkCount);" << std::endl;
                        }
                    } // end if (threadIdx.x == 1)
                    os << "__syncthreads();" << std::endl;
                }

                string queueOffset = n->second.getQueueOffset("dd_");
                if (n->second.isSpikeEventRequired()) {
                    os << "if (threadIdx.x < spkEvntCount)";
                    {
                        CodeStream::Scope b(os);
                        os << "dd_glbSpkEvnt" << n->first << "[" << queueOffset << "posSpkEvnt + threadIdx.x] = shSpkEvnt[threadIdx.x];" << std::endl;
                    }   // end if (threadIdx.x < spkEvntCount)
                }

                if (!nm->getThresholdConditionCode().empty()) {
                    string queueOffsetTrueSpk = n->second.isTrueSpikeRequired() ? queueOffset : "";

                    os << "if (threadIdx.x < spkCount)";
                    {
                        CodeStream::Scope b(os);
                        os << "dd_glbSpk" << n->first << "[" << queueOffsetTrueSpk << "posSpk + threadIdx.x] = shSpk[threadIdx.x];" << std::endl;
                        if (n->second.isSpikeTimeRequired()) {
                            os << "dd_sT" << n->first << "[" << queueOffset << "shSpk[threadIdx.x]] = t;" << std::endl;
                        }
                    }   // end if (threadIdx.x < spkCount)
                }
            }   // end if (id < model.padSumNeuronN[i] )
            os << std::endl;
        }
    }   // end of neuron kernel

    os << "#endif" << std::endl;
    fs.close();
}

//-------------------------------------------------------------------------
/*!
  \brief Function for generating a CUDA kernel for simulating all synapses.

  This functions generates code for global variables on the GPU side that are 
  synapse-related and the actual CUDA kernel for simulating one time step of 
  the synapses.
*/
//-------------------------------------------------------------------------

void genSynapseKernel(const NNmodel &model, //!< Model description
                      const string &path,   //!< Path for code generation
                      int localHostID)      //!< ID of local host
{
    string localID; //!< "id" if first synapse group, else "lid". lid =(thread index- last thread of the last synapse group)
    ofstream fs;
    string name = model.getGeneratedCodePath(path, "synapseKrnl.cc");
    fs.open(name.c_str());

    // Attach this to a code stream
    CodeStream os(fs);

    // write header content
    writeHeader(os);
    os << std::endl;

    // compiler/include control (include once)
    os << "#ifndef _" << model.getName() << "_synapseKrnl_cc" << std::endl;
    os << "#define _" << model.getName() << "_synapseKrnl_cc" << std::endl;
    os << "#define BLOCKSZ_SYN " << synapseBlkSz << std::endl;
    os << std::endl;
 
    // write doxygen comment
    os << "//-------------------------------------------------------------------------" << std::endl;
    os << "/*! \\file synapseKrnl.cc" << std::endl << std::endl;
    os << "\\brief File generated from GeNN for the model " << model.getName();
    os << " containing the synapse kernel and learning kernel functions." << std::endl;
    os << "*/" << std::endl;
    os << "//-------------------------------------------------------------------------" << std::endl << std::endl;


    if (!model.getSynapseDynamicsGroups().empty()) {
        os << "#define BLOCKSZ_SYNDYN " << synDynBlkSz << endl;

        // SynapseDynamics kernel header
        os << "extern \"C\" __global__ void calcSynapseDynamics(";
        for(const auto &p : model.getSynapseDynamicsKernelParameters()) {
            os << p.second << " " << p.first << ", ";
        }
        os << model.getPrecision() << " t)" << std::endl; // end of synapse kernel header

        // synapse dynamics kernel code
        {
            CodeStream::Scope b(os);

            // common variables for all cases
            os << "unsigned int id = BLOCKSZ_SYNDYN * blockIdx.x + threadIdx.x;" << std::endl;
            os << model.getPrecision() << " addtoinSyn;" << std::endl;
            os << std::endl;

            os << "// execute internal synapse dynamics if any" << std::endl;
            for(auto s = model.getSynapseDynamicsGroups().cbegin(); s != model.getSynapseDynamicsGroups().cend(); ++s)
            {
                const SynapseGroup *sg = model.findSynapseGroup(s->first);
                const auto *wu = sg->getWUModel();

                // if there is some internal synapse dynamics
                if (!wu->getSynapseDynamicsCode().empty()) {
                    // Create iteration context to iterate over the variables and derived parameters
                    DerivedParamNameIterCtx wuDerivedParams(wu->getDerivedParams());
                    ExtraGlobalParamNameIterCtx wuExtraGlobalParams(wu->getExtraGlobalParams());
                    VarNameIterCtx wuVars(wu->getVars());

                    os << "// synapse group " << s->first << std::endl;
                    if (s == model.getSynapseDynamicsGroups().cbegin()) {
                        os << "if (id < " << s->second.second << ")";
                        localID = "id";
                    }
                    else {
                        os << "if ((id >= " << s->second.first << ") && (id < " << s->second.second << "))";
                        localID = "lid";
                    }
                    {
                        CodeStream::Scope b(os);
                        if(s != model.getSynapseDynamicsGroups().cbegin()) {
                            os << "unsigned int lid = id - " << s->second.first << ";" << std::endl;
                        }

                        if (sg->getSrcNeuronGroup()->isDelayRequired()) {
                            os << "unsigned int delaySlot = (dd_spkQuePtr" << sg->getSrcNeuronGroup()->getName();
                            os << " + " << (sg->getSrcNeuronGroup()->getNumDelaySlots() - sg->getDelaySteps());
                            os << ") % " << sg->getSrcNeuronGroup()->getNumDelaySlots() << ";" << std::endl;
                        }

                        string SDcode = wu->getSynapseDynamicsCode();
                        substitute(SDcode, "$(t)", "t");

                        if (sg->getMatrixType() & SynapseMatrixConnectivity::SPARSE) { // SPARSE
                            os << "if (" << localID << " < dd_indInG" << s->first << "[" << sg->getSrcNeuronGroup()->getNumNeurons() << "])";
                            {
                                CodeStream::Scope b(os);
                                os << "// all threads participate that can work on an existing synapse" << std::endl;
                                if (!wu->getSynapseDynamicsSuppportCode().empty()) {
                                    os << " using namespace " << s->first << "_weightupdate_synapseDynamics;" << std::endl;
                                }
                                if (sg->getMatrixType() & SynapseMatrixWeight::INDIVIDUAL) {
                                    // name substitute synapse var names in synapseDynamics code
                                    name_substitutions(SDcode, "dd_", wuVars.nameBegin, wuVars.nameEnd, s->first + "[" + localID +"]");
                                }

                                const std::string postIdx = "dd_ind" + s->first + "[" + localID + "]";
                                substitute(SDcode, "$(updatelinsyn)", getFloatAtomicAdd(model.getPrecision()) + "(&$(inSyn), $(addtoinSyn))");
                                substitute(SDcode, "$(inSyn)", "dd_inSyn" + s->first + "[" + postIdx + "]");

                                StandardSubstitutions::weightUpdateDynamics(SDcode, sg, wuVars, wuDerivedParams, wuExtraGlobalParams,
                                                                            "dd_preInd" + s->first +"[" + localID + "]",
                                                                            postIdx, "dd_", cudaFunctions, model.getPrecision());
                                os << SDcode << std::endl;
                            }
                        }
                        else { // DENSE
                            os << "if (" << localID << " < " << sg->getSrcNeuronGroup()->getNumNeurons() * sg->getTrgNeuronGroup()->getNumNeurons() << ")";
                            {
                                CodeStream::Scope b(os);
                                os << "// all threads participate that can work on an existing synapse" << std::endl;
                                if (!wu->getSynapseDynamicsSuppportCode().empty()) {
                                        os << " using namespace " << s->first << "_weightupdate_synapseDynamics;" << std::endl;
                                }
                                if (sg->getMatrixType() & SynapseMatrixWeight::INDIVIDUAL) {
                                    // name substitute synapse var names in synapseDynamics code
                                    name_substitutions(SDcode, "dd_", wuVars.nameBegin, wuVars.nameEnd, s->first + "[" + localID + "]");
                                }

                                const std::string postIdx = localID +"%" + to_string(sg->getTrgNeuronGroup()->getNumNeurons());
                                substitute(SDcode, "$(updatelinsyn)", getFloatAtomicAdd(model.getPrecision()) + "(&$(inSyn), $(addtoinSyn))");
                                substitute(SDcode, "$(inSyn)", "dd_inSyn" + s->first + "[" + postIdx + "]");

                                StandardSubstitutions::weightUpdateDynamics(SDcode, sg, wuVars, wuDerivedParams, wuExtraGlobalParams,
                                                                            localID +"/" + to_string(sg->getTrgNeuronGroup()->getNumNeurons()),
                                                                            postIdx, "dd_", cudaFunctions, model.getPrecision());
                                os << SDcode << std::endl;
                            }
                        }
                    }
                }
            }
        }
    }

    // count how many neuron blocks to use: one thread for each synapse target
    // targets of several input groups are counted multiply
    const unsigned int numSynapseBlocks = model.getSynapseKernelGridSize() / synapseBlkSz;

    // synapse kernel header
    os << "extern \"C\" __global__ void calcSynapses(";
    for (const auto &p : model.getSynapseKernelParameters()) {
        os << p.second << " " << p.first << ", ";
    }
    os << model.getPrecision() << " t)" << std::endl; // end of synapse kernel header

    // synapse kernel code
    {
        CodeStream::Scope b(os);
        // common variables for all cases
        os << "unsigned int id = BLOCKSZ_SYN * blockIdx.x + threadIdx.x;" << std::endl;
        os << "unsigned int lmax, j, r;" << std::endl;
        os << model.getPrecision() << " addtoinSyn;" << std::endl;

        // We need shLg if any synapse groups accumulate into shared memory
        if(std::any_of(model.getLocalSynapseGroups().cbegin(), model.getLocalSynapseGroups().cend(),
            [](const NNmodel::SynapseGroupValueType &s){ return shouldAccumulateInSharedMemory(s.second); }))
        {
            os << "volatile __shared__ " << model.getPrecision() << " shLg[BLOCKSZ_SYN];" << std::endl;
        }

        // We need linsyn if any synapse groups accumulate directly into a register
        for(const auto &s : model.getLocalSynapseGroups()) {
            if (shouldAccumulateInLinSyn(s.second)) {
                os << model.getPrecision() << " linSyn;" << std::endl;
                break;
            }
        }
        // we need ipost in any case, and we need npost if there are any SPARSE connections
        os << "unsigned int ipost;" << std::endl;
        for(const auto &s : model.getLocalSynapseGroups()) {
            if (s.second.getMatrixType()  & SynapseMatrixConnectivity::SPARSE){
                os << "unsigned int prePos; " << std::endl;
                os << "unsigned int npost; " << std::endl;
                break;
            }
        }
        for(const auto &s : model.getLocalSynapseGroups()) {
            if (s.second.isTrueSpikeRequired() || model.isSynapseGroupPostLearningRequired(s.first)) {
                os << "__shared__ unsigned int shSpk[BLOCKSZ_SYN];" << std::endl;
                //os << "__shared__ " << model.getPrecision() << " shSpkV[BLOCKSZ_SYN];" << std::endl;
                os << "unsigned int lscnt, numSpikeSubsets;" << std::endl;
                break;
            }
        }
        for(const auto &s : model.getLocalSynapseGroups()) {
            if (s.second.isSpikeEventRequired()) {
                os << "__shared__ unsigned int shSpkEvnt[BLOCKSZ_SYN];" << std::endl;
                os << "unsigned int lscntEvnt, numSpikeSubsetsEvnt;" << std::endl;
                break;
            }
        }
        os << std::endl;

        for(auto s = model.getLocalSynapseGroups().cbegin(); s != model.getLocalSynapseGroups().cend(); ++s) {
            os << "// synapse group " << s->first << std::endl;
            const auto &groupIDRange = s->second.getPaddedKernelIDRange();
            if (s == model.getLocalSynapseGroups().cbegin()) {
                os << "if (id < " << groupIDRange.second << ")";
                localID = "id";
            }
            else {
                os << "if ((id >= " << groupIDRange.first << ") && (id < " << groupIDRange.second << "))";
                localID = "lid";
            }
            {
                CodeStream::Scope b(os);
                if(s != model.getLocalSynapseGroups().cbegin()) {
                    os << "unsigned int lid = id - " << groupIDRange.first<< ";" << std::endl;
                }

                if (s->second.getSrcNeuronGroup()->isDelayRequired()) {
                    os << "unsigned int delaySlot = (dd_spkQuePtr" << s->second.getSrcNeuronGroup()->getName();
                    os << " + " << (s->second.getSrcNeuronGroup()->getNumDelaySlots() - s->second.getDelaySteps());
                    os << ") % " << s->second.getSrcNeuronGroup()->getNumDelaySlots() << ";" << std::endl;
                }

<<<<<<< HEAD
=======
                // If we are going to accumulate postsynaptic input into a register, copy current value into register from global memory
>>>>>>> 06e66429
                if (shouldAccumulateInLinSyn(s->second)) {
                    os << "// only do this for existing neurons" << std::endl;
                    os << "if (" << localID << " < " << s->second.getTrgNeuronGroup()->getNumNeurons() << ")";
                    {
                        CodeStream::Scope b(os);
                        os << "linSyn = dd_inSyn" << s->first << "[" << localID << "];" << std::endl;
                    }
                }
                // Otherwise, if we are going to accumulate into shared memory, copy current value into correct array index
                // **NOTE** is ok as number of target neurons <= synapseBlkSz
                else if(shouldAccumulateInSharedMemory(s->second)) {
                    os << "if (threadIdx.x < " << s->second.getTrgNeuronGroup()->getNumNeurons() << ")";
                    {
                        CodeStream::Scope b(os);
                        os << "shLg[threadIdx.x] = dd_inSyn" << s->first << "[threadIdx.x];"<< std::endl;
                    }
                    os << "__syncthreads();" << std::endl;
                }

                if (s->second.isSpikeEventRequired()) {
                    os << "lscntEvnt = dd_glbSpkCntEvnt" << s->second.getSrcNeuronGroup()->getName();
                    if (s->second.getSrcNeuronGroup()->isDelayRequired()) {
                        os << "[delaySlot];" << std::endl;
                    }
                    else {
                        os << "[0];" << std::endl;
                    }
                    os << "numSpikeSubsetsEvnt = (lscntEvnt+BLOCKSZ_SYN-1) / BLOCKSZ_SYN;" << std::endl;
                }

                if (s->second.isTrueSpikeRequired() || model.isSynapseGroupPostLearningRequired(s->first)) {
                    os << "lscnt = dd_glbSpkCnt" << s->second.getSrcNeuronGroup()->getName();
                    if (s->second.getSrcNeuronGroup()->isDelayRequired()) {
                        os << "[delaySlot];" << std::endl;
                    }
                    else {
                        os << "[0];" << std::endl;
                    }
                    os << "numSpikeSubsets = (lscnt+BLOCKSZ_SYN-1) / BLOCKSZ_SYN;" << std::endl;
                }

                // generate the code for processing spike-like events
                if (s->second.isSpikeEventRequired()) {
                    generate_process_presynaptic_events_code(os, s->second, localID, "Evnt", model.getPrecision());
                }

                // generate the code for processing true spike events
                if (s->second.isTrueSpikeRequired()) {
                    generate_process_presynaptic_events_code(os, s->second, localID, "", model.getPrecision());
                }
                os << std::endl;

<<<<<<< HEAD
=======
                // If we have been accumulating into a register, write value back to global memory
>>>>>>> 06e66429
                if (shouldAccumulateInLinSyn(s->second)) {
                    os << "// only do this for existing neurons" << std::endl;
                    os << "if (" << localID << " < " << s->second.getTrgNeuronGroup()->getNumNeurons() << ")";
                    {
                        CodeStream::Scope b(os);
                        os << "dd_inSyn" << s->first << "[" << localID << "] = linSyn;" << std::endl;
                    }
                }
                // Otherwise, if we have been accumulating into shared memory, write value back to global memory
                // **NOTE** is ok as number of target neurons <= synapseBlkSz
                else if(shouldAccumulateInSharedMemory(s->second)) {
                    os << "__syncthreads();" << std::endl;
                    os << "if (threadIdx.x < " << s->second.getTrgNeuronGroup()->getNumNeurons() << ")";
                    {
                        CodeStream::Scope b(os);
                        os << "dd_inSyn" << s->first << "[threadIdx.x] = shLg[threadIdx.x];"<< std::endl;
                    }
                }

                // need to do reset operations in this kernel (no learning kernel)
                if (model.getResetKernel() == GENN_FLAGS::calcSynapses) {
                    os << "__syncthreads();" << std::endl;
                    os << "if (threadIdx.x == 0)";
                    {
                        CodeStream::Scope b(os);
                        os << "j = atomicAdd((unsigned int *) &d_done, 1);" << std::endl;
                        os << "if (j == " << numSynapseBlocks - 1 << ")";
                        {
                            // Update device delay slot pointers for remote neuron groups that require them
                            CodeStream::Scope b(os);
                            for(const auto &n : model.getRemoteNeuronGroups()) {
                                if(n.second.hasOutputToHost(localHostID) && n.second.isDelayRequired()) {
                                    os << "dd_spkQuePtr" << n.first << " = (dd_spkQuePtr" << n.first << " + 1) % " << n.second.getNumDelaySlots() << ";" << std::endl;
                                }
                            }
                            for(const auto &n : model.getLocalNeuronGroups()) {
                                StandardGeneratedSections::neuronOutputInit(os, n.second, "dd_");
                            }
                            os << "d_done = 0;" << std::endl;
                        }   // end "if (j == " << numOfBlocks - 1 << ")"
                    }   // end "if (threadIdx.x == 0)"
                }
            }
            os << std::endl;
        }
    }
    os << std::endl;


    ///////////////////////////////////////////////////////////////
    // Kernel for learning synapses, post-synaptic spikes

    if (!model.getSynapsePostLearnGroups().empty()) {

        // count how many learn blocks to use: one thread for each synapse source
        // sources of several output groups are counted multiply
        const unsigned int numPostLearnBlocks = model.getSynapsePostLearnGridSize() / learnBlkSz;
  
        // Kernel header
        os << "extern \"C\" __global__ void learnSynapsesPost(";
        for(const auto &p : model.getSimLearnPostKernelParameters()) {
            os << p.second << " " << p.first << ", ";
        }
        os << model.getPrecision() << " t)";
        os << std::endl;

        // kernel code
        {
            CodeStream::Scope b(os);
            os << "unsigned int id = " << learnBlkSz << " * blockIdx.x + threadIdx.x;" << std::endl;
            os << "__shared__ unsigned int shSpk[" << learnBlkSz << "];" << std::endl;
            os << "unsigned int lscnt, numSpikeSubsets, lmax, j, r;" << std::endl;
            os << std::endl;
            for(auto s = model.getSynapsePostLearnGroups().cbegin(); s != model.getSynapsePostLearnGroups().cend(); ++s)
            {
                const SynapseGroup *sg = model.findSynapseGroup(s->first);
                const auto *wu = sg->getWUModel();
                const bool sparse = sg->getMatrixType() & SynapseMatrixConnectivity::SPARSE;

                // NOTE: WE DO NOT USE THE AXONAL DELAY FOR BACKWARDS PROPAGATION - WE CAN TALK ABOUT BACKWARDS DELAYS IF WE WANT THEM
                os << "// synapse group " << s->first << std::endl;
                if (s == model.getSynapsePostLearnGroups().cbegin()) {
                    os << "if (id < " << s->second.second << ")";
                    localID = "id";
                }
                else {
                    os << "if ((id >= " << s->second.first << ") && (id < " << s->second.second << "))";
                    localID = "lid";
                }
                {
                    CodeStream::Scope b(os);

                    if(s != model.getSynapsePostLearnGroups().cbegin()) {
                        os << "unsigned int lid = id - " << s->second.first << ";" << std::endl;
                    }

                    if (sg->getSrcNeuronGroup()->isDelayRequired()) {
                        os << "unsigned int delaySlot = (dd_spkQuePtr" << sg->getSrcNeuronGroup()->getName();
                        os << " + " << (sg->getSrcNeuronGroup()->getNumDelaySlots() - sg->getDelaySteps());
                        os << ") % " << sg->getSrcNeuronGroup()->getNumDelaySlots() << ";" << std::endl;
                    }

                    if (sg->getTrgNeuronGroup()->isDelayRequired() && sg->getTrgNeuronGroup()->isTrueSpikeRequired()) {
                        os << "lscnt = dd_glbSpkCnt" << sg->getTrgNeuronGroup()->getName() << "[dd_spkQuePtr" << sg->getTrgNeuronGroup()->getName() << "];" << std::endl;
                    }
                    else {
                        os << "lscnt = dd_glbSpkCnt" << sg->getTrgNeuronGroup()->getName() << "[0];" << std::endl;
                    }

                    os << "numSpikeSubsets = (lscnt+" << learnBlkSz-1 << ") / " << learnBlkSz << ";" << std::endl;
                    os << "for (r = 0; r < numSpikeSubsets; r++)";
                    {
                        CodeStream::Scope b(os);
                        os << "if (r == numSpikeSubsets - 1) lmax = ((lscnt-1) % " << learnBlkSz << ")+1;" << std::endl;
                        os << "else lmax = " << learnBlkSz << ";" << std::endl;

                        string offsetTrueSpkPost = sg->getTrgNeuronGroup()->isTrueSpikeRequired()
                            ? sg->getOffsetPost("dd_")
                            : "";
                        os << "if (threadIdx.x < lmax)";
                        {
                            CodeStream::Scope b(os);
                            os << "shSpk[threadIdx.x] = dd_glbSpk" << sg->getTrgNeuronGroup()->getName() << "[" << offsetTrueSpkPost << "(r * " << learnBlkSz << ") + threadIdx.x];" << std::endl;
                        }

                        os << "__syncthreads();" << std::endl;
                        os << "// only work on existing neurons" << std::endl;
                        os << "if (" << localID << " < " << sg->getMaxSourceConnections() << ")";
                        {
                            CodeStream::Scope b(os);
                            os << "// loop through all incoming spikes for learning" << std::endl;
                            os << "for (j = 0; j < lmax; j++)";
                            {
                                CodeStream::Scope b(os);
                                if (sparse) {
                                    if(sg->getMatrixType() & SynapseMatrixConnectivity::YALE) {
                                        os << "unsigned int iprePos = dd_revIndInG" <<  s->first << "[shSpk[j]];" << std::endl;
                                        os << "unsigned int npre = dd_revIndInG" << s->first << "[shSpk[j] + 1] - iprePos;" << std::endl;
                                    }
                                    else {
                                        os << "unsigned int iprePos = shSpk[j] * " << to_string(sg->getMaxSourceConnections()) << ";" << std::endl;
                                        os << "unsigned int npre = dd_colLength" << s->first << "[shSpk[j]];" << std::endl;
                                    }
                                    os << "if (" << localID << " < npre)" << CodeStream::OB(1540);
                                    os << "iprePos += " << localID << ";" << std::endl;
                                    //Commenting out the next line as it is not used rather than deleting as I'm not sure if it may be used by different learning models
                                    //os << "unsigned int ipre = dd_revInd" << sgName << "[iprePos];" << std::endl;
                                }

                                if (!wu->getLearnPostSupportCode().empty()) {
                                    os << " using namespace " << s->first << "_weightupdate_simLearnPost;" << std::endl;
                                }

                                // Create iteration context to iterate over the variables; derived and extra global parameters
                                DerivedParamNameIterCtx wuDerivedParams(wu->getDerivedParams());
                                ExtraGlobalParamNameIterCtx wuExtraGlobalParams(wu->getExtraGlobalParams());
                                VarNameIterCtx wuVars(wu->getVars());

                                string code = wu->getLearnPostCode();
                                substitute(code, "$(t)", "t");
                                // Code substitutions ----------------------------------------------------------------------------------
                                std::string preIndex;
                                if (sparse) { // SPARSE
                                    name_substitutions(code, "dd_", wuVars.nameBegin, wuVars.nameEnd, s->first + "[dd_remap" + s->first + "[iprePos]]");
                                    
                                    if(sg->getMatrixType() & SynapseMatrixConnectivity::YALE) {
                                        preIndex = "dd_revInd" + s->first + "[iprePos]";
                                    }
                                    else {
                                        preIndex = "(dd_remap" + s->first + "[iprePos] / " + to_string(sg->getMaxConnections()) + ")";
                                    }
                                }
                                else { // DENSE
                                    name_substitutions(code, "dd_", wuVars.nameBegin, wuVars.nameEnd, s->first + "[" + localID + " * " + to_string(sg->getTrgNeuronGroup()->getNumNeurons()) + " + shSpk[j]]");
                                    preIndex = localID;
                                }
                                StandardSubstitutions::weightUpdatePostLearn(code, sg, wuDerivedParams, wuExtraGlobalParams,
                                                                            preIndex, "shSpk[j]", "dd_", cudaFunctions, model.getPrecision());
                                // end Code substitutions -------------------------------------------------------------------------
                                os << code << std::endl;
                                if (sparse) {
                                    os << CodeStream::CB(1540);
                                }
                            }
                        }
                    }
                    if (model.getResetKernel() == GENN_FLAGS::learnSynapsesPost) {
                        os << "__syncthreads();" << std::endl;
                        os << "if (threadIdx.x == 0)";
                        {
                            CodeStream::Scope b(os);
                            os << "j = atomicAdd((unsigned int *) &d_done, 1);" << std::endl;
                            os << "if (j == " << numPostLearnBlocks - 1 << ")";
                            {
                                CodeStream::Scope b(os);

                                // Update device delay slot pointers for remote neuorn groups that require them
                                for(const auto &n : model.getRemoteNeuronGroups()) {
                                    if(n.second.hasOutputToHost(localHostID) && n.second.isDelayRequired()) {
                                        os << "dd_spkQuePtr" << n.first << " = (dd_spkQuePtr" << n.first << " + 1) % " << n.second.getNumDelaySlots() << ";" << std::endl;
                                    }
                                }
                                for(const auto &n : model.getLocalNeuronGroups()) {
                                    StandardGeneratedSections::neuronOutputInit(os, n.second, "dd_");
                                }
                                os << "d_done = 0;" << std::endl;
                            }   // end "if (j == " << numOfBlocks - 1 << ")"
                        }   // end "if (threadIdx.x == 0)"
                    }
                }
            }
        }
    }
    os << std::endl;
    
    os << "#endif" << std::endl;
    fs.close();

//    cout << "exiting genSynapseKernel" << endl;
}

#endif<|MERGE_RESOLUTION|>--- conflicted
+++ resolved
@@ -53,14 +53,6 @@
 
 bool shouldAccumulateInLinSyn(const SynapseGroup &sg)
 {
-<<<<<<< HEAD
-    // We should accumulate each postsynaptic neuron's input in a register if either
-    // 1) Matrix type is dense or bitfield (where each thread represents an individual neuron)
-    // 2) Or the synapse projection doesn't require atomic add i.e. is small enough to used shared memory
-    return ((sg.getMatrixType() & SynapseMatrixConnectivity::DENSE) 
-        || (sg.getMatrixType() & SynapseMatrixConnectivity::BITMASK) 
-        || !sg.isPSAtomicAddRequired(synapseBlkSz));
-=======
     // We should accumulate each postsynaptic neuron's input in a register if matrix is dense or bitfield (where each thread represents an individual neuron)
     return ((sg.getMatrixType() & SynapseMatrixConnectivity::DENSE) || (sg.getMatrixType() & SynapseMatrixConnectivity::BITMASK));
 }
@@ -70,7 +62,6 @@
     // We should accumulate each postsynaptic neuron's input in shared menory if matrix is sparse
     // and the output population is small enough that input to it can be stored in a shared memory array
     return ((sg.getMatrixType() & SynapseMatrixConnectivity::SPARSE) && sg.getTrgNeuronGroup()->getNumNeurons() <= synapseBlkSz);
->>>>>>> 06e66429
 }
 
 // parallelisation along pre-synaptic spikes, looped over post-synaptic neurons
@@ -286,17 +277,8 @@
                 // Code substitutions ----------------------------------------------------------------------------------
                 string wCode = (evnt ? wu->getEventCode() : wu->getSimCode());
                 substitute(wCode, "$(t)", "t");
-<<<<<<< HEAD
-                if (sg.getMatrixType() & SynapseMatrixConnectivity::SPARSE) {
-                    if (sg.isPSAtomicAddRequired(synapseBlkSz)) { // SPARSE using atomicAdd
-                        substitute(wCode, "$(updatelinsyn)", getFloatAtomicAdd(ftype) + "(&$(inSyn), $(addtoinSyn))");
-                        substitute(wCode, "$(inSyn)", "dd_inSyn" + sg.getName() + "[ipost]");
-                    }
-                    else { // SPARSE using shared memory
-=======
                 if (sg.getMatrixType() & SynapseMatrixConnectivity::SPARSE) { // SPARSE
                     if (shouldAccumulateInSharedMemory(sg)) {
->>>>>>> 06e66429
                         substitute(wCode, "$(updatelinsyn)", "$(inSyn) += $(addtoinSyn)");
                         substitute(wCode, "$(inSyn)", "shLg[ipost]");
                     }
@@ -336,20 +318,6 @@
                     os << CodeStream::CB(135); // end if (B(dd_gp" << sg.getName() << "[gid / 32], gid
                 }
             }
-<<<<<<< HEAD
-
-            if ((sg.getMatrixType() & SynapseMatrixConnectivity::SPARSE) && !sg.isPSAtomicAddRequired(synapseBlkSz)) {
-                os << "__syncthreads();" << std::endl;
-                os << "if (threadIdx.x < " << sg.getTrgNeuronGroup()->getNumNeurons() << ")";
-                {
-                    CodeStream::Scope b(os);
-                    os << "linSyn += shLg[" << localID << "];" << std::endl;
-                    os << "shLg[" << localID << "] = 0;" << std::endl;
-                }
-                os << "__syncthreads();" << std::endl;
-            }
-=======
->>>>>>> 06e66429
         }
     }
 }
@@ -981,10 +949,7 @@
                     os << ") % " << s->second.getSrcNeuronGroup()->getNumDelaySlots() << ";" << std::endl;
                 }
 
-<<<<<<< HEAD
-=======
                 // If we are going to accumulate postsynaptic input into a register, copy current value into register from global memory
->>>>>>> 06e66429
                 if (shouldAccumulateInLinSyn(s->second)) {
                     os << "// only do this for existing neurons" << std::endl;
                     os << "if (" << localID << " < " << s->second.getTrgNeuronGroup()->getNumNeurons() << ")";
@@ -1037,10 +1002,7 @@
                 }
                 os << std::endl;
 
-<<<<<<< HEAD
-=======
                 // If we have been accumulating into a register, write value back to global memory
->>>>>>> 06e66429
                 if (shouldAccumulateInLinSyn(s->second)) {
                     os << "// only do this for existing neurons" << std::endl;
                     os << "if (" << localID << " < " << s->second.getTrgNeuronGroup()->getNumNeurons() << ")";
