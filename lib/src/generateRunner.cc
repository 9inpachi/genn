--- conflicted
+++ resolved
@@ -358,14 +358,6 @@
 	    mem += size;
 	}
     
-<<<<<<< HEAD
-	st= model.synapseType[i];
-	if (st >= MAXSYN){
-	    for (int k= 0, l= weightUpdateModels[st-MAXSYN].varNames.size(); k < l; k++) {
-		os << "  size= sizeof("  << weightUpdateModels[st-MAXSYN].varTypes[k] << ")*" << model.neuronN[model.synapseSource[i]] << "*" << model.neuronN[model.synapseTarget[i]] <<";" << endl;
-		os << "  deviceMemAllocate((void **)&d_" << weightUpdateModels[st-MAXSYN].varNames[k] << model.synapseName[i] << ", dd_" << weightUpdateModels[st-MAXSYN].varNames[k] << model.synapseName[i] << ", size);" << endl; 
-	    }
-=======
 	//allocate user-defined weight model variables
 
 	st= model.synapseType[i];	
@@ -374,16 +366,11 @@
 	   
 	  for (int k= 0, l= weightUpdateModels[st-MAXSYN].varNames.size(); k < l; k++) {
 		  os << "CHECK_CUDA_ERRORS(cudaMalloc((void **)&d_" << weightUpdateModels[st-MAXSYN].varNames[k] << model.synapseName[i] << ", sizeof("  << weightUpdateModels[st-MAXSYN].varTypes[k] << ")*size));" << endl; 
+		os << "  deviceMemAllocate((void **)&d_" << weightUpdateModels[st-MAXSYN].varNames[k] << model.synapseName[i] << ", dd_" << weightUpdateModels[st-MAXSYN].varNames[k] << model.synapseName[i] << ", size);" << endl; 
 	  }
->>>>>>> 47142ec8
 	}
 	os << endl;
-<<<<<<< HEAD
-    }
-=======
-    
   }  
->>>>>>> 47142ec8
   
     //allocate postsynapse variables 
     for (int i=0; i< model.postSynapseType.size(); i++){
@@ -391,17 +378,10 @@
 	    for (int k= 0, l= postSynModels[pst].varNames.size(); k < l; k++) {
 	      os << "  " << postSynModels[pst].varNames[k] << model.synapseName[i] << " = new " << postSynModels[pst].varTypes[k] << "[" << (model.neuronN[model.synapseTarget[i]]) <<  "];" << endl;
             
-<<<<<<< HEAD
-	    //allocate device postSyn variables
-	    os << "  size = sizeof(" << postSynModels[pst].varTypes[k] << ") * "<< model.neuronN[model.synapseTarget[i]] << ";" << endl;
-	    os << "  deviceMemAllocate((void **)&d_" << postSynModels[pst].varNames[k] << model.synapseName[i] << ", dd_" << postSynModels[pst].varNames[k] << model.synapseName[i] << ", size);" << endl;   
-	}
-=======
 	      //allocate device variables
 	      os << "  size = sizeof(" << postSynModels[pst].varTypes[k] << ") * "<< model.neuronN[model.synapseTarget[i]] << ";" << endl;
 	      os << "  CHECK_CUDA_ERRORS(cudaMalloc((void **)&d_" << postSynModels[pst].varNames[k] << model.synapseName[i] << ", size));" << endl;      
 	    }
->>>>>>> 47142ec8
     }
     os << endl; 	
     os << "}" << endl;
@@ -463,7 +443,6 @@
   }	
 	for (int i = 0; i < model.synapseGrpN; i++) {
 		if (model.synapseConnType[i] == SPARSE) {
-<<<<<<< HEAD
 		    if (model.synapseGType[i] != GLOBALG) {
 			os << "  deviceMemAllocate((void **) &d_gp" << model.synapseName[i] << ", dd_gp" << model.synapseName[i] << ", sizeof(" << model.ftype << ") * g" << model.synapseName[i] << ".connN);" << endl;
 		    }
@@ -471,19 +450,6 @@
 		    os << "  deviceMemAllocate((void **) &d_gp" << model.synapseName[i] << "_indInG, dd_gp" << model.synapseName[i] << "_indInG, sizeof(unsigned int) * ("<< model.neuronN[model.synapseSource[i]] <<" + 1));" << endl;
 		    mem += model.neuronN[model.synapseSource[i]]*sizeof(unsigned int);     
 		    memremsparse = deviceProp[theDev].totalGlobalMem - float(mem);
-		    if (model.usesPostLearning[i]==TRUE) {
-			string learncode = weightUpdateModels[model.synapseType[i]-MAXSYN].simLearnPost;
-			cout << endl << "learn code is: " << endl << learncode << endl;			
-//				size_t found = learncode.find
-		    }
-		}
-	}
-=======
-			if (model.synapseGType[i] != GLOBALG) os << "  CHECK_CUDA_ERRORS(cudaMalloc((void **) &d_gp" << model.synapseName[i]<< ", sizeof(" << model.ftype << ") * g" << model.synapseName[i] << ".connN));" << endl;
-			os << "  CHECK_CUDA_ERRORS(cudaMalloc((void **) &d_gp" << model.synapseName[i]<< "_ind, sizeof(unsigned int) * g" << model.synapseName[i] << ".connN));" << endl;
-			os << "  CHECK_CUDA_ERRORS(cudaMalloc((void **) &d_gp" << model.synapseName[i]<< "_indInG, sizeof(unsigned int) * ("<< model.neuronN[model.synapseSource[i]] <<" + 1)));" << endl;
-			mem += model.neuronN[model.synapseSource[i]]*sizeof(unsigned int);     
-			memremsparse = deviceProp[theDev].totalGlobalMem - float(mem);
 			
 			int st= model.synapseType[i];
 			if (st >= MAXSYN){
@@ -497,11 +463,10 @@
 				  string learncode = weightUpdateModels[model.synapseType[i]-MAXSYN].simLearnPost;
 				  cout << endl << "learn code is: " << endl << learncode << endl;			
 //				size_t found = learncode.find
-			  }
+		    }
 			}
-		}
+	}
   }
->>>>>>> 47142ec8
     os << "}" << endl; 
 
     os << "void allocateAllSparseArrays() {" << endl;
@@ -1045,22 +1010,10 @@
     
     for (int i= 0; i < model.synapseGrpN; i++) {
  	if (model.synapseType[i]>=MAXSYN){
-<<<<<<< HEAD
 	    unsigned int st= model.synapseType[i] - MAXSYN;
 	    unsigned int src = model.synapseSource[i];
 	    unsigned int trg = model.synapseTarget[i];
 	    for (int k = 0, l = weightUpdateModels[st].varNames.size(); k < l; k++) {
-		size = model.neuronN[src] * model.neuronN[trg]; //! TODO This is for alltoall only 
-		os << "  CHECK_CUDA_ERRORS(cudaMemcpy(d_" << weightUpdateModels[st].varNames[k] << model.synapseName[i]<< ", ";
-		os << weightUpdateModels[st].varNames[k] << model.synapseName[i] << ", ";
-		os << size << " * sizeof(" << weightUpdateModels[st].varTypes[k] << "), cudaMemcpyHostToDevice));" << endl;
-	    }
-	    /*if ((model.usesPostLearning[i] == TRUE) && (model.synapseConnType[i] == SPARSE)) {
-=======
-	unsigned int st= model.synapseType[i] - MAXSYN;
-	unsigned int src = model.synapseSource[i];
-	unsigned int trg = model.synapseTarget[i];
-	for (int k = 0, l = weightUpdateModels[st].varNames.size(); k < l; k++) {
 	  if (model.synapseConnType[i] != SPARSE){
 		  os << "size = " << model.neuronN[src] * model.neuronN[trg] << ";" <<endl; //! TODO This is for alltoall only 
 		}
@@ -1070,9 +1023,8 @@
 		os << "  CHECK_CUDA_ERRORS(cudaMemcpy(d_" << weightUpdateModels[st].varNames[k] << model.synapseName[i]<< ", ";
 		os << weightUpdateModels[st].varNames[k] << model.synapseName[i] << ", ";
 		os << "size * sizeof(" << weightUpdateModels[st].varTypes[k] << "), cudaMemcpyHostToDevice));" << endl;
-	}
-	/*if ((model.usesPostLearning[i] == TRUE) && (model.synapseConnType[i] == SPARSE)) {
->>>>>>> 47142ec8
+	    }
+	    /*if ((model.usesPostLearning[i] == TRUE) && (model.synapseConnType[i] == SPARSE)) {
 	    //!TODO create post-to-pre matrices here
 	    }*/
 	}  
@@ -1178,67 +1130,39 @@
     
     for (int i= 0; i < model.synapseGrpN; i++) {
  	if (model.synapseType[i]>=MAXSYN){
-<<<<<<< HEAD
 	    unsigned int st= model.synapseType[i] - MAXSYN;
 	    unsigned int src = model.synapseSource[i];
 	    unsigned int trg = model.synapseTarget[i];
 	    for (int k = 0, l = weightUpdateModels[st].varNames.size(); k < l; k++) {
-		size = model.neuronN[src] * model.neuronN[trg]; //! TODO This is for alltoall only 
-		os << "  CHECK_CUDA_ERRORS(cudaMemcpy(" <<  weightUpdateModels[st].varNames[k] << model.synapseName[i] <<", ";
-		os << "d_" << weightUpdateModels[st].varNames[k] << model.synapseName[i]<< ", ";
-		os << size << " * sizeof(" << weightUpdateModels[st].varTypes[k] << "), cudaMemcpyDeviceToHost));" << endl;
-	    }
-	    /*if ((model.usesPostLearning[i] == TRUE) && (model.synapseConnType[i] == SPARSE)) {
-	    //!TODO create post-to-pre matrices here
-	    }*/
-	}  
-    }
-    for (int i=0; i< model.postSynapseType.size(); i++){
-	int pst= model.postSynapseType[i];
-	for (int k= 0, l= postSynModels[pst].varNames.size(); k < l; k++) {      
-=======
-		unsigned int st= model.synapseType[i] - MAXSYN;
-		unsigned int src = model.synapseSource[i];
-		unsigned int trg = model.synapseTarget[i];
-		for (int k = 0, l = weightUpdateModels[st].varNames.size(); k < l; k++) {
 			if (model.synapseConnType[i] != SPARSE){
 		    os << "size = " << model.neuronN[src] * model.neuronN[trg] << ";" <<endl; //! TODO This is for alltoall only 
 		  }
 		  else{
 		    os << "size = g" << model.synapseName[i] << ".connN;" << ENDL;
 	  	}
-			os << "  CHECK_CUDA_ERRORS(cudaMemcpy(" <<  weightUpdateModels[st].varNames[k] << model.synapseName[i] <<", ";
-			os << "d_" << weightUpdateModels[st].varNames[k] << model.synapseName[i]<< ", ";
+		os << "  CHECK_CUDA_ERRORS(cudaMemcpy(" <<  weightUpdateModels[st].varNames[k] << model.synapseName[i] <<", ";
+		os << "d_" << weightUpdateModels[st].varNames[k] << model.synapseName[i]<< ", ";
 			os <<  "size * sizeof(" << weightUpdateModels[st].varTypes[k] << "), cudaMemcpyDeviceToHost));" << endl;
-		}
-	/*if ((model.usesPostLearning[i] == TRUE) && (model.synapseConnType[i] == SPARSE)) {
+	    }
+	    /*if ((model.usesPostLearning[i] == TRUE) && (model.synapseConnType[i] == SPARSE)) {
 	    //!TODO create post-to-pre matrices here
-	}*/
-   }  
- }
+	    }*/
+	}  
+    }
  
  
-  for (int i=0; i< model.postSynapseType.size(); i++){
+    for (int i=0; i< model.postSynapseType.size(); i++){
 	  int pst= model.postSynapseType[i];
 	  for (int k= 0, l= postSynModels[pst].varNames.size(); k < l; k++) {      
->>>>>>> 47142ec8
 	    os << "  CHECK_CUDA_ERRORS(cudaMemcpy(" << postSynModels[pst].varNames[k] << model.synapseName[i] << ", ";
 	    os << "d_" << postSynModels[pst].varNames[k] << model.synapseName[i] << ", ";
 	    size = model.neuronN[model.synapseTarget[i]];
 	    os << size << " * sizeof(" << postSynModels[pst].varTypes[k] << "), cudaMemcpyDeviceToHost));" << endl;
-<<<<<<< HEAD
-	}
-    }
-    
-    
-    
-=======
 	  }
   }
-  
-  
-              
->>>>>>> 47142ec8
+    
+    
+    
     os << "}" << endl;
     os << endl;
     
@@ -1292,10 +1216,7 @@
 	    }
     }
     
-<<<<<<< HEAD
-=======
     //postsynaptic variavles  
->>>>>>> 47142ec8
     for (int i=0; i< model.postSynapseType.size(); i++){
 	    int pst= model.postSynapseType[i];
 	    for (int k= 0, l= postSynModels[pst].varNames.size(); k < l; k++) {
@@ -1311,11 +1232,6 @@
 	      }
 	    }
     }
-<<<<<<< HEAD
-    
-  
-=======
->>>>>>> 47142ec8
     os << "}" << endl;
     os << endl;
     
@@ -1366,11 +1282,7 @@
 	os << "  dim3 nGrid(" << neuronGridSz << ", 1);" << endl;
     }
     else {
-<<<<<<< HEAD
-	int sqGridSize=ceil(sqrt(neuronGridSz));
-=======
       int sqGridSize = ceil((float) sqrt((float) neuronGridSz));
->>>>>>> 47142ec8
 	os << "  dim3 nGrid(" << sqGridSize << ","<< sqGridSize <<");" << endl;
     }
     os << endl;
