--- conflicted
+++ resolved
@@ -159,28 +159,28 @@
     const string &offset,
     const string &delayOffset,
     const string &idx,
-    const string &varSuffix,
+    const string &sourceSuffix,
     const string &devPrefix, //!< device prefix, "dd_" for GPU, nothing for CPU
-    StringWrapFunc varWrapFunc)
+    const string &varPrefix,
+    const string &varSuffix)
 {
     // presynaptic neuron variables, parameters, and global parameters
     const auto *neuronModel = ng->getNeuronModel();
-    const std::string stTarget = devPrefix+ "sT" + ng->getName() + "[" + offset + idx + "]";
-    const std::string wrappedStTarget = varWrapFunc ? varWrapFunc(stTarget) : stTarget;
-    substitute(wCode, "$(sT" + varSuffix + ")", "(" + delayOffset + wrappedStTarget + ")");
+    substitute(wCode, "$(sT" + sourceSuffix + ")",
+               "(" + delayOffset + varPrefix + devPrefix+ "sT" + ng->getName() + "[" + offset + idx + "]" + varSuffix + ")");
     for(const auto &v : neuronModel->getVars()) {
         const std::string varIdx = ng->isVarQueueRequired(v.first) ? offset + idx : idx;
-        const std::string varTarget = devPrefix + v.first + ng->getName() + "[" + varIdx + "]";
-        
-        substitute(wCode, "$(" + v.first + varSuffix + ")", varWrapFunc ? varWrapFunc(varTarget) : varTarget);                   
-    }
-    value_substitutions(wCode, neuronModel->getParamNames(), ng->getParams(), varSuffix);
+
+        substitute(wCode, "$(" + v.first + sourceSuffix + ")",
+                   varPrefix + devPrefix + v.first + ng->getName() + "[" + varIdx + "]" + varSuffix);
+    }
+    value_substitutions(wCode, neuronModel->getParamNames(), ng->getParams(), sourceSuffix);
 
     DerivedParamNameIterCtx preDerivedParams(neuronModel->getDerivedParams());
-    value_substitutions(wCode, preDerivedParams.nameBegin, preDerivedParams.nameEnd, ng->getDerivedParams(), varSuffix);
+    value_substitutions(wCode, preDerivedParams.nameBegin, preDerivedParams.nameEnd, ng->getDerivedParams(), sourceSuffix);
 
     ExtraGlobalParamNameIterCtx preExtraGlobalParams(neuronModel->getExtraGlobalParams());
-    name_substitutions(wCode, "", preExtraGlobalParams.nameBegin, preExtraGlobalParams.nameEnd, ng->getName(), varSuffix);
+    name_substitutions(wCode, "", preExtraGlobalParams.nameBegin, preExtraGlobalParams.nameEnd, ng->getName(), sourceSuffix);
 }
 
 bool regexSubstitute(string &s, const std::regex &regex, const std::string &format)
@@ -641,7 +641,6 @@
   \brief Function for performing the code and value substitutions necessary to insert neuron related variables, parameters, and extraGlobal parameters into synaptic code.
 */
 //-------------------------------------------------------------------------
-<<<<<<< HEAD
 void preNeuronSubstitutionsInSynapticCode(
     string &wCode, //!< the code string to work on
     const SynapseGroup *sg,
@@ -649,13 +648,36 @@
     const string &axonalDelayOffset,
     const string &preIdx,
     const string &devPrefix, //!< device prefix, "dd_" for GPU, nothing for CPU
-    StringWrapFunc varWrapFunc)
-=======
+    const string &preVarPrefix,     //!< prefix to be used for presynaptic variable accesses - typically combined with suffix to wrap in function call such as __ldg(&XXX)
+    const string &preVarSuffix)     //!< suffix to be used for presynaptic variable accesses - typically combined with prefix to wrap in function call such as __ldg(&XXX)
+{
+    // presynaptic neuron variables, parameters, and global parameters
+    const auto *srcNeuronModel = sg->getSrcNeuronGroup()->getNeuronModel();
+    if (srcNeuronModel->isPoisson()) {
+        substitute(wCode, "$(V_pre)", to_string(sg->getSrcNeuronGroup()->getParams()[2]));
+    }
+
+    neuronSubstitutionsInSynapticCode(wCode, sg->getSrcNeuronGroup(), offset, axonalDelayOffset, preIdx, "_pre", devPrefix, preVarPrefix, preVarSuffix);
+}
+
+void postNeuronSubstitutionsInSynapticCode(
+    string &wCode, //!< the code string to work on
+    const SynapseGroup *sg,
+    const string &offset,
+    const string &backPropDelayOffset,
+    const string &postIdx,
+    const string &devPrefix, //!< device prefix, "dd_" for GPU, nothing for CPU
+    const string &postVarPrefix,    //!< prefix to be used for postsynaptic variable accesses - typically combined with suffix to wrap in function call such as __ldg(&XXX)
+    const string &postVarSuffix)    //!< suffix to be used for postsynaptic variable accesses - typically combined with prefix to wrap in function call such as __ldg(&XXX)
+{
+    // postsynaptic neuron variables, parameters, and global parameters
+    neuronSubstitutionsInSynapticCode(wCode, sg->getTrgNeuronGroup(), offset, backPropDelayOffset, postIdx, "_post", devPrefix, postVarPrefix, postVarSuffix);
+}
 
 void neuron_substitutions_in_synaptic_code(
     string &wCode,                  //!< the code string to work on
-    const SynapseGroup *sg,
-     const string &preIdx,          //!< index of the pre-synaptic neuron to be accessed for _pre variables; differs for different Span)
+    const SynapseGroup *sg,         //!< the synapse group connecting the pre and postsynaptic neuron populations whose parameters might need to be substituted
+    const string &preIdx,           //!< index of the pre-synaptic neuron to be accessed for _pre variables; differs for different Span)
     const string &postIdx,          //!< index of the post-synaptic neuron to be accessed for _post variables; differs for different Span)
     const string &devPrefix,        //!< device prefix, "dd_" for GPU, nothing for CPU
     double dt,                      //!< simulation timestep (ms)
@@ -663,87 +685,12 @@
     const string &preVarSuffix,     //!< suffix to be used for presynaptic variable accesses - typically combined with prefix to wrap in function call such as __ldg(&XXX)
     const string &postVarPrefix,    //!< prefix to be used for postsynaptic variable accesses - typically combined with suffix to wrap in function call such as __ldg(&XXX)
     const string &postVarSuffix)    //!< suffix to be used for postsynaptic variable accesses - typically combined with prefix to wrap in function call such as __ldg(&XXX)
->>>>>>> 25ef5489
-{
-    // presynaptic neuron variables, parameters, and global parameters
-    const auto *srcNeuronModel = sg->getSrcNeuronGroup()->getNeuronModel();
-    if (srcNeuronModel->isPoisson()) {
-        substitute(wCode, "$(V_pre)", to_string(sg->getSrcNeuronGroup()->getParams()[2]));
-    }
-
-<<<<<<< HEAD
-    neuronSubstitutionsInSynapticCode(wCode, sg->getSrcNeuronGroup(), offset, axonalDelayOffset, preIdx, "_pre", devPrefix, varWrapFunc);
-}
-=======
-    const std::string axonalDelayMs = writePreciseString(dt * (double)(sg->getDelaySteps() + 1));
-    substitute(wCode, "$(sT_pre)",
-               "(" + preVarPrefix + devPrefix+ "sT" + sg->getSrcNeuronGroup()->getName() + "[" + preOffset + preIdx + "]" + preVarSuffix + " + " + axonalDelayMs + ")");
-    for(const auto &v : srcNeuronModel->getVars()) {
-        if (sg->getSrcNeuronGroup()->isVarQueueRequired(v.first)) {
-            substitute(wCode, "$(" + v.first + "_pre)",
-                       preVarPrefix + devPrefix + v.first + sg->getSrcNeuronGroup()->getName() + "[" + preOffset + preIdx + "]" + preVarSuffix);
-        }
-        else {
-            substitute(wCode, "$(" + v.first + "_pre)",
-                       preVarPrefix + devPrefix + v.first + sg->getSrcNeuronGroup()->getName() + "[" + preIdx + "]" + preVarSuffix);
-        }
-    }
-    value_substitutions(wCode, srcNeuronModel->getParamNames(), sg->getSrcNeuronGroup()->getParams(), "_pre");
->>>>>>> 25ef5489
-
-void postNeuronSubstitutionsInSynapticCode(
-    string &wCode, //!< the code string to work on
-    const SynapseGroup *sg,
-    const string &offset,
-    const string &backPropDelayOffset,
-    const string &postIdx,
-    const string &devPrefix, //!< device prefix, "dd_" for GPU, nothing for CPU
-    StringWrapFunc varWrapFunc)
-{
-    // postsynaptic neuron variables, parameters, and global parameters
-    neuronSubstitutionsInSynapticCode(wCode, sg->getTrgNeuronGroup(), offset, backPropDelayOffset, postIdx, "_post", devPrefix, varWrapFunc);
-}
-
-void neuron_substitutions_in_synaptic_code(
-    string &wCode,                  //!< the code string to work on
-    const SynapseGroup *sg,         //!< the synapse group connecting the pre and postsynaptic neuron populations whose parameters might need to be substituted
-    const string &preIdx,           //!< index of the pre-synaptic neuron to be accessed for _pre variables; differs for different Span)
-    const string &postIdx,          //!< index of the post-synaptic neuron to be accessed for _post variables; differs for different Span)
-    const string &devPrefix,        //!< device prefix, "dd_" for GPU, nothing for CPU
-    double dt,                      //!< simulation timestep (ms)
-    StringWrapFunc preVarWrapFunc,  //!< function used to 'wrap' presynaptic variable accesses
-    StringWrapFunc postVarWrapFunc) //!<function used to 'wrap' postsynaptic variable accesses
-{
-    
+{
     const std::string axonalDelayOffset = writePreciseString(dt * (double)(sg->getDelaySteps() + 1)) + " + ";
     const std::string preOffset = sg->getSrcNeuronGroup()->isDelayRequired() ? "preReadDelayOffset + " : "";
-    preNeuronSubstitutionsInSynapticCode(wCode, sg, preOffset, axonalDelayOffset, preIdx, devPrefix, preVarWrapFunc);
+    preNeuronSubstitutionsInSynapticCode(wCode, sg, preOffset, axonalDelayOffset, preIdx, devPrefix, preVarPrefix, preVarSuffix);
     
     const std::string backPropDelayMs = writePreciseString(dt * (double)(sg->getBackPropDelaySteps() + 1)) + " + ";
     const std::string postOffset = sg->getTrgNeuronGroup()->isDelayRequired() ? "postReadDelayOffset + " : "";
-<<<<<<< HEAD
-    postNeuronSubstitutionsInSynapticCode(wCode, sg, postOffset, backPropDelayMs, postIdx, devPrefix, postVarWrapFunc);
-=======
-    const auto *trgNeuronModel = sg->getTrgNeuronGroup()->getNeuronModel();
-    const std::string backPropDelayMs = writePreciseString(dt * (double)(sg->getBackPropDelaySteps() + 1));
-    substitute(wCode, "$(sT_post)",
-               "(" + postVarPrefix + devPrefix + "sT" + sg->getTrgNeuronGroup()->getName() + "[" + postOffset + postIdx + "]" + postVarSuffix + " + " + backPropDelayMs + ")");
-    for(const auto &v : trgNeuronModel->getVars()) {
-        if (sg->getTrgNeuronGroup()->isVarQueueRequired(v.first)) {
-            substitute(wCode, "$(" + v.first + "_post)",
-                       postVarPrefix + devPrefix + v.first + sg->getTrgNeuronGroup()->getName() + "[" + postOffset + postIdx + "]" + postVarSuffix);
-        }
-        else {
-            substitute(wCode, "$(" + v.first + "_post)",
-                       postVarPrefix + devPrefix + v.first + sg->getTrgNeuronGroup()->getName() + "[" + postIdx + "]" + postVarSuffix);
-        }
-    }
-    value_substitutions(wCode, trgNeuronModel->getParamNames(), sg->getTrgNeuronGroup()->getParams(), "_post");
-
-    DerivedParamNameIterCtx postDerivedParams(trgNeuronModel->getDerivedParams());
-    value_substitutions(wCode, postDerivedParams.nameBegin, postDerivedParams.nameEnd, sg->getTrgNeuronGroup()->getDerivedParams(), "_post");
-
-    ExtraGlobalParamNameIterCtx postExtraGlobalParams(trgNeuronModel->getExtraGlobalParams());
-    name_substitutions(wCode, "", postExtraGlobalParams.nameBegin, postExtraGlobalParams.nameEnd, sg->getTrgNeuronGroup()->getName(), "_post");
->>>>>>> 25ef5489
+    postNeuronSubstitutionsInSynapticCode(wCode, sg, postOffset, backPropDelayMs, postIdx, devPrefix, postVarPrefix, postVarSuffix);
 }