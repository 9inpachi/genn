--- conflicted
+++ resolved
@@ -68,8 +68,8 @@
 }
 // ------------------------------------------------------------------------
 template<typename I, typename M>
-void genHostInitVarCode(CodeStream &os, const NewModels::Base::StringPairVec &vars, size_t count, const std::string &popName, const std::string &ftype,
-                        I getVarInitialiser, M getVarMode)
+void genHostInitNeuronVarCode(CodeStream &os, const NewModels::Base::StringPairVec &vars, size_t count, const std::string &popName, const std::string &ftype,
+                              I getVarInitialiser, M getVarMode)
 {
     for (size_t k= 0, l= vars.size(); k < l; k++) {
         const auto &varInit = getVarInitialiser(k);
@@ -81,16 +81,16 @@
             os << "for (int i = 0; i < " << count << "; i++)";
             {
                 CodeStream::Scope b(os);
-                os << StandardSubstitutions::initVariable(varInit, vars[k].first + popName + "[i]",
-                                                          cpuFunctions, ftype, "rng") << std::endl;
+                os << StandardSubstitutions::initNeuronVariable(varInit, vars[k].first + popName + "[i]",
+                                                                cpuFunctions, "i", ftype, "rng") << std::endl;
             }
         }
     }
 }
 // ------------------------------------------------------------------------
 template<typename I, typename M>
-void genDeviceInitVarCode(CodeStream &os, const NewModels::Base::StringPairVec &vars, const std::string &threadIndex, const std::string &popName, const std::string &ftype,
-                          I getVarInitialiser, M getVarMode)
+void genDeviceNeuronInitVarCode(CodeStream &os, const NewModels::Base::StringPairVec &vars, const std::string &idx, const std::string &popName, const std::string &ftype,
+                                I getVarInitialiser, M getVarMode)
 {
     for(size_t j = 0; j < vars.size(); j++) {
         const auto &varInit = getVarInitialiser(j);
@@ -99,8 +99,25 @@
         // Initialise directly into device variable
         if((varMode & VarInit::DEVICE) && !varInit.getSnippet()->getCode().empty()) {
             CodeStream::Scope b(os);
-            os << StandardSubstitutions::initVariable(varInit, "dd_" + vars[j].first + popName + "[" + threadIndex + "]",
-                                                      cudaFunctions, ftype, "&initRNG") << std::endl;
+            os << StandardSubstitutions::initNeuronVariable(varInit, "dd_" + vars[j].first + popName + "[" + idx + "]",
+                                                            cudaFunctions, idx, ftype, "&initRNG") << std::endl;
+        }
+    }
+}
+// ------------------------------------------------------------------------
+template<typename I, typename M>
+void genDeviceWeightUpdateInitVarCode(CodeStream &os, const NewModels::Base::StringPairVec &vars, const std::string &idx, const std::string &preIdx, const std::string &postIdx, const std::string &popName, const std::string &ftype,
+                                      I getVarInitialiser, M getVarMode)
+{
+    for(size_t j = 0; j < vars.size(); j++) {
+        const auto &varInit = getVarInitialiser(j);
+        const VarMode varMode = getVarMode(j);
+
+        // Initialise directly into device variable
+        if((varMode & VarInit::DEVICE) && !varInit.getSnippet()->getCode().empty()) {
+            CodeStream::Scope b(os);
+            os << StandardSubstitutions::initWeightUpdateVariable(varInit, "dd_" + vars[j].first + popName + "[" + idx + "]",
+                                                                  cudaFunctions, preIdx, postIdx, ftype, "&initRNG") << std::endl;
         }
     }
 }
@@ -236,8 +253,8 @@
 
         // Loop through local neuron groups
         for(const auto &n : model.getLocalNeuronGroups()) {
-            // If this group requires an RNG to simulate or requires variables to be initialised on device
-            if(n.second.isSimRNGRequired() || n.second.isDeviceVarInitRequired()) {
+            // If this neuron group require any kind of device initialisation
+            if(n.second.isDeviceInitRequired()) {
                 os << "// local neuron group " << n.first << std::endl;
                 PaddedSizeScope p(os, n.second.getNumNeurons(), initBlkSz, startThread);
 
@@ -363,8 +380,8 @@
                             if (n.second.isVarQueueRequired(j)) {
                                 // Generate initial value into temporary variable
                                 os << neuronModelVars[j].second << " initVal;" << std::endl;
-                                os << StandardSubstitutions::initVariable(varInit, "initVal", cudaFunctions,
-                                                                        model.getPrecision(), "&initRNG") << std::endl;
+                                os << StandardSubstitutions::initNeuronVariable(varInit, "initVal", cudaFunctions, "lid",
+                                                                                model.getPrecision(), "&initRNG") << std::endl;
 
                                 // Copy this into all delay slots
                                 os << "for (int i = 0; i < " << n.second.getNumDelaySlots() << "; i++)";
@@ -375,36 +392,58 @@
                             }
                             // Otherwise, initialise directly into device variable
                             else {
-                                os << StandardSubstitutions::initVariable(varInit, "dd_" + neuronModelVars[j].first + n.first + "[lid]",
-                                                                        cudaFunctions, model.getPrecision(), "&initRNG") << std::endl;
-                            }
-                        }
-                    }
-
+                                os << StandardSubstitutions::initNeuronVariable(varInit, "dd_" + neuronModelVars[j].first + n.first + "[lid]",
+                                                                                cudaFunctions, "lid", model.getPrecision(), "&initRNG") << std::endl;
+                            }
+                        }
+                    }
+                    // Loop through incoming synaptic populations
+                    for(const auto &m : n.second.getMergedInSyn()) {
+                        const auto *sg = m.first;
+
+                        // If this synapse group's input variable should be initialised on device
+                        if(sg->getInSynVarMode() & VarInit::DEVICE) {
+                            os << "dd_inSyn" << sg->getPSModelTargetName() << "[lid] = " << model.scalarExpr(0.0) << ";" << std::endl;
+                        }
+
+                        // If dendritic delays are required and these should be initialised on device
+                        if(sg->isDendriticDelayRequired() && (sg->getDendriticDelayVarMode() & VarInit::DEVICE)) {
+                            os << "for (int i = 0; i < " << sg->getMaxDendriticDelayTimesteps() << "; i++)";
+                            {
+                                CodeStream::Scope b(os);
+                                const std::string denDelayIndex = "(i * " + std::to_string(n.second.getNumNeurons()) + ") + lid";
+                                os << "dd_denDelay" << sg->getPSModelTargetName() << "[" << denDelayIndex << "] = " << model.scalarExpr(0.0) << ";" << std::endl;
+                            }
+                        }
+
+                        // If postsynaptic model variables should be individual
+                        if(sg->getMatrixType() & SynapseMatrixWeight::INDIVIDUAL_PSM) {
+                            genDeviceNeuronInitVarCode(os, sg->getPSModel()->getVars(), "lid", sg->getName(), model.getPrecision(),
+                                                       [sg](size_t i){ return sg->getPSVarInitialisers()[i]; },
+                                                       [sg](size_t i){ return sg->getPSVarMode(i); });
+                        }
+                    }
+                    
                     // Loop through incoming synaptic populations
                     for(const auto *s : n.second.getInSyn()) {
-                        // If this synapse group's input variable should be initialised on device
-                        if(s->getInSynVarMode() & VarInit::DEVICE) {
-                            os << "dd_inSyn" << s->getName() << "[lid] = " << model.scalarExpr(0.0) << ";" << std::endl;
-                        }
-
-                        // If postsynaptic model variables should be individual
-                        if(s->getMatrixType() & SynapseMatrixWeight::INDIVIDUAL_PSM) {
-                            genDeviceInitVarCode(os, s->getPSModel()->getVars(), "lid", s->getName(), model.getPrecision(),
-                                                 [&s](size_t i){ return s->getPSVarInitialisers()[i]; },
-                                                 [&s](size_t i){ return s->getPSVarMode(i); });
-                        }
-
-                        genDeviceInitVarCode(os, s->getWUModel()->getPostVars(), "lid", s->getName(), model.getPrecision(),
-                                             [&s](size_t i){ return s->getWUPostVarInitialisers()[i]; },
-                                             [&s](size_t i){ return s->getWUPostVarMode(i); });
+                        genDeviceNeuronInitVarCode(os, s->getWUModel()->getPostVars(), "lid", s->getName(), model.getPrecision(),
+                                                   [&s](size_t i){ return s->getWUPostVarInitialisers()[i]; },
+                                                   [&s](size_t i){ return s->getWUPostVarMode(i); });
                     }
 
                     // Loop through outgoing synaptic populations
                     for(const auto *s : n.second.getOutSyn()) {
-                        genDeviceInitVarCode(os, s->getWUModel()->getPreVars(), "lid", s->getName(), model.getPrecision(),
-                                             [&s](size_t i){ return s->getWUPreVarInitialisers()[i]; },
-                                             [&s](size_t i){ return s->getWUPreVarMode(i); });
+                        genDeviceNeuronInitVarCode(os, s->getWUModel()->getPreVars(), "lid", s->getName(), model.getPrecision(),
+                                                   [&s](size_t i){ return s->getWUPreVarInitialisers()[i]; },
+                                                   [&s](size_t i){ return s->getWUPreVarMode(i); });
+                    }
+
+                    // Loop through current sources
+                    os << "// current source variables" << std::endl;
+                    for (auto const *cs : n.second.getCurrentSources()) {
+                        genDeviceNeuronInitVarCode(os, cs->getCurrentSourceModel()->getVars(), "lid", cs->getName(), model.getPrecision(),
+                                                   [cs](size_t i){ return cs->getVarInitialisers()[i]; },
+                                                   [cs](size_t i){ return cs->getVarMode(i); });
                     }
                 }
             }
@@ -441,27 +480,9 @@
                     {
                         CodeStream::Scope b(os);
 
-<<<<<<< HEAD
-                        genDeviceInitVarCode(os, s.second.getWUModel()->getVars(), "idx", s.first, model.getPrecision(),
-                                             [&s](size_t i){ return s.second.getWUVarInitialisers()[i]; },
-                                             [&s](size_t i){ return s.second.getWUVarMode(i); });
-=======
-                        // Write loop through WUM variables
-                        auto wuVars = s.second.getWUModel()->getVars();
-                        for (size_t k= 0, l= wuVars.size(); k < l; k++) {
-                            const auto &varInit = s.second.getWUVarInitialisers()[k];
-                            const VarMode varMode = s.second.getWUVarMode(k);
-
-                            // If this variable should be initialised on the device and has any initialisation code
-                            if((varMode & VarInit::DEVICE) && !varInit.getSnippet()->getCode().empty()) {
-                                CodeStream::Scope b(os);
-                                os << StandardSubstitutions::initWeightUpdateVariable(varInit, "dd_" + wuVars[k].first + s.first + "[idx]",
-                                                                                    cudaFunctions, "i", "lid",
-                                                                                    model.getPrecision(), "&initRNG") << std::endl;
-                            }
-                        }
->>>>>>> 8b98675c
-
+                        genDeviceWeightUpdateInitVarCode(os, s.second.getWUModel()->getVars(), "idx", "i", "lid", s.first, model.getPrecision(),
+                                                         [&s](size_t i){ return s.second.getWUVarInitialisers()[i]; },
+                                                         [&s](size_t i){ return s.second.getWUVarMode(i); });
                         // Advance to next row
                         os << "idx += " << s.second.getTrgNeuronGroup()->getNumNeurons() << ";" << std::endl;
                     }
@@ -470,42 +491,13 @@
 
             // If we should initialise this synapse group's connectivity on the
             // device and it has a connectivity initialisation snippet
-            const auto &connectInit = s.second.getConnectivityInitialiser();
-            if((s.second.getSparseConnectivityVarMode() & VarInit::DEVICE)
-                && !connectInit.getSnippet()->getRowBuildCode().empty())
-            {
+            if(s.second.isDeviceSparseConnectivityInitRequired()) {
+                const auto &connectInit = s.second.getConnectivityInitialiser();
                 const size_t numSrcNeurons = s.second.getSrcNeuronGroup()->getNumNeurons();
                 const size_t numTrgNeurons = s.second.getTrgNeuronGroup()->getNumNeurons();
 
                 os << "// synapse group " << s.first << std::endl;
                 PaddedSizeScope p(os, numSrcNeurons, initBlkSz, startThread);
-
-                // If synapse group has ragged connectibity and requires postsynaptic learning
-                if((s.second.getMatrixType() & SynapseMatrixConnectivity::RAGGED) && model.isSynapseGroupPostLearningRequired(s.first)) {
-                    // If there are more target neurons than source neurons
-                    if(numTrgNeurons > numSrcNeurons) {
-                        // Calculate number of postsynaptic column counts to initialise per thread
-                        const unsigned int columnLengthsPerThread = (numTrgNeurons + numSrcNeurons - 1) / numSrcNeurons;
-                        os << "for(unsigned int c = 0; c < " << columnLengthsPerThread << "; c++)";
-                        {
-                            CodeStream::Scope b(os);
-                            os << "const unsigned int idx = (c * " << numSrcNeurons << ") + lid;" << std::endl;
-                            os << "if(idx < " << numTrgNeurons << ")";
-                            {
-                                CodeStream::Scope b(os);
-                                os << "dd_colLength" + s.first + "[idx] = 0;" << std::endl;
-                            }
-                        }
-                    }
-                    // Otherwise zero column lengths using first numTrgNeurons threads
-                    else {
-                        os << "if(lid < " << numTrgNeurons << ")";
-                        {
-                            CodeStream::Scope b(os);
-                            os << "dd_colLength" + s.first + "[lid] = 0;" << std::endl;
-                        }
-                    }
-                }
 
                 os << "// only do this for existing synapses" << std::endl;
                 os << "if (lid < " << numSrcNeurons << ")";
@@ -526,26 +518,13 @@
                         const size_t maxSynapses = numSrcNeurons * numTrgNeurons;
                         if((maxSynapses & 0xFFFFFFFF00000000ULL) != 0) {
                             os << "const uint64_t rowStartGID = lid * " << numTrgNeurons << "ull;" << std::endl;
-                            os << "const uint64_t rowEndGID = rowStartGID + " << numTrgNeurons << ";" << std::endl;
                         }
                         else {
                             os << "const unsigned int rowStartGID = lid * " << numTrgNeurons << ";" << std::endl;
-                            os << "const unsigned int rowEndGID = rowStartGID + " << numTrgNeurons << ";" << std::endl;
-                        }
-
-                        // Loop through the words in this row without overlaps and zero
-                        // **NOTE** (x + y - 1) / y is essentially ceil(x / y)
-                        os << "// Zero row words" << std::endl;
-                        os << "const unsigned int rowStartWord = (rowStartGID + 32 - 1) / 32;" << std::endl;
-                        os << "const unsigned int rowEndWord = (rowEndGID + 32 - 1) / 32;" << std::endl;
-                        os << "for(unsigned int i = rowStartWord; i < rowEndWord; i++)";
-                        {
-                            CodeStream::Scope b(os);
-                            os << "dd_gp" << s.first << "[i] = 0;" << std::endl;
                         }
 
                         // Build function template to set correct bit in bitmask
-                        const std::string addSynapseTemplate = "setB(dd_gp" + s.first + "[(rowStartGID + $(0)) / 32], (rowStartGID + $(0)) & 31)";
+                        const std::string addSynapseTemplate = "atomicOr(&dd_gp" + s.first + "[(rowStartGID + $(0)) / 32], 0x80000000 >> ((rowStartGID + $(0)) & 31))";
 
                         // Loop through synapses in row and generate code to initialise sparse connectivity
                         os << "// Build sparse connectivity" << std::endl;
@@ -604,20 +583,17 @@
         CodeStream::Scope b(os);
 
         // Shared memory array so row lengths don't have to be read by EVERY postsynaptic thread
+        // **TODO** check actually required
         os << "__shared__ unsigned int shRowLength[" << initSparseBlkSz << "];" << std::endl;
-        os << "__shared__ unsigned int shRowStart[" << initSparseBlkSz << "];" << std::endl;
+        os << "__shared__ unsigned int shRowStart[" << initSparseBlkSz + 1 << "];" << std::endl;
 
         // common variables for all cases
         os << "const unsigned int id = " << initSparseBlkSz << " * blockIdx.x + threadIdx.x;" << std::endl;
 
         // Loop through local synapse groups
         for(const auto &s : model.getLocalSynapseGroups()) {
-            // If this group has sparse or ragged connectivity with individual synapse variables
-            // and it's weight update has variables that require initialising on GPU
-            if(s.second.getMatrixType() & SynapseMatrixConnectivity::SPARSE
-                && (s.second.getMatrixType() & SynapseMatrixWeight::INDIVIDUAL)
-                && s.second.isWUDeviceVarInitRequired())
-            {
+            // If this group requires sparse initialisation
+            if(s.second.isDeviceSparseInitRequired()) {
                 // Get padded size of group and hence it's end thread
                 const unsigned int numSrcNeurons = s.second.getSrcNeuronGroup()->getNumNeurons();
                 const unsigned int paddedSize = (unsigned int)(ceil((double)s.second.getMaxConnections() / (double)initSparseBlkSz) * (double)initSparseBlkSz);
@@ -682,6 +658,43 @@
                                 os << "shRowLength[threadIdx.x] = dd_rowLength" << s.first << "[(r * " << initSparseBlkSz << ") + threadIdx.x];" << std::endl;
                             }
                         }
+
+                        // If this synapse projection has ragged connectivity initialised on device and has synapse dynamics
+                        if(s.second.isDeviceSparseConnectivityInitRequired()
+                            && (s.second.getMatrixType() & SynapseMatrixConnectivity::RAGGED)
+                            && model.isSynapseGroupDynamicsRequired(s.first))
+                        {
+                            // Use first thread to generate cumulative sum
+                            os << "if (threadIdx.x == 0)";
+                            {
+                                CodeStream::Scope b(os);
+
+                                // Get index of last row in resultant synapse dynamics structure
+                                // **NOTE** if there IS a previous block, it will always have had initSparseBlkSz rows in it
+                                os << "unsigned int rowStart = (r == 0) ? 0 : shRowStart[" << initSparseBlkSz << "];" << std::endl;
+                                os << "shRowStart[0] = rowStart;" << std::endl;
+
+                                // Loop through rows in block
+                                os << "for(unsigned int i = 0; i < numRowsInBlock; i++)";
+                                {
+                                    CodeStream::Scope b(os);
+
+                                    // Add this row's length to cumulative sum and write this to this row's end
+                                    os << "rowStart += shRowLength[i];" << std::endl;
+                                    os << "shRowStart[i + 1] = rowStart;" << std::endl;
+                                }
+
+                                // If this is the first thread block and the last block of rows,
+                                // write the total cumulative sum to the first entry of the remap structure
+                                os << "if(blockIdx.x == 0 && (r == " << numBlocks - 1 << "))";
+                                {
+                                    CodeStream::Scope b(os);
+                                    os << "dd_synRemap" << s.first << "[0] = shRowStart[numRowsInBlock];" << std::endl;
+                                }
+
+                            }
+                        }
+
                         os << "__syncthreads();" << std::endl;
 
                         // Loop through rows
@@ -699,30 +712,42 @@
                                     os << "const unsigned idx = shRowStart[i] + lid;" << std::endl;
                                 }
 
-                                genDeviceInitVarCode(os, s.second.getWUModel()->getVars(), "idx", s.first, model.getPrecision(),
-                                                     [&s](size_t i){ return s.second.getWUVarInitialisers()[i]; },
-                                                     [&s](size_t i){ return s.second.getWUVarMode(i); });
-
+                                // If this synapse group has individual variables
+                                if(s.second.getMatrixType() & SynapseMatrixWeight::INDIVIDUAL) {
+                                    const std::string preIdx = "((r * " + std::to_string(initSparseBlkSz) + ") + i)";
+                                    const std::string postIdx = "dd_ind" + s.first + "[idx]";
+                                    genDeviceWeightUpdateInitVarCode(os, s.second.getWUModel()->getVars(), "idx", preIdx, postIdx, s.first, model.getPrecision(),
+                                                                     [&s](size_t i){ return s.second.getWUVarInitialisers()[i]; },
+                                                                     [&s](size_t i){ return s.second.getWUVarMode(i); });
+                                }
 
                                 // If matrix is ragged, connectivity is initialised on device and postsynaptic learning is required
                                 if((s.second.getMatrixType() & SynapseMatrixConnectivity::RAGGED)
-                                    && (s.second.getSparseConnectivityVarMode() & VarInit::DEVICE)
-                                    && model.isSynapseGroupPostLearningRequired(s.first))
+                                    && s.second.isDeviceSparseConnectivityInitRequired())
                                 {
-                                    CodeStream::Scope b(os);
-
-                                    // Extract index of synapse's postsynaptic target
-                                    os << "const unsigned int postIndex = dd_ind" << s.first << "[idx];" << std::endl;
-
-                                    // Atomically increment length of column of connectivity associated with this target
-                                    // **NOTE** this returns previous length i.e. where to insert new entry
-                                    os << "const unsigned int colLocation = atomicAdd(&dd_colLength" << s.first << "[postIndex], 1);" << std::endl;
-
-                                    // From this calculate index into column-major matrix
-                                    os << "const unsigned int colMajorIndex = (postIndex * " << s.second.getMaxSourceConnections() << ") + colLocation;" << std::endl;
-
-                                    // Add remapping entry at this location poining back to row-major index
-                                    os << "dd_remap" << s.first << "[colMajorIndex] = idx;" << std::endl;
+                                    // If postsynaptic learning is required
+                                    if(model.isSynapseGroupPostLearningRequired(s.first)) {
+                                        CodeStream::Scope b(os);
+
+                                        // Extract index of synapse's postsynaptic target
+                                        os << "const unsigned int postIndex = dd_ind" << s.first << "[idx];" << std::endl;
+
+                                        // Atomically increment length of column of connectivity associated with this target
+                                        // **NOTE** this returns previous length i.e. where to insert new entry
+                                        os << "const unsigned int colLocation = atomicAdd(&dd_colLength" << s.first << "[postIndex], 1);" << std::endl;
+
+                                        // From this calculate index into column-major matrix
+                                        os << "const unsigned int colMajorIndex = (postIndex * " << s.second.getMaxSourceConnections() << ") + colLocation;" << std::endl;
+
+                                        // Add remapping entry at this location poining back to row-major index
+                                        os << "dd_remap" << s.first << "[colMajorIndex] = idx;" << std::endl;
+                                    }
+
+                                    // If synapse dynamics are required, copy idx into syn remap structure
+                                    if(model.isSynapseGroupDynamicsRequired(s.first)) {
+                                        CodeStream::Scope b(os);
+                                        os << "dd_synRemap" << s.first << "[shRowStart[i] + lid + 1] = idx;" << std::endl;
+                                    }
                                 }
                             }
 
@@ -882,13 +907,11 @@
             genHostInitSpikeCode(os, n.second, true);
 
             if (n.second.isSpikeTimeRequired() && shouldInitOnHost(n.second.getSpikeTimeVarMode())) {
+                CodeStream::Scope b(os);
+                os << "for (int i = 0; i < " << n.second.getNumNeurons() * n.second.getNumDelaySlots() << "; i++)";
                 {
                     CodeStream::Scope b(os);
-                    os << "for (int i = 0; i < " << n.second.getNumNeurons() * n.second.getNumDelaySlots() << "; i++)";
-                    {
-                        CodeStream::Scope b(os);
-                        os << "sT" <<  n.first << "[i] = -SCALAR_MAX;" << std::endl;
-                    }
+                    os << "sT" <<  n.first << "[i] = -SCALAR_MAX;" << std::endl;
                 }
             }
 
@@ -908,8 +931,8 @@
                     }
                     {
                         CodeStream::Scope b(os);
-                        os << StandardSubstitutions::initVariable(varInit, neuronModelVars[j].first + n.first + "[i]",
-                                                                  cpuFunctions, model.getPrecision(), "rng") << std::endl;
+                        os << StandardSubstitutions::initNeuronVariable(varInit, neuronModelVars[j].first + n.first + "[i]",
+                                                                        cpuFunctions, "i", model.getPrecision(), "rng") << std::endl;
                     }
                 }
             }
@@ -923,9 +946,60 @@
                 }
             }
 
+            // Loop through current sources injecting into neuron model
+            os << "// current source variables" << std::endl;
+            for (auto const *cs : n.second.getCurrentSources()) {
+                genHostInitNeuronVarCode(os, cs->getCurrentSourceModel()->getVars(), n.second.getNumNeurons(), cs->getName(), model.getPrecision(),
+                                         [cs](size_t i){ return cs->getVarInitialisers()[i]; },
+                                         [cs](size_t i){ return cs->getVarMode(i); });
+
+            }
+
             /*if ((model.neuronType[i] == IZHIKEVICH) && (model.getDT() != 1.0)) {
                 os << "    fprintf(stderr,\"WARNING: You use a time step different than 1 ms. Izhikevich model behaviour may not be robust.\\n\"); " << std::endl;
             }*/
+
+            // Loop through incoming synaptic populations
+            for(const auto &m : n.second.getMergedInSyn()) {
+                const auto *sg = m.first;
+
+                // If insyn variables should be initialised on the host
+                if(shouldInitOnHost(sg->getInSynVarMode())) {
+                    CodeStream::Scope b(os);
+                    os << "for (int i = 0; i < " << n.second.getNumNeurons() << "; i++)";
+                    {
+                        CodeStream::Scope b(os);
+                        os << "inSyn" << sg->getPSModelTargetName() << "[i] = " << model.scalarExpr(0.0) << ";" << std::endl;
+                    }
+                }
+
+                if(sg->isDendriticDelayRequired()) {
+                    os << "denDelayPtr" << sg->getPSModelTargetName() << " = 0;" << std::endl;
+#ifndef CPU_ONLY
+                    os << "CHECK_CUDA_ERRORS(cudaMemcpyToSymbol(dd_denDelayPtr" << sg->getPSModelTargetName();
+                    os << ", &denDelayPtr" << sg->getPSModelTargetName();
+                    os << ", sizeof(unsigned int), 0, cudaMemcpyHostToDevice));" << std::endl;
+#endif
+
+                    // If dendritic delay buffer should be initialised on the host
+                    if(shouldInitOnHost(sg->getDendriticDelayVarMode())) {
+                        CodeStream::Scope b(os);
+                        os << "for (int i = 0; i < " << n.second.getNumNeurons() * sg->getMaxDendriticDelayTimesteps() << "; i++)";
+                        {
+                            CodeStream::Scope b(os);
+                            os << "denDelay" << sg->getPSModelTargetName() << "[i] = " << model.scalarExpr(0.0) << ";" << std::endl;
+                        }
+                    }
+                }
+
+                // If matrix has individual postsynaptic variables
+                if (sg->getMatrixType() & SynapseMatrixWeight::INDIVIDUAL_PSM) {
+                    genHostInitNeuronVarCode(os, sg->getPSModel()->getVars(), n.second.getNumNeurons(), sg->getName(), model.getPrecision(),
+                                             [sg](size_t i){ return sg->getPSVarInitialisers()[i]; },
+                                             [sg](size_t i){ return sg->getPSVarMode(i); });
+                }
+            }
+
         }
         os << std::endl;
 
@@ -933,21 +1007,18 @@
         os << "// synapse variables" << std::endl;
         for(const auto &s : model.getLocalSynapseGroups()) {
             const auto *wu = s.second.getWUModel();
-            const auto *psm = s.second.getPSModel();
 
             const size_t numSrcNeurons = s.second.getSrcNeuronGroup()->getNumNeurons();
             const size_t numTrgNeurons = s.second.getTrgNeuronGroup()->getNumNeurons();
 
             // Generate code to initialise pre and postsynaptic weight update variables on host if necessary
-            genHostInitVarCode(os, wu->getPreVars(), numSrcNeurons, s.first, model.getPrecision(),
-                               [&s](size_t i){ return s.second.getWUPreVarInitialisers()[i]; },
-                               [&s](size_t i){ return s.second.getWUPreVarMode(i); });
-
-            genHostInitVarCode(os, wu->getPostVars(), numTrgNeurons, s.first, model.getPrecision(),
-                               [&s](size_t i){ return s.second.getWUPostVarInitialisers()[i]; },
-                               [&s](size_t i){ return s.second.getWUPostVarMode(i); });
-
-
+            genHostInitNeuronVarCode(os, wu->getPreVars(), numSrcNeurons, s.first, model.getPrecision(),
+                                     [&s](size_t i){ return s.second.getWUPreVarInitialisers()[i]; },
+                                     [&s](size_t i){ return s.second.getWUPreVarMode(i); });
+
+            genHostInitNeuronVarCode(os, wu->getPostVars(), numTrgNeurons, s.first, model.getPrecision(),
+                                     [&s](size_t i){ return s.second.getWUPostVarInitialisers()[i]; },
+                                     [&s](size_t i){ return s.second.getWUPostVarMode(i); });
             // If we should initialise this synapse group's connectivity on the
             // host and it has a connectivity initialisation snippet
             const auto &connectInit = s.second.getConnectivityInitialiser();
@@ -1012,32 +1083,46 @@
                     gennError("Only BITMASK and RAGGED format connectivity can be generated using a connectivity initialiser");
                 }
             }
-
-            // If insyn variables should be initialised on the host
-            if(shouldInitOnHost(s.second.getInSynVarMode())) {
-                CodeStream::Scope b(os);
-                os << "for (int i = 0; i < " << numTrgNeurons << "; i++)";
+            // Otherwise, if this synapse group has connectivity that should be initialised on device
+            else if(s.second.isDeviceSparseConnectivityInitRequired()) {
+                // If this synapse population has BITMASK connectivity, insert a call to cudaMemset to zero the whole bitmask
+                if(s.second.getMatrixType() & SynapseMatrixConnectivity::BITMASK) {
+                    const size_t gpSize = ((size_t)s.second.getSrcNeuronGroup()->getNumNeurons() * (size_t)s.second.getTrgNeuronGroup()->getNumNeurons()) / 32 + 1;
+                    os << "cudaMemset(d_gp" << s.first << ", 0, " << gpSize << " * sizeof(uint32_t));" << std::endl;
+                }
+                // If this synapse population has RAGGED connectivity and has postsynaptic learning, insert a call to cudaMemset to zero column lengths
+                else if((s.second.getMatrixType() & SynapseMatrixConnectivity::RAGGED)
+                    && model.isSynapseGroupPostLearningRequired(s.first))
                 {
-                    CodeStream::Scope b(os);
-                    os << "inSyn" << s.first << "[i] = " << model.scalarExpr(0.0) << ";" << std::endl;
+                    os << "cudaMemset(d_colLength" << s.first << ", 0, " << s.second.getTrgNeuronGroup()->getNumNeurons() << " * sizeof(unsigned int));" << std::endl;
                 }
             }
 
             // If matrix is dense (i.e. can be initialised here) and each synapse has individual values (i.e. needs initialising at all)
             if ((s.second.getMatrixType() & SynapseMatrixConnectivity::DENSE) && (s.second.getMatrixType() & SynapseMatrixWeight::INDIVIDUAL)) {
-                genHostInitVarCode(os, wu->getVars(), numSrcNeurons * numTrgNeurons, s.first, model.getPrecision(),
-                                   [&s](size_t i){ return s.second.getWUVarInitialisers()[i]; },
-                                   [&s](size_t i){ return s.second.getWUVarMode(i); });
-            }
-
-            // If matrix has individual postsynaptic variables
-            if (s.second.getMatrixType() & SynapseMatrixWeight::INDIVIDUAL_PSM) {
-                genHostInitVarCode(os, psm->getVars(), numTrgNeurons, s.first, model.getPrecision(),
-                                   [&s](size_t i){ return s.second.getPSVarInitialisers()[i]; },
-                                   [&s](size_t i){ return s.second.getPSVarMode(i); });
-            }
-        }
-
+                auto wuVars = wu->getVars();
+                for (size_t k= 0, l= wuVars.size(); k < l; k++) {
+                    const auto &varInit = s.second.getWUVarInitialisers()[k];
+                    const VarMode varMode = s.second.getWUVarMode(k);
+
+                    // If this variable should be initialised on the host and has any initialisation code
+                    if(shouldInitOnHost(varMode) && !varInit.getSnippet()->getCode().empty()) {
+                        CodeStream::Scope b(os);
+                        os << "for (int i = 0; i < " << numSrcNeurons << "; i++)";
+                        {
+                            CodeStream::Scope b(os);
+                            os << "for (int j = 0; j < " << numTrgNeurons << "; j++)";
+                            {
+                                CodeStream::Scope b(os);
+                                const std::string idx = "(i * " + std::to_string(numTrgNeurons) + ") + j";
+                                os << StandardSubstitutions::initWeightUpdateVariable(varInit, wuVars[k].first + s.first + "[" + idx + "]",
+                                                                                      cpuFunctions, "i", "j", model.getPrecision(), "rng") << std::endl;
+                            }
+                        }
+                    }
+                }
+            }
+        }
         os << std::endl << std::endl;
         if (model.isTimingEnabled()) {
             os << "initHost_timer.stopTimer();" << std::endl;
@@ -1101,9 +1186,6 @@
                     }
                 }
                 else if(s.second.getMatrixType() & SynapseMatrixConnectivity::RAGGED) {
-                    // **TODO**
-                    assert(!model.isSynapseGroupDynamicsRequired(s.first));
-
                     // If sparse connectivity was initialised on host, upload to device
                     // **TODO** this may well be the wrong check i.e. zero copy
                     if(shouldInitOnHost(s.second.getSparseConnectivityVarMode())) {
@@ -1112,6 +1194,10 @@
                         os << "d_rowLength" << s.first << ", ";
                         os << s.second.getSrcNeuronGroup()->getNumNeurons() << ");" << std::endl;
 
+                        if (model.isSynapseGroupDynamicsRequired(s.first)) {
+                            os << "initializeRaggedArraySynRemap(C" << s.first << ", ";
+                            os << "d_synRemap" << s.first << ");" << std::endl;
+                        }
                         if (model.isSynapseGroupPostLearningRequired(s.first)) {
                             os << "initializeRaggedArrayRev(C" << s.first << ", ";
                             os << "d_colLength" << s.first << ",";
@@ -1185,24 +1271,27 @@
                         // If this variable should be initialised on the host and has any initialisation code
                         if(shouldInitOnHost(varMode) && !varInit.getSnippet()->getCode().empty()) {
                             CodeStream::Scope b(os);
-                            if(s.second.getMatrixType() & SynapseMatrixConnectivity::YALE) {
-                                os << "for (int i = 0; i < C" << s.first << ".connN; i++)";
-                                {
-                                    CodeStream::Scope b(os);
-                                    os << StandardSubstitutions::initVariable(varInit, wuVars[k].first + s.first + "[i]",
-                                                                              cpuFunctions, model.getPrecision(), "rng") << std::endl;
+                            os << "for (int i = 0; i < " << numSrcNeurons << "; i++)";
+                            {
+                                CodeStream::Scope b(os);
+                                if(s.second.getMatrixType() & SynapseMatrixConnectivity::YALE) {
+                                    os << "for (int j = C" << s.first << ".indInG[i]; j < C" << s.first << ".indInG[i + 1]; j++)";
+                                    {
+                                        CodeStream::Scope b(os);
+                                        os << StandardSubstitutions::initWeightUpdateVariable(varInit, wuVars[k].first + s.first + "[j]",
+                                                                                              cpuFunctions, "i", "C" + s.first + ".ind[j]",
+                                                                                              model.getPrecision(), "rng") << std::endl;
+                                    }
                                 }
-                            }
-                            else {
-                                os << "for (int i = 0; i < " << numSrcNeurons << "; i++)";
-                                {
-                                    CodeStream::Scope b(os);
+                                else {
                                     os << "for (int j = 0; j < C" << s.first << ".rowLength[i]; j++)";
                                     {
                                         CodeStream::Scope b(os);
-                                        os << StandardSubstitutions::initVariable(varInit,
-                                                                                  wuVars[k].first + s.first + "[(i * " + std::to_string(s.second.getMaxConnections()) + ") + j]",
-                                                                                  cpuFunctions, model.getPrecision(), "rng") << std::endl;
+                                        const std::string synIndex = "(i * " + std::to_string(s.second.getMaxConnections()) + ") + j";
+                                        os << StandardSubstitutions::initWeightUpdateVariable(varInit,
+                                                                                              wuVars[k].first + s.first + "[" + synIndex + "]",
+                                                                                              cpuFunctions, "i", "C" + s.first + ".ind[" + synIndex + "]", 
+                                                                                              model.getPrecision(), "rng") << std::endl;
                                     }
                                 }
                             }
