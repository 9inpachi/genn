--- conflicted
+++ resolved
@@ -144,7 +144,6 @@
         // Loop through remote neuron groups
         for(const auto &n : model.getRemoteNeuronGroups()) {
             if(n.second.hasOutputToHost(localHostID) && n.second.getSpikeVarMode() & VarInit::DEVICE) {
-<<<<<<< HEAD
                 os << "// remote neuron group " << n.first << std::endl;
                 PaddedSizeScope p(os, n.second.getNumNeurons(), initBlkSz, startThread);
 
@@ -192,75 +191,11 @@
                     // If delay was required, close loop brace
                     if(n.second.isDelayRequired()) {
                         os << CodeStream::CB(16) << std::endl;
-=======
-                // Get padded size of group and hence it's end thread
-                const unsigned int paddedSize = (unsigned int)(ceil((double)n.second.getNumNeurons() / (double)initBlkSz) * (double)initBlkSz);
-                const unsigned int endThread = startThread + paddedSize;
-
-                // Write if block to determine if this thread should be used for this neuron group
-                os << "// remote neuron group " << n.first << std::endl;
-                if(startThread == 0) {
-                    os << "if (id < " << endThread << ")";
-                }
-                else {
-                    os << "if ((id >= " << startThread << ") && (id < " << endThread << "))";
-                }
-                {
-                    CodeStream::Scope b(os);
-                    os << "const unsigned int lid = id - " << startThread << ";" << std::endl;
-
-                    os << "if(lid == 0)";
-                    {
-                        CodeStream::Scope b(os);
-
-                        // If delay is required, loop over delay bins
-                        if(n.second.isDelayRequired()) {
-                            os << "for (int i = 0; i < " << n.second.getNumDelaySlots() << "; i++)" << CodeStream::OB(14);
-                        }
-
-                        if(n.second.isTrueSpikeRequired() && n.second.isDelayRequired()) {
-                            os << "dd_glbSpkCnt" << n.first << "[i] = 0;" << std::endl;
-                        }
-                        else {
-                            os << "dd_glbSpkCnt" << n.first << "[0] = 0;" << std::endl;
-                        }
-
-                        // If delay was required, close loop brace
-                        if(n.second.isDelayRequired()) {
-                            os << CodeStream::CB(14);
-                        }
-                    }
-
-
-                    os << "// only do this for existing neurons" << std::endl;
-                    os << "if (lid < " << n.second.getNumNeurons() << ")";
-                    {
-                        CodeStream::Scope b(os);
-
-                        // If delay is required, loop over delay bins
-                        if(n.second.isDelayRequired()) {
-                            os << "for (int i = 0; i < " << n.second.getNumDelaySlots() << "; i++)" << CodeStream::OB(16);
-                        }
-
-                        // Zero spikes
-                        if(n.second.isTrueSpikeRequired() && n.second.isDelayRequired()) {
-                            os << "dd_glbSpk" << n.first << "[(i * " + std::to_string(n.second.getNumNeurons()) + ") + lid] = 0;" << std::endl;
-                        }
-                        else {
-                            os << "dd_glbSpk" << n.first << "[lid] = 0;" << std::endl;
-                        }
-
-                        // If delay was required, close loop brace
-                        if(n.second.isDelayRequired()) {
-                            os << CodeStream::CB(16) << std::endl;
-                        }
->>>>>>> 4f8fafb3
-                    }
-                }
-            }
-        }
-
-<<<<<<< HEAD
+                    }
+                }
+            }
+        }
+
         // Loop through local neuron groups
         for(const auto &n : model.getLocalNeuronGroups()) {
             // If this group requires an RNG to simulate or requires variables to be initialised on device
@@ -416,184 +351,7 @@
                         }
 
                         // If matrix has individual state variables
-                        // **THINK** should this REALLY also apply to postsynaptic models
-                        if(s->getMatrixType() & SynapseMatrixWeight::INDIVIDUAL) {
-=======
-                // Update start thread
-                startThread = endThread;
-            }
-        }
-
-        // Loop through local neuron groups
-        for(const auto &n : model.getLocalNeuronGroups()) {
-            // If this group requires an RNG to simulate or requires variables to be initialised on device
-            if(n.second.isSimRNGRequired() || n.second.isDeviceVarInitRequired()) {
-                // Get padded size of group and hence it's end thread
-                const unsigned int paddedSize = (unsigned int)(ceil((double)n.second.getNumNeurons() / (double)initBlkSz) * (double)initBlkSz);
-                const unsigned int endThread = startThread + paddedSize;
-
-                // Write if block to determine if this thread should be used for this neuron group
-                os << "// local neuron group " << n.first << std::endl;
-                if(startThread == 0) {
-                    os << "if (id < " << endThread << ")";
-                }
-                else {
-                    os << "if ((id >= " << startThread << ") && (id < " << endThread << "))";
-                }
-                {
-                    CodeStream::Scope b(os);
-                    os << "const unsigned int lid = id - " << startThread << ";" << std::endl;
-
-                    // Determine which built in variables should be initialised on device
-                    const bool shouldInitSpikeVar = (n.second.getSpikeVarMode() & VarInit::DEVICE);
-                    const bool shouldInitSpikeEventVar = n.second.isSpikeEventRequired() && (n.second.getSpikeEventVarMode() & VarInit::DEVICE);
-                    const bool shouldInitSpikeTimeVar = n.second.isSpikeTimeRequired() && (n.second.getSpikeTimeVarMode() & VarInit::DEVICE);
-
-                    // If per-population spike variables should be initialised on device
-                    // **NOTE** could optimise here and use getNumDelaySlots threads if getNumDelaySlots < numthreads
-                    if(shouldInitSpikeVar || shouldInitSpikeEventVar)
-                    {
-                        os << "if(lid == 0)";
-                        {
-                            CodeStream::Scope b(os);
-
-                            // If delay is required, loop over delay bins
-                            if(n.second.isDelayRequired()) {
-                                os << "for (int i = 0; i < " << n.second.getNumDelaySlots() << "; i++)" << CodeStream::OB(22);
-                            }
-
-                            // Zero spike count
-                            if(shouldInitSpikeVar) {
-                                if(n.second.isTrueSpikeRequired() && n.second.isDelayRequired()) {
-                                    os << "dd_glbSpkCnt" << n.first << "[i] = 0;" << std::endl;
-                                }
-                                else {
-                                    os << "dd_glbSpkCnt" << n.first << "[0] = 0;" << std::endl;
-                                }
-                            }
-
-                            // Zero spike event count
-                            if(shouldInitSpikeEventVar) {
-                                if(n.second.isDelayRequired()) {
-                                    os << "dd_glbSpkCntEvnt" << n.first << "[i] = 0;" << std::endl;
-                                }
-                                else {
-                                    os << "dd_glbSpkCntEvnt" << n.first << "[0] = 0;" << std::endl;
-                                }
-                            }
-
-                            // If delay was required, close loop brace
-                            if(n.second.isDelayRequired()) {
-                                os << CodeStream::CB(22);
-                            }
-                        }
-                    }
-
-                    os << "// only do this for existing neurons" << std::endl;
-                    os << "if (lid < " << n.second.getNumNeurons() << ")";
-                    {
-                        CodeStream::Scope b(os);
-
-                        // If this neuron is going to require a simulation RNG, initialise one using thread id for sequence
-                        if(n.second.isSimRNGRequired()) {
-                            os << "curand_init(" << model.getSeed() << ", id, 0, &dd_rng" << n.first << "[lid]);" << std::endl;
-                        }
-
-                        // If this neuron requires an RNG for initialisation,
-                        // make copy of global phillox RNG and skip ahead by thread id
-                        if(n.second.isInitRNGRequired(VarInit::DEVICE)) {
-                            os << "curandStatePhilox4_32_10_t initRNG = dd_rng[0];" << std::endl;
-                            os << "skipahead_sequence((unsigned long long)id, &initRNG);" << std::endl;
-                        }
-
-                        // Build string to use for delayed variable index
-                        const std::string delayedIndex = "(i * " + std::to_string(n.second.getNumNeurons()) + ") + lid";
-
-                        // If spike variables are initialised on device
-                        if(shouldInitSpikeVar || shouldInitSpikeEventVar || shouldInitSpikeTimeVar) {
-                            // If delay is required, loop over delay bins
-                            if(n.second.isDelayRequired()) {
-                                os << "for (int i = 0; i < " << n.second.getNumDelaySlots() << "; i++)" << CodeStream::OB(31);
-                            }
-
-                            // Zero spikes
-                            if(shouldInitSpikeVar) {
-                                if(n.second.isTrueSpikeRequired() && n.second.isDelayRequired()) {
-                                    os << "dd_glbSpk" << n.first << "[" << delayedIndex << "] = 0;" << std::endl;
-                                }
-                                else {
-                                    os << "dd_glbSpk" << n.first << "[lid] = 0;" << std::endl;
-                                }
-                            }
-
-                            // Zero spike events
-                            if(shouldInitSpikeEventVar) {
-                                if(n.second.isDelayRequired()) {
-                                    os << "dd_glbSpkEvnt" << n.first << "[" << delayedIndex << "] = 0;" << std::endl;
-                                }
-                                else {
-                                    os << "dd_glbSpkCnt" << n.first << "[lid] = 0;" << std::endl;
-                                }
-                            }
-
-                            // Reset spike times
-                            if(shouldInitSpikeTimeVar) {
-                                if(n.second.isDelayRequired()) {
-                                    os << "dd_sT" << n.first << "[" << delayedIndex << "] = -SCALAR_MAX;" << std::endl;
-                                }
-                                else {
-                                    os << "dd_sT" << n.first << "[lid] = -SCALAR_MAX;" << std::endl;
-                                }
-                            }
-
-                            // If delay was required, close loop brace
-                            if(n.second.isDelayRequired()) {
-                                os << CodeStream::CB(31) << std::endl;
-                            }
-                        }
-
-                        // Loop through neuron variables
-                        auto neuronModelVars = n.second.getNeuronModel()->getVars();
-                        for (size_t j = 0; j < neuronModelVars.size(); j++) {
-                            const auto &varInit = n.second.getVarInitialisers()[j];
-                            const VarMode varMode = n.second.getVarMode(j);
-
-                            // If this variable should be initialised on the device and has any initialisation code
-                            if((varMode & VarInit::DEVICE) && !varInit.getSnippet()->getCode().empty()) {
-                                CodeStream::Scope b(os);
-
-                                // If variable requires a queue
-                                if (n.second.isVarQueueRequired(j)) {
-                                    // Generate initial value into temporary variable
-                                    os << neuronModelVars[j].second << " initVal;" << std::endl;
-                                    os << StandardSubstitutions::initVariable(varInit, "initVal", cudaFunctions,
-                                                                            model.getPrecision(), "&initRNG") << std::endl;
-
-                                    // Copy this into all delay slots
-                                    os << "for (int i = 0; i < " << n.second.getNumDelaySlots() << "; i++)";
-                                    {
-                                        CodeStream::Scope b(os);
-                                        os << "dd_" << neuronModelVars[j].first << n.first << "[" << delayedIndex << "] = initVal;" << std::endl;
-                                    }
-                                }
-                                // Otherwise, initialise directly into device variable
-                                else {
-                                    os << StandardSubstitutions::initVariable(varInit, "dd_" + neuronModelVars[j].first + n.first + "[lid]",
-                                                                            cudaFunctions, model.getPrecision(), "&initRNG") << std::endl;
-                                }
-                            }
-                        }
-
-                        // Loop through incoming synaptic populations
-                        for(const auto *s : n.second.getInSyn()) {
-                            // If this synapse group's input variable should be initialised on device
-                            if(s->getInSynVarMode() & VarInit::DEVICE) {
-                                os << "dd_inSyn" << s->getName() << "[lid] = " << model.scalarExpr(0.0) << ";" << std::endl;
-                            }
-
-                            // If matrix has individual state variables
-                            // **THINK** should this REALLY also apply to postsynaptic models
->>>>>>> 4f8fafb3
+                        if(s->getMatrixType() & SynapseMatrixWeight::INDIVIDUAL_PSM) {
                             auto psmVars = s->getPSModel()->getVars();
                             for(size_t j = 0; j < psmVars.size(); j++) {
                                 const auto &varInit = s->getPSVarInitialisers()[j];
@@ -609,7 +367,6 @@
                         }
                     }
                 }
-<<<<<<< HEAD
             }
         }
 
@@ -618,8 +375,9 @@
         for(const auto &s : model.getLocalSynapseGroups()) {
             // If this group has dense connectivity with individual synapse variables
             // and it's weight update has variables that require initialising on GPU
-            if((s.second.getMatrixType() & SynapseMatrixConnectivity::DENSE) && (s.second.getMatrixType() & SynapseMatrixWeight::INDIVIDUAL) &&
-                s.second.isWUDeviceVarInitRequired())
+            if((s.second.getMatrixType() & SynapseMatrixConnectivity::DENSE) 
+                && (s.second.getMatrixType() & SynapseMatrixWeight::INDIVIDUAL) 
+                && s.second.isWUDeviceVarInitRequired())
             {
                 os << "// synapse group " << s.first << std::endl;
 
@@ -648,7 +406,7 @@
                         if((varMode & VarInit::DEVICE) && !varInit.getSnippet()->getCode().empty()) {
                             CodeStream::Scope b(os);
                             os << StandardSubstitutions::initVariable(varInit, "dd_" + wuVars[k].first + s.first + "[lid]",
-                                                                    cudaFunctions, model.getPrecision(), "&initRNG") << std::endl;
+                                                                      cudaFunctions, model.getPrecision(), "&initRNG") << std::endl;
                         }
                     }
                 }
@@ -714,79 +472,6 @@
                         assert(false);
                     }
                 }
-=======
-
-                // Update start thread
-                startThread = endThread;
-            }
-        }
-
-
-        // Loop through synapse groups
-        for(const auto &s : model.getLocalSynapseGroups()) {
-            // If this group has dense connectivity with individual synapse variables
-            // and it's weight update has variables that require initialising on GPU
-            if((s.second.getMatrixType() & SynapseMatrixConnectivity::DENSE) 
-                && (s.second.getMatrixType() & SynapseMatrixWeight::INDIVIDUAL) 
-                && s.second.isWUDeviceVarInitRequired())
-            {
-                // Get padded size of group and hence it's end thread
-                const unsigned int paddedSize = (unsigned int)(ceil((double)s.second.getTrgNeuronGroup()->getNumNeurons() / (double)initBlkSz) * (double)initBlkSz);
-                const unsigned int endThread = startThread + paddedSize;
-
-                // Write if block to determine if this thread should be used for this neuron group
-                os << "// synapse group " << s.first << std::endl;
-                if(startThread == 0) {
-                    os << "if (id < " << endThread << ")";
-                }
-                else {
-                    os << "if ((id >= " << startThread << ") && (id < " << endThread << "))";
-                }
-                {
-                    CodeStream::Scope b(os);
-                    os << "const unsigned int lid = id - " << startThread << ";" << std::endl;
-
-                    os << "// only do this for existing synapses" << std::endl;
-                    os << "if (lid < " << s.second.getTrgNeuronGroup()->getNumNeurons() << ")";
-                    {
-                        CodeStream::Scope b(os);
-
-                        // If this post synapse requires an RNG for initialisation,
-                        // make copy of global phillox RNG and skip ahead by thread id
-                        if(s.second.isWUInitRNGRequired(VarInit::DEVICE)) {
-                            os << "curandStatePhilox4_32_10_t initRNG = dd_rng[0];" << std::endl;
-                            os << "skipahead_sequence((unsigned long long)id, &initRNG);" << std::endl;
-                        }
-
-                        // Loop through rows of matrix
-                        os << "unsigned int idx = lid;" << std::endl;
-                        os << "for(unsigned int i = 0; i < " << s.second.getSrcNeuronGroup()->getNumNeurons() << "; i++)";
-                        {
-                            CodeStream::Scope b(os);
-
-                            // Write loop through rows (presynaptic neurons)
-                            auto wuVars = s.second.getWUModel()->getVars();
-                            for (size_t k= 0, l= wuVars.size(); k < l; k++) {
-                                const auto &varInit = s.second.getWUVarInitialisers()[k];
-                                const VarMode varMode = s.second.getWUVarMode(k);
-
-                                // If this variable should be initialised on the device and has any initialisation code
-                                if((varMode & VarInit::DEVICE) && !varInit.getSnippet()->getCode().empty()) {
-                                    CodeStream::Scope b(os);
-                                    os << StandardSubstitutions::initVariable(varInit, "dd_" + wuVars[k].first + s.first + "[idx]",
-                                                                            cudaFunctions, model.getPrecision(), "&initRNG") << std::endl;
-                                }
-                            }
-
-                            // Advance to next row
-                            os << "idx += " << s.second.getTrgNeuronGroup()->getNumNeurons() << ";" << std::endl;
-                        }
-                    }
-                }
-
-                // Update start thread
-                startThread = endThread;
->>>>>>> 4f8fafb3
             }
         }
     }   // end initialization kernel code
@@ -800,43 +485,6 @@
 unsigned int genInitializeSparseDeviceKernel(unsigned int numStaticInitThreads, CodeStream &os, const NNmodel &model)
 {
     // init kernel header
-<<<<<<< HEAD
-    os << "extern \"C\" __global__ void initializeSparseDevice(";
-    for(auto s = sparseSynapseGroups.cbegin(); s != sparseSynapseGroups.cend(); ++s) {
-        os << "unsigned int endThread" << (*s)->getName() << ", unsigned int numSynapses" << (*s)->getName();
-        if(std::next(s) != sparseSynapseGroups.cend()) {
-            os << ", ";
-        }
-    }
-    os << ")";
-
-    // initialization kernel code
-    {
-        CodeStream::Scope b(os);
-
-        // common variables for all cases
-        os << "const unsigned int id = " << initSparseBlkSz << " * blockIdx.x + threadIdx.x;" << std::endl;
-
-        std::string lastEndThreadName;
-        for(const auto &s : sparseSynapseGroups) {
-            // Write if block to determine if this thread should be used for this neuron group
-            os << "// synapse group " << s->getName() << std::endl;
-            if(lastEndThreadName.empty()) {
-                os << "if (id < endThread" << s->getName() << ")";
-            }
-            else {
-                os << "if ((id >= endThread" << lastEndThreadName << ") && (id < endThread" << s->getName() << "))";
-            }
-            {
-                CodeStream::Scope b(os);
-                if(lastEndThreadName.empty()) {
-                    os << "const unsigned int lid = id;" << std::endl;
-                }
-                else {
-                    os << "const unsigned int lid = id - endThread" << lastEndThreadName << ";" << std::endl;
-                }
-                lastEndThreadName = s->getName();
-=======
     os << "extern \"C\" __global__ void initializeSparseDevice()";
     
     // initialization kernel code
@@ -853,42 +501,10 @@
         {
             os << "__shared__ unsigned int shRowStart[" << initSparseBlkSz << "];" << std::endl;
         }
->>>>>>> 4f8fafb3
 
         // common variables for all cases
         os << "const unsigned int id = " << initSparseBlkSz << " * blockIdx.x + threadIdx.x;" << std::endl;
 
-<<<<<<< HEAD
-                os << "// only do this for existing synapses" << std::endl;
-                os << "if (lid < numSynapses" << s->getName() << ")";
-                {
-                    CodeStream::Scope b(os);
-
-                    // If this weight update requires an RNG for initialisation,
-                    // make copy of global phillox RNG and skip ahead by thread id
-                    if(s->isWUInitRNGRequired(VarInit::DEVICE)) {
-                        os << "curandStatePhilox4_32_10_t initRNG = dd_rng[0];" << std::endl;
-                        os << "skipahead_sequence((unsigned long long)" << numStaticInitThreads << " + id, &initRNG);" << std::endl;
-                    }
-                    // Loop through variables
-                    auto wuVars = s->getWUModel()->getVars();
-                    for (size_t k= 0, l= wuVars.size(); k < l; k++) {
-                        const auto &varInit = s->getWUVarInitialisers()[k];
-                        const VarMode varMode = s->getWUVarMode(k);
-
-                        // If this variable should be initialised on the device and has any initialisation code
-                        if((varMode & VarInit::DEVICE) && !varInit.getSnippet()->getCode().empty()) {
-                            CodeStream::Scope b(os);
-                            os << StandardSubstitutions::initVariable(varInit, "dd_" + wuVars[k].first + s->getName() + "[lid]",
-                                                                    cudaFunctions, model.getPrecision(), "&initRNG") << std::endl;
-                        }
-                    }
-                }
-            }
-        }
-    }
-    os << std::endl;
-=======
         // Loop through local synapse groups
         for(const auto &s : model.getLocalSynapseGroups()) {
             // If this group has sparse or ragged connectivity with individual synapse variables
@@ -1009,7 +625,6 @@
     
     // Return number of threads used
     return startThread;
->>>>>>> 4f8fafb3
 }
 #endif  // CPU_ONLY
 }   // Anonymous namespace
@@ -1206,7 +821,6 @@
             const unsigned int numSrcNeurons = s.second.getSrcNeuronGroup()->getNumNeurons();
             const unsigned int numTrgNeurons = s.second.getTrgNeuronGroup()->getNumNeurons();
 
-<<<<<<< HEAD
             // If we should initialise this synapse group's connectivity on the
             // host and it has a connectivity initialisation snippet
             const auto &connectInit = s.second.getConnectivityInitialiser();
@@ -1284,31 +898,6 @@
                 }
             }
 
-            // If insyn variables should be initialised on the host
-            if(shouldInitOnHost(s.second.getInSynVarMode())) {
-                CodeStream::Scope b(os);
-                os << "for (int i = 0; i < " << numTrgNeurons << "; i++)";
-                {
-                    CodeStream::Scope b(os);
-                    os << "inSyn" << s.first << "[i] = " << model.scalarExpr(0.0) << ";" << std::endl;
-                }
-            }
-
-            // If matrix is dense (i.e. can be initialised here) and each synapse has individual values (i.e. needs initialising at all)
-            if ((s.second.getMatrixType() & SynapseMatrixConnectivity::DENSE) && (s.second.getMatrixType() & SynapseMatrixWeight::INDIVIDUAL)) {
-                auto wuVars = wu->getVars();
-                for (size_t k= 0, l= wuVars.size(); k < l; k++) {
-                    const auto &varInit = s.second.getWUVarInitialisers()[k];
-                    const VarMode varMode = s.second.getWUVarMode(k);
-
-                    // If this variable should be initialised on the host and has any initialisation code
-                    if(shouldInitOnHost(varMode) && !varInit.getSnippet()->getCode().empty()) {
-                        CodeStream::Scope b(os);
-                        os << "for (int i = 0; i < " << numSrcNeurons * numTrgNeurons << "; i++)";
-                        {
-                            CodeStream::Scope b(os);
-                            os << StandardSubstitutions::initVariable(varInit, wuVars[k].first + s.first + "[i]",
-=======
             // If insyn variables should be initialised on the host
             if(shouldInitOnHost(s.second.getInSynVarMode())) {
                 CodeStream::Scope b(os);
@@ -1341,30 +930,6 @@
 
             // If matrix has individual postsynaptic variables
             if (s.second.getMatrixType() & SynapseMatrixWeight::INDIVIDUAL_PSM) {
-                auto psmVars = psm->getVars();
-                for (size_t k= 0, l= psmVars.size(); k < l; k++) {
-                    const auto &varInit = s.second.getPSVarInitialisers()[k];
-                    const VarMode varMode = s.second.getPSVarMode(k);
-
-                    // If this variable should be initialised on the host and has any initialisation code
-                    if(shouldInitOnHost(varMode) && !varInit.getSnippet()->getCode().empty()) {
-                        // Loop through postsynaptic neurons and substitute in initialisation code
-                        CodeStream::Scope b(os);
-                        os << "for (int i = 0; i < " << numTrgNeurons << "; i++)";
-                        {
-                            CodeStream::Scope b(os);
-                            os << StandardSubstitutions::initVariable(varInit, psmVars[k].first + s.first + "[i]",
->>>>>>> 4f8fafb3
-                                                                      cpuFunctions, model.getPrecision(), "rng") << std::endl;
-                        }
-                    }
-                }
-            }
-<<<<<<< HEAD
-
-            // If matrix has individual state variables
-            // **THINK** should this REALLY also apply to postsynaptic models
-            if (s.second.getMatrixType() & SynapseMatrixWeight::INDIVIDUAL) {
                 auto psmVars = psm->getVars();
                 for (size_t k= 0, l= psmVars.size(); k < l; k++) {
                     const auto &varInit = s.second.getPSVarInitialisers()[k];
@@ -1402,27 +967,6 @@
                 os << "cudaEventRecord(initDeviceStart);" << std::endl;
             }
 
-=======
-        }
-
-        os << std::endl << std::endl;
-        if (model.isTimingEnabled()) {
-            os << "initHost_timer.stopTimer();" << std::endl;
-            os << "initHost_tme+= initHost_timer.getElapsedTime();" << std::endl;
-        }
-
-#ifndef CPU_ONLY
-        if(!GENN_PREFERENCES::autoInitSparseVars) {
-            os << "copyStateToDevice(true);" << std::endl << std::endl;
-        }
-
-        // If any init threads were required, perform init kernel launch
-        if(numInitThreads > 0) {
-            if (model.isTimingEnabled()) {
-                os << "cudaEventRecord(initDeviceStart);" << std::endl;
-            }
-
->>>>>>> 4f8fafb3
             os << "// perform on-device init" << std::endl;
             os << "dim3 iThreads(" << initBlkSz << ", 1);" << std::endl;
             os << "dim3 iGrid(" << numInitThreads / initBlkSz << ", 1);" << std::endl;
@@ -1449,26 +993,6 @@
     {
         CodeStream::Scope b(os);
         for(const auto &s : model.getLocalSynapseGroups()) {
-<<<<<<< HEAD
-            if (s.second.getMatrixType() & SynapseMatrixConnectivity::SPARSE){
-                os << "initializeSparseArray(C" << s.first << ", ";
-                os << "d_ind" << s.first << ", ";
-                os << "d_indInG" << s.first << ", ";
-                os << s.second.getSrcNeuronGroup()->getNumNeurons() <<");" << std::endl;
-                if (model.isSynapseGroupDynamicsRequired(s.first)) {
-                    os << "initializeSparseArrayPreInd(C" << s.first << ", ";
-                    os << "d_preInd" << s.first << ");" << std::endl;
-                }
-                if (model.isSynapseGroupPostLearningRequired(s.first)) {
-                    os << "initializeSparseArrayRev(C" << s.first << ", ";
-                    os << "d_revInd" << s.first << ",";
-                    os << "d_revIndInG" << s.first << ",";
-                    os << "d_remap" << s.first << ",";
-                    os << s.second.getTrgNeuronGroup()->getNumNeurons() <<");" << std::endl;
-                }
-
-                if (s.second.getMatrixType() & SynapseMatrixWeight::INDIVIDUAL) {
-=======
             if(s.second.getMatrixType() & SynapseMatrixConnectivity::SPARSE) {
                 if (s.second.getMatrixType() & SynapseMatrixConnectivity::YALE){
                     os << "initializeSparseArray(C" << s.first << ", ";
@@ -1496,7 +1020,7 @@
 
                     // **TODO**
                     assert(!model.isSynapseGroupDynamicsRequired(s.first));
-                    
+
                     if (model.isSynapseGroupPostLearningRequired(s.first)) {
                         os << "initializeRaggedArrayRev(C" << s.first << ", ";
                         os << "d_colLength" << s.first << ",";
@@ -1512,7 +1036,6 @@
                         ? "C" + s.first + ".connN"
                         : to_string(s.second.getMaxConnections() * s.second.getSrcNeuronGroup()->getNumNeurons());
 
->>>>>>> 4f8fafb3
                     for(const auto &v : s.second.getWUModel()->getVars()) {
                         const VarMode varMode = s.second.getWUVarMode(v.first);
 
@@ -1523,11 +1046,7 @@
                         {
                             os << "CHECK_CUDA_ERRORS(cudaMemcpy(d_" << v.first << s.first << ", ";
                             os << v.first << s.first << ", ";
-<<<<<<< HEAD
-                            os << "sizeof(" << v.second << ") * C" << s.first << ".connN , cudaMemcpyHostToDevice));" << std::endl;
-=======
                             os << "sizeof(" << v.second << ") * " << count << " , cudaMemcpyHostToDevice));" << std::endl;
->>>>>>> 4f8fafb3
                         }
                     }
                 }
@@ -1549,15 +1068,6 @@
         }
         bool anySparse = false;
         for(const auto &s : model.getLocalSynapseGroups()) {
-<<<<<<< HEAD
-            if (s.second.getMatrixType() & SynapseMatrixConnectivity::SPARSE) {
-                anySparse = true;
-                if (model.isSynapseGroupDynamicsRequired(s.first)) {
-                    os << "createPreIndices(" << s.second.getSrcNeuronGroup()->getNumNeurons() << ", " << s.second.getTrgNeuronGroup()->getNumNeurons() << ", &C" << s.first << ");" << std::endl;
-                }
-                if (model.isSynapseGroupPostLearningRequired(s.first)) {
-                    os << "createPosttoPreArray(" << s.second.getSrcNeuronGroup()->getNumNeurons() << ", " << s.second.getTrgNeuronGroup()->getNumNeurons() << ", &C" << s.first << ");" << std::endl;
-=======
             const unsigned int numSrcNeurons = s.second.getSrcNeuronGroup()->getNumNeurons();
             const unsigned int numTrgNeurons = s.second.getTrgNeuronGroup()->getNumNeurons();
             if (s.second.getMatrixType() & SynapseMatrixConnectivity::SPARSE) {
@@ -1567,7 +1077,6 @@
                 }
                 if (model.isSynapseGroupPostLearningRequired(s.first)) {
                     os << "createPosttoPreArray(" << numSrcNeurons << ", " << numTrgNeurons << ", &C" << s.first << ");" << std::endl;
->>>>>>> 4f8fafb3
                 }
 
                 // If synapses in this population have individual variables
@@ -1580,13 +1089,6 @@
                         // If this variable should be initialised on the host and has any initialisation code
                         if(shouldInitOnHost(varMode) && !varInit.getSnippet()->getCode().empty()) {
                             CodeStream::Scope b(os);
-<<<<<<< HEAD
-                            os << "for (int i = 0; i < C" << s.first << ".connN; i++)";
-                            {
-                                CodeStream::Scope b(os);
-                                os << StandardSubstitutions::initVariable(varInit, wuVars[k].first + s.first + "[i]",
-                                                                          cpuFunctions, model.getPrecision(), "rng") << std::endl;
-=======
                             if(s.second.getMatrixType() & SynapseMatrixConnectivity::YALE) {
                                 os << "for (int i = 0; i < C" << s.first << ".connN; i++)";
                                 {
@@ -1607,7 +1109,6 @@
                                                                                   cpuFunctions, model.getPrecision(), "rng") << std::endl;
                                     }
                                 }
->>>>>>> 4f8fafb3
                             }
                         }
                     }
@@ -1621,64 +1122,6 @@
         if (model.isTimingEnabled()) {
             os << "sparseInitHost_timer.stopTimer();" << std::endl;
             os << "sparseInitHost_tme+= sparseInitHost_timer.getElapsedTime();" << std::endl;
-<<<<<<< HEAD
-        }
-
-#ifndef CPU_ONLY
-        if(GENN_PREFERENCES::autoInitSparseVars) {
-            os << "copyStateToDevice(true);" << std::endl << std::endl;
-        }
-
-        // If there are any sparse synapse projections, initialise them
-        if (anySparse) {
-            os << "initializeAllSparseArrays();" << std::endl;
-        }
-
-        // If there are any sparse synapse groups that need to be initialised on device
-        if(!sparseDeviceSynapseGroups.empty()) {
-            CodeStream::Scope b(os);
-            if (model.isTimingEnabled()) {
-                os << "cudaEventRecord(sparseInitDeviceStart);" << std::endl;
-            }
-
-            os << "// Calculate block sizes based on number of connections in sparse projection" << std::endl;
-
-            // When dry run compiling this code the sparse block size won't have been
-            // calculated so use 32 (arbitrarily) to avoid divide by zero warnings
-            const unsigned int safeBlkSize = (initSparseBlkSz == 0) ? 32 : initSparseBlkSz;
-
-            // Loop through sparse synapse groups
-            std::string lastSynapseGroupName;
-            for(const auto s : sparseDeviceSynapseGroups) {
-                // Calculate end thread of this synapse group by calculating it's size (padded to size of blocks)
-                os << "const unsigned int endThread" << s->getName() << " = ";
-                os << "(unsigned int)(ceil((double)C" << s->getName() << ".connN / (double)" << safeBlkSize << ") * (double)" << safeBlkSize << ")";
-
-                // Add previous synapse group's end thread to this
-                if(!lastSynapseGroupName.empty()) {
-                    os << " + endThread" + lastSynapseGroupName;
-                }
-                os << ";" << std::endl;
-
-                // Update name of last synapse group
-                lastSynapseGroupName = s->getName();
-            }
-
-            os << "// perform on-device sparse init" << std::endl;
-            os << "dim3 iThreads(" << safeBlkSize << ", 1);" << std::endl;
-            os << "dim3 iGrid(endThread" << lastSynapseGroupName << " / " << safeBlkSize << ", 1);" << std::endl;
-
-
-            // Loop through sparse synapse groups again to insert parameters to kernel launch
-            os << "initializeSparseDevice <<<iGrid, iThreads>>>(";
-            for(auto s = sparseDeviceSynapseGroups.cbegin(); s != sparseDeviceSynapseGroups.cend(); ++s) {
-                os << "endThread" << (*s)->getName() << ", C" << (*s)->getName() << ".connN";
-                if(std::next(s) != sparseDeviceSynapseGroups.cend()) {
-                    os << ", ";
-                }
-            }
-            os << ");" << std::endl;
-=======
         }
 
 #ifndef CPU_ONLY
@@ -1696,12 +1139,11 @@
             if (model.isTimingEnabled()) {
                 os << "cudaEventRecord(sparseInitDeviceStart);" << std::endl;
             }
-            
+
             os << "// perform on-device sparse init" << std::endl;
             os << "dim3 iThreads(" << initSparseBlkSz << ", 1);" << std::endl;
             os << "dim3 iGrid(" << numSparseInitThreads / initSparseBlkSz << ", 1);" << std::endl;
             os << "initializeSparseDevice <<<iGrid, iThreads>>>();" << std::endl;
->>>>>>> 4f8fafb3
 
             if (model.isTimingEnabled()) {
                 os << "cudaEventRecord(sparseInitDeviceStop);" << std::endl;
